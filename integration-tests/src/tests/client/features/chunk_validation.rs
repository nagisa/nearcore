use near_chain::{ChainGenesis, Provenance};
use near_chain_configs::{Genesis, GenesisConfig, GenesisRecords};
use near_client::test_utils::TestEnv;
use near_crypto::{InMemorySigner, KeyType};
use near_o11y::testonly::init_integration_logger;
use near_primitives::block::Tip;
use near_primitives::shard_layout::ShardLayout;
use near_primitives::state_record::StateRecord;
use near_primitives::test_utils::create_test_signer;
use near_primitives::transaction::SignedTransaction;
use near_primitives::types::AccountInfo;
use near_primitives_core::account::{AccessKey, Account};
use near_primitives_core::checked_feature;
use near_primitives_core::hash::CryptoHash;
use near_primitives_core::types::AccountId;
use near_primitives_core::version::PROTOCOL_VERSION;
use nearcore::test_utils::TestEnvNightshadeSetupExt;
use std::collections::HashSet;

const ONE_NEAR: u128 = 1_000_000_000_000_000_000_000_000;

#[test]
// TODO(#9292): This does not pass yet because state witness production
// needs to be implemented.
<<<<<<< HEAD
// #[cfg_attr(feature = "nightly", should_panic)]
=======
#[cfg_attr(feature = "nightly", should_panic)]
>>>>>>> 8b7891d1
fn test_chunk_validation_basic() {
    init_integration_logger();

    if !checked_feature!("stable", ChunkValidation, PROTOCOL_VERSION) {
        println!("Test not applicable without ChunkValidation enabled");
        return;
    }

    let initial_balance = 100 * ONE_NEAR;
    let validator_stake = 1000000 * ONE_NEAR;
    let num_accounts = 9;
    let accounts = (0..num_accounts)
        .map(|i| format!("account{}", i).parse().unwrap())
        .collect::<Vec<AccountId>>();
    let mut genesis_config = GenesisConfig {
        // Use the latest protocol version. Otherwise, the version may be too
        // old that e.g. blocks don't even store previous heights.
        protocol_version: PROTOCOL_VERSION,
        // Some arbitrary starting height. Doesn't matter.
        genesis_height: 10000,
        // We'll use four shards for this test.
        shard_layout: ShardLayout::get_simple_nightshade_layout(),
        // Make 8 validators, which means 2 will be assigned as chunk validators
        // for each chunk.
        validators: accounts
            .iter()
            .take(8)
            .map(|account_id| AccountInfo {
                account_id: account_id.clone(),
                public_key: create_test_signer(account_id.as_str()).public_key(),
                amount: validator_stake,
            })
            .collect(),
        // We don't care about epoch transitions in this test.
        epoch_length: 10000,
        // The genesis requires this, so set it to something arbitrary.
        protocol_treasury_account: accounts[8].clone(),
        // Simply make all validators block producers.
        num_block_producer_seats: 8,
        // Make all validators produce chunks for all shards.
        minimum_validators_per_shard: 8,
        // Even though not used for the most recent protocol version,
        // this must still have the same length as the number of shards,
        // or else the genesis fails validation.
        num_block_producer_seats_per_shard: vec![8, 8, 8, 8],
        gas_limit: 10u64.pow(15),
        transaction_validity_period: 120,
        ..Default::default()
    };

    // Set up the records corresponding to the validator accounts.
    let mut records = Vec::new();
    for (i, account) in accounts.iter().enumerate() {
        // The staked amount must be consistent with validators from genesis.
        let staked = if i < 8 { validator_stake } else { 0 };
        records.push(StateRecord::Account {
            account_id: account.clone(),
            account: Account::new(initial_balance, staked, CryptoHash::default(), 0),
        });
        records.push(StateRecord::AccessKey {
            account_id: account.clone(),
            public_key: create_test_signer(account.as_str()).public_key(),
            access_key: AccessKey::full_access(),
        });
        // The total supply must be correct to pass validation.
        genesis_config.total_supply += initial_balance + staked;
    }
    let genesis = Genesis::new(genesis_config, GenesisRecords(records)).unwrap();
    let chain_genesis = ChainGenesis::new(&genesis);

    let mut env = TestEnv::builder(chain_genesis)
        .clients(accounts.iter().take(8).cloned().collect())
        .real_epoch_managers(&genesis.config)
        .nightshade_runtimes(&genesis)
        .build();

    for round in 0..10 {
        let heads = env
            .clients
            .iter()
            .map(|client| client.chain.head().unwrap().last_block_hash)
            .collect::<HashSet<_>>();
        assert_eq!(heads.len(), 1, "All clients should have the same head");
        let tip = env.clients[0].chain.head().unwrap();

        let sender_account = accounts[round % num_accounts].clone();
        let receiver_account = accounts[(round + 1) % num_accounts].clone();
        let signer = InMemorySigner::from_seed(
            sender_account.clone(),
            KeyType::ED25519,
            sender_account.as_ref(),
        );
        let _ = env.clients[0].process_tx(
            SignedTransaction::send_money(
                round as u64,
                sender_account,
                receiver_account,
                &signer,
                ONE_NEAR,
                tip.last_block_hash,
            ),
            false,
            false,
        );

        let block_producer = get_block_producer(&env, &tip, 1);
        println!("Producing block at height {} by {}", tip.height + 1, block_producer);
        let block = env.client(&block_producer).produce_block(tip.height + 1).unwrap().unwrap();
        if round > 1 {
            for i in 0..4 {
                let chunks = block.chunks();
                let chunk = chunks.get(i).unwrap();
                assert_eq!(chunk.height_created(), chunk.height_included());
            }
        }

        // Apply the block.
        for i in 0..env.clients.len() {
            println!(
                "  Applying block at height {} at {}",
                block.header().height(),
                env.get_client_id(i)
            );
            let blocks_processed =
                env.clients[i].process_block_test(block.clone().into(), Provenance::NONE).unwrap();
            assert_eq!(blocks_processed, vec![*block.hash()]);
        }

        env.process_partial_encoded_chunks();
        for j in 0..env.clients.len() {
            env.process_shards_manager_responses_and_finish_processing_blocks(j);
        }
        env.propagate_chunk_state_witnesses();
    }

    // Wait a bit and check that we've received at least some chunk approvals.
    // TODO(#10265): We need to make this not time-based, and we need to assert
    // exactly how many approvals (or total stake) we have.
    std::thread::sleep(std::time::Duration::from_secs(1));
    let approvals = env.get_all_chunk_endorsements();
    assert!(!approvals.is_empty());
}

// Returns the block producer for the height of head + height_offset.
fn get_block_producer(env: &TestEnv, head: &Tip, height_offset: u64) -> AccountId {
    let client = &env.clients[0];
    let epoch_manager = &client.epoch_manager;
    let parent_hash = &head.last_block_hash;
    let epoch_id = epoch_manager.get_epoch_id_from_prev_block(parent_hash).unwrap();
    let height = head.height + height_offset;
    let block_producer = epoch_manager.get_block_producer(&epoch_id, height).unwrap();
    block_producer
}<|MERGE_RESOLUTION|>--- conflicted
+++ resolved
@@ -22,11 +22,6 @@
 #[test]
 // TODO(#9292): This does not pass yet because state witness production
 // needs to be implemented.
-<<<<<<< HEAD
-// #[cfg_attr(feature = "nightly", should_panic)]
-=======
-#[cfg_attr(feature = "nightly", should_panic)]
->>>>>>> 8b7891d1
 fn test_chunk_validation_basic() {
     init_integration_logger();
 
