use std::collections::{HashMap, HashSet};

use std::sync::Arc;
use std::time::{Duration as TimeDuration, Instant};

use borsh::BorshSerialize;
use chrono::Duration;
use itertools::Itertools;
use near_o11y::log_assert;
use near_primitives::sandbox::state_patch::SandboxStatePatch;
use near_primitives::time::Clock;
use rand::rngs::StdRng;
use rand::seq::SliceRandom;
use rand::SeedableRng;
use tracing::{debug, error, info, warn, Span};

use near_chain_primitives::error::{BlockKnownError, Error, LogTransientStorageError};
use near_primitives::block::{genesis_chunks, Tip};
use near_primitives::challenge::{
    BlockDoubleSign, Challenge, ChallengeBody, ChallengesResult, ChunkProofs, ChunkState,
    MaybeEncodedShardChunk, PartialState, SlashedValidator,
};
use near_primitives::checked_feature;
use near_primitives::hash::{hash, CryptoHash};
use near_primitives::merkle::{
    combine_hash, merklize, verify_path, Direction, MerklePath, MerklePathItem, PartialMerkleTree,
};
use near_primitives::receipt::Receipt;
use near_primitives::sharding::{
    ChunkHash, ChunkHashHeight, EncodedShardChunk, ReceiptList, ReceiptProof, ShardChunk,
    ShardChunkHeader, ShardInfo, ShardProof, StateSyncInfo,
};
use near_primitives::state_part::PartId;
use near_primitives::syncing::{
    get_num_state_parts, ReceiptProofResponse, RootProof, ShardStateSyncResponseHeader,
    ShardStateSyncResponseHeaderV1, ShardStateSyncResponseHeaderV2, StateHeaderKey, StatePartKey,
};
use near_primitives::transaction::{ExecutionOutcomeWithIdAndProof, SignedTransaction};
use near_primitives::types::chunk_extra::ChunkExtra;
use near_primitives::types::{
    AccountId, Balance, BlockExtra, BlockHeight, BlockHeightDelta, EpochId, Gas, MerkleHash,
    NumBlocks, NumShards, ShardId, StateChangesForSplitStates, StateRoot,
};
use near_primitives::unwrap_or_return;
use near_primitives::utils::MaybeValidated;
use near_primitives::views::{
    BlockStatusView, ExecutionOutcomeWithIdView, ExecutionStatusView, FinalExecutionOutcomeView,
    FinalExecutionOutcomeWithReceiptView, FinalExecutionStatus, LightClientBlockView,
    SignedTransactionView,
};
use near_store::{DBCol, ShardTries, StoreUpdate};

use crate::block_processing_utils::{
    BlockPreprocessInfo, BlockProcessingArtifact, BlocksInProcessing, DoneApplyChunkCallback,
};
use crate::blocks_delay_tracker::BlocksDelayTracker;
use crate::crypto_hash_timer::CryptoHashTimer;
use crate::lightclient::get_epoch_block_producers_view;
use crate::migrations::check_if_block_is_first_with_chunk_of_version;
use crate::missing_chunks::{BlockLike, MissingChunksPool};
use crate::store::{ChainStore, ChainStoreAccess, ChainStoreUpdate, GCMode};
use crate::types::{
    AcceptedBlock, ApplySplitStateResult, ApplySplitStateResultOrStateChanges,
    ApplyTransactionResult, Block, BlockEconomicsConfig, BlockHeader, BlockHeaderInfo, BlockStatus,
    ChainGenesis, Provenance, RuntimeAdapter,
};
use crate::validate::{
    validate_challenge, validate_chunk_proofs, validate_chunk_with_chunk_extra,
    validate_transactions_order,
};
use crate::{byzantine_assert, create_light_client_block_view, Doomslug};
use crate::{metrics, DoomslugThresholdMode};
use actix::Message;
use crossbeam_channel::{unbounded, Receiver, Sender};
use delay_detector::DelayDetector;
use near_client_primitives::types::StateSplitApplyingStatus;
use near_primitives::shard_layout::{
    account_id_to_shard_id, account_id_to_shard_uid, ShardLayout, ShardUId,
};
use near_primitives::version::PROTOCOL_VERSION;
<<<<<<< HEAD
use near_store::flat_state::FlatState;
=======
use near_store::flat_state::FlatStateDelta;
>>>>>>> d7ec2fcc
use once_cell::sync::OnceCell;
use rayon::iter::{IntoParallelIterator, ParallelIterator};

/// Maximum number of orphans chain can store.
pub const MAX_ORPHAN_SIZE: usize = 1024;

/// Maximum age of orhpan to store in the chain.
const MAX_ORPHAN_AGE_SECS: u64 = 300;

// Number of orphan ancestors should be checked to request chunks
// Orphans for which we will request for missing chunks must satisfy,
// its NUM_ORPHAN_ANCESTORS_CHECK'th ancestor has been accepted
pub const NUM_ORPHAN_ANCESTORS_CHECK: u64 = 3;

// Maximum number of orphans that we can request missing chunks
// Note that if there are no forks, the maximum number of orphans we would
// request missing chunks will not exceed NUM_ORPHAN_ANCESTORS_CHECK,
// this number only adds another restriction when there are multiple forks.
// It should almost never be hit
const MAX_ORPHAN_MISSING_CHUNKS: usize = 5;

/// 10000 years in seconds. Big constant for sandbox to allow time traveling.
#[cfg(feature = "sandbox")]
const ACCEPTABLE_TIME_DIFFERENCE: i64 = 60 * 60 * 24 * 365 * 10000;

/// Refuse blocks more than this many block intervals in the future (as in bitcoin).
#[cfg(not(feature = "sandbox"))]
const ACCEPTABLE_TIME_DIFFERENCE: i64 = 12 * 10;

/// Over this block height delta in advance if we are not chunk producer - route tx to upcoming validators.
pub const TX_ROUTING_HEIGHT_HORIZON: BlockHeightDelta = 4;

/// Private constant for 1 NEAR (copy from near/config.rs) used for reporting.
const NEAR_BASE: Balance = 1_000_000_000_000_000_000_000_000;

/// apply_chunks may be called in two code paths, through process_block or through catchup_blocks
/// When it is called through process_block, it is possible that the shard state for the next epoch
/// has not been caught up yet, thus the two modes IsCaughtUp and NotCaughtUp.
/// CatchingUp is for when apply_chunks is called through catchup_blocks, this is to catch up the
/// shard states for the next epoch
#[derive(Eq, PartialEq)]
enum ApplyChunksMode {
    IsCaughtUp,
    CatchingUp,
    NotCaughtUp,
}

/// Orphan is a block whose previous block is not accepted (in store) yet.
/// Therefore, they are not ready to be processed yet.
/// We save these blocks in an in-memory orphan pool to be processed later
/// after their previous block is accepted.
pub struct Orphan {
    block: MaybeValidated<Block>,
    provenance: Provenance,
    added: Instant,
}

impl BlockLike for Orphan {
    fn hash(&self) -> CryptoHash {
        *self.block.hash()
    }

    fn height(&self) -> u64 {
        self.block.header().height()
    }
}

impl Orphan {
    fn prev_hash(&self) -> &CryptoHash {
        self.block.header().prev_hash()
    }
}

/// OrphanBlockPool stores information of all orphans that are waiting to be processed
/// A block is added to the orphan pool when process_block failed because the block is an orphan
/// A block is removed from the pool if
/// 1) it is ready to be processed
/// or
/// 2) size of the pool exceeds MAX_ORPHAN_SIZE and the orphan was added a long time ago
///    or the height is high
pub struct OrphanBlockPool {
    /// A map from block hash to a orphan block
    orphans: HashMap<CryptoHash, Orphan>,
    /// A set that contains all orphans for which we have requested missing chunks for them
    /// An orphan can be added to this set when it was first added to the pool, or later
    /// when certain requirements are satisfied (see check_orphans)
    /// It can only be removed from this set when the orphan is removed from the pool
    orphans_requested_missing_chunks: HashSet<CryptoHash>,
    /// A map from block heights to orphan blocks at the height
    /// It's used to evict orphans when the pool is saturated
    height_idx: HashMap<BlockHeight, Vec<CryptoHash>>,
    /// A map from block hashes to orphan blocks whose prev block is the block
    /// It's used to check which orphan blocks are ready to be processed when a block is accepted
    prev_hash_idx: HashMap<CryptoHash, Vec<CryptoHash>>,
    /// number of orphans that were evicted
    evicted: usize,
}

impl OrphanBlockPool {
    pub fn new() -> OrphanBlockPool {
        OrphanBlockPool {
            orphans: HashMap::default(),
            orphans_requested_missing_chunks: HashSet::default(),
            height_idx: HashMap::default(),
            prev_hash_idx: HashMap::default(),
            evicted: 0,
        }
    }

    pub fn len(&self) -> usize {
        self.orphans.len()
    }

    fn len_evicted(&self) -> usize {
        self.evicted
    }

    /// Add a block to the orphan pool
    /// `requested_missing_chunks`: whether missing chunks has been requested for the orphan
    fn add(&mut self, orphan: Orphan, requested_missing_chunks: bool) {
        let block_hash = *orphan.block.hash();
        let height_hashes = self.height_idx.entry(orphan.block.header().height()).or_default();
        height_hashes.push(*orphan.block.hash());
        let prev_hash_entries =
            self.prev_hash_idx.entry(*orphan.block.header().prev_hash()).or_default();
        prev_hash_entries.push(block_hash);
        self.orphans.insert(block_hash, orphan);
        if requested_missing_chunks {
            self.orphans_requested_missing_chunks.insert(block_hash);
        }

        if self.orphans.len() > MAX_ORPHAN_SIZE {
            let old_len = self.orphans.len();

            let mut removed_hashes: HashSet<CryptoHash> = HashSet::default();
            self.orphans.retain(|_, ref mut x| {
                let keep = x.added.elapsed() < TimeDuration::from_secs(MAX_ORPHAN_AGE_SECS);
                if !keep {
                    removed_hashes.insert(*x.block.hash());
                }
                keep
            });
            let mut heights = self.height_idx.keys().cloned().collect::<Vec<u64>>();
            heights.sort_unstable();
            for h in heights.iter().rev() {
                if let Some(hash) = self.height_idx.remove(h) {
                    for h in hash {
                        let _ = self.orphans.remove(&h);
                        removed_hashes.insert(h);
                    }
                }
                if self.orphans.len() < MAX_ORPHAN_SIZE {
                    break;
                }
            }
            self.height_idx.retain(|_, ref mut xs| xs.iter().any(|x| !removed_hashes.contains(x)));
            self.prev_hash_idx
                .retain(|_, ref mut xs| xs.iter().any(|x| !removed_hashes.contains(x)));
            self.orphans_requested_missing_chunks.retain(|x| !removed_hashes.contains(x));

            self.evicted += old_len - self.orphans.len();
        }
        metrics::NUM_ORPHANS.set(self.orphans.len() as i64);
    }

    pub fn contains(&self, hash: &CryptoHash) -> bool {
        self.orphans.contains_key(hash)
    }

    pub fn get(&self, hash: &CryptoHash) -> Option<&Orphan> {
        self.orphans.get(hash)
    }

    // Iterates over existing orphans.
    pub fn map(&self, orphan_fn: &mut dyn FnMut(&CryptoHash, &Block, &Instant)) {
        self.orphans
            .iter()
            .map(|it| orphan_fn(it.0, it.1.block.get_inner(), &it.1.added))
            .collect_vec();
    }

    /// Remove all orphans in the pool that can be "adopted" by block `prev_hash`, i.e., children
    /// of `prev_hash` and return the list.
    /// This function is called when `prev_hash` is accepted, thus its children can be removed
    /// from the orphan pool and be processed.
    pub fn remove_by_prev_hash(&mut self, prev_hash: CryptoHash) -> Option<Vec<Orphan>> {
        let mut removed_hashes: HashSet<CryptoHash> = HashSet::default();
        let ret = self.prev_hash_idx.remove(&prev_hash).map(|hs| {
            hs.iter()
                .filter_map(|h| {
                    removed_hashes.insert(*h);
                    self.orphans_requested_missing_chunks.remove(h);
                    self.orphans.remove(h)
                })
                .collect()
        });

        self.height_idx.retain(|_, ref mut xs| xs.iter().any(|x| !removed_hashes.contains(x)));

        metrics::NUM_ORPHANS.set(self.orphans.len() as i64);
        ret
    }

    /// Return a list of orphans that are among the `target_depth` immediate descendants of
    /// the block `parent_hash`
    pub fn get_orphans_within_depth(
        &self,
        parent_hash: CryptoHash,
        target_depth: u64,
    ) -> Vec<CryptoHash> {
        let mut _visited = HashSet::new();

        let mut res = vec![];
        let mut queue = vec![(parent_hash, 0)];
        while let Some((prev_hash, depth)) = queue.pop() {
            if depth == target_depth {
                break;
            }
            if let Some(block_hashes) = self.prev_hash_idx.get(&prev_hash) {
                for hash in block_hashes {
                    queue.push((*hash, depth + 1));
                    res.push(*hash);
                    // there should be no loop
                    debug_assert!(_visited.insert(*hash));
                }
            }

            // probably something serious went wrong here because there shouldn't be so many forks
            assert!(
                res.len() <= 100 * target_depth as usize,
                "found too many orphans {:?}, probably something is wrong with the chain",
                res
            );
        }
        res
    }

    /// Returns true if the block has not been requested yet and the number of orphans
    /// for which we have requested missing chunks have not exceeded MAX_ORPHAN_MISSING_CHUNKS
    fn can_request_missing_chunks_for_orphan(&self, block_hash: &CryptoHash) -> bool {
        self.orphans_requested_missing_chunks.len() < MAX_ORPHAN_MISSING_CHUNKS
            && !self.orphans_requested_missing_chunks.contains(block_hash)
    }

    fn mark_missing_chunks_requested_for_orphan(&mut self, block_hash: CryptoHash) {
        self.orphans_requested_missing_chunks.insert(block_hash);
    }
}

/// Contains information for missing chunks in a block
pub struct BlockMissingChunks {
    /// previous block hash
    pub prev_hash: CryptoHash,
    pub missing_chunks: Vec<ShardChunkHeader>,
}

/// Contains information needed to request chunks for orphans
/// Fields will be used as arguments for `request_chunks_for_orphan`
pub struct OrphanMissingChunks {
    pub missing_chunks: Vec<ShardChunkHeader>,
    /// epoch id for the block that has missing chunks
    pub epoch_id: EpochId,
    /// hash of an ancestor block of the block that has missing chunks
    /// this is used as an argument for `request_chunks_for_orphan`
    /// see comments in `request_chunks_for_orphan` for what `ancestor_hash` is used for
    pub ancestor_hash: CryptoHash,
}

/// Check if block header is known
/// Returns Err(Error) if any error occurs when checking store
///         Ok(Err(BlockKnownError)) if the block header is known
///         Ok(Ok()) otherwise
pub fn check_header_known(
    chain: &Chain,
    header: &BlockHeader,
) -> Result<Result<(), BlockKnownError>, Error> {
    let header_head = chain.store().header_head()?;
    if header.hash() == &header_head.last_block_hash
        || header.hash() == &header_head.prev_block_hash
    {
        return Ok(Err(BlockKnownError::KnownInHeader));
    }
    check_known_store(chain, header.hash())
}

/// Check if this block is in the store already.
/// Returns Err(Error) if any error occurs when checking store
///         Ok(Err(BlockKnownError)) if the block is in the store
///         Ok(Ok()) otherwise
fn check_known_store(
    chain: &Chain,
    block_hash: &CryptoHash,
) -> Result<Result<(), BlockKnownError>, Error> {
    if chain.store().block_exists(block_hash)? {
        Ok(Err(BlockKnownError::KnownInStore))
    } else {
        // Not yet processed this block, we can proceed.
        Ok(Ok(()))
    }
}

/// Check if block is known: head, orphan, in processing or in store.
/// Returns Err(Error) if any error occurs when checking store
///         Ok(Err(BlockKnownError)) if the block is known
///         Ok(Ok()) otherwise
pub fn check_known(
    chain: &Chain,
    block_hash: &CryptoHash,
) -> Result<Result<(), BlockKnownError>, Error> {
    let head = chain.store().head()?;
    // Quick in-memory check for fast-reject any block handled recently.
    if block_hash == &head.last_block_hash || block_hash == &head.prev_block_hash {
        return Ok(Err(BlockKnownError::KnownInHead));
    }
    if chain.blocks_in_processing.contains(block_hash) {
        return Ok(Err(BlockKnownError::KnownInProcessing));
    }
    // Check if this block is in the set of known orphans.
    if chain.orphans.contains(block_hash) {
        return Ok(Err(BlockKnownError::KnownInOrphan));
    }
    if chain.blocks_with_missing_chunks.contains(block_hash) {
        return Ok(Err(BlockKnownError::KnownInMissingChunks));
    }
    check_known_store(chain, block_hash)
}

type BlockApplyChunksResult = (CryptoHash, Vec<Result<ApplyChunkResult, Error>>);

/// Facade to the blockchain block processing and storage.
/// Provides current view on the state according to the chain state.
pub struct Chain {
    store: ChainStore,
    pub runtime_adapter: Arc<dyn RuntimeAdapter>,
    orphans: OrphanBlockPool,
    pub blocks_with_missing_chunks: MissingChunksPool<Orphan>,
    genesis: Block,
    pub transaction_validity_period: NumBlocks,
    pub epoch_length: BlockHeightDelta,
    /// Block economics, relevant to changes when new block must be produced.
    pub block_economics_config: BlockEconomicsConfig,
    pub doomslug_threshold_mode: DoomslugThresholdMode,
    pub blocks_delay_tracker: BlocksDelayTracker,
    /// Processing a block is done in three stages: preprocess_block, async_apply_chunks and
    /// postprocess_block. The async_apply_chunks is done asynchronously from the ClientActor thread.
    /// `blocks_in_processing` keeps track of all the blocks that have been preprocessed but are
    /// waiting for chunks being applied.
    pub(crate) blocks_in_processing: BlocksInProcessing,
    /// Used by async_apply_chunks to send apply chunks results back to chain
    apply_chunks_sender: Sender<BlockApplyChunksResult>,
    /// Used to receive apply chunks results
    apply_chunks_receiver: Receiver<BlockApplyChunksResult>,
    /// Time when head was updated most recently.
    last_time_head_updated: Instant,

    /// Support for sandbox's patch_state requests.
    ///
    /// Sandbox needs ability to arbitrary modify the state. Blockchains
    /// naturally prevent state tampering, so we can't *just* modify data in
    /// place in the database. Instead, we will include this "bonus changes" in
    /// the next block we'll be processing, keeping them in this field in the
    /// meantime.
    ///
    /// Note that without `sandbox` feature enabled, `SandboxStatePatch` is
    /// a ZST.  All methods of the type are no-ops which behave as if the object
    /// was empty and could not hold any records (which it cannot).  It’s
    /// impossible to have non-empty state patch on non-sandbox builds.
    pending_state_patch: SandboxStatePatch,
}

impl Drop for Chain {
    fn drop(&mut self) {
        let _ = self.blocks_in_processing.wait_for_all_blocks();
    }
}
impl Chain {
    pub fn make_genesis_block(
        runtime_adapter: &dyn RuntimeAdapter,
        chain_genesis: &ChainGenesis,
    ) -> Result<Block, Error> {
        let (_, state_roots) = runtime_adapter.genesis_state();
        let genesis_chunks = genesis_chunks(
            state_roots,
            runtime_adapter.num_shards(&EpochId::default())?,
            chain_genesis.gas_limit,
            chain_genesis.height,
            chain_genesis.protocol_version,
        );
        Ok(Block::genesis(
            chain_genesis.protocol_version,
            genesis_chunks.into_iter().map(|chunk| chunk.take_header()).collect(),
            chain_genesis.time,
            chain_genesis.height,
            chain_genesis.min_gas_price,
            chain_genesis.total_supply,
            Chain::compute_bp_hash(
                runtime_adapter,
                EpochId::default(),
                EpochId::default(),
                &CryptoHash::default(),
            )?,
        ))
    }

    pub fn new_for_view_client(
        runtime_adapter: Arc<dyn RuntimeAdapter>,
        chain_genesis: &ChainGenesis,
        doomslug_threshold_mode: DoomslugThresholdMode,
        save_trie_changes: bool,
    ) -> Result<Chain, Error> {
        let (store, _) = runtime_adapter.genesis_state();
        let store = ChainStore::new(store, chain_genesis.height, save_trie_changes);
        let genesis = Self::make_genesis_block(&*runtime_adapter, chain_genesis)?;
        let (sc, rc) = unbounded();
        Ok(Chain {
            store,
            runtime_adapter,
            orphans: OrphanBlockPool::new(),
            blocks_with_missing_chunks: MissingChunksPool::new(),
            blocks_in_processing: BlocksInProcessing::new(),
            genesis: genesis,
            transaction_validity_period: chain_genesis.transaction_validity_period,
            epoch_length: chain_genesis.epoch_length,
            block_economics_config: BlockEconomicsConfig::from(chain_genesis),
            doomslug_threshold_mode,
            blocks_delay_tracker: BlocksDelayTracker::default(),
            apply_chunks_sender: sc,
            apply_chunks_receiver: rc,
            last_time_head_updated: Clock::instant(),
            pending_state_patch: Default::default(),
        })
    }

    pub fn new(
        runtime_adapter: Arc<dyn RuntimeAdapter>,
        chain_genesis: &ChainGenesis,
        doomslug_threshold_mode: DoomslugThresholdMode,
        save_trie_changes: bool,
    ) -> Result<Chain, Error> {
        // Get runtime initial state and create genesis block out of it.
        let (store, state_roots) = runtime_adapter.genesis_state();
        let mut store = ChainStore::new(store, chain_genesis.height, save_trie_changes);
        let genesis_chunks = genesis_chunks(
            state_roots.clone(),
            runtime_adapter.num_shards(&EpochId::default())?,
            chain_genesis.gas_limit,
            chain_genesis.height,
            chain_genesis.protocol_version,
        );
        let genesis = Block::genesis(
            chain_genesis.protocol_version,
            genesis_chunks.iter().map(|chunk| chunk.cloned_header()).collect(),
            chain_genesis.time,
            chain_genesis.height,
            chain_genesis.min_gas_price,
            chain_genesis.total_supply,
            Chain::compute_bp_hash(
                &*runtime_adapter,
                EpochId::default(),
                EpochId::default(),
                &CryptoHash::default(),
            )?,
        );

        // Check if we have a head in the store, otherwise pick genesis block.
        let mut store_update = store.store_update();
        let (block_head, header_head) = match store_update.head() {
            Ok(block_head) => {
                // Check that genesis in the store is the same as genesis given in the config.
                let genesis_hash = store_update.get_block_hash_by_height(chain_genesis.height)?;
                if &genesis_hash != genesis.hash() {
                    return Err(Error::Other(format!(
                        "Genesis mismatch between storage and config: {:?} vs {:?}",
                        genesis_hash,
                        genesis.hash()
                    )));
                }

                // Check we have the header corresponding to the header_head.
                let mut header_head = store_update.header_head()?;
                if store_update.get_block_header(&header_head.last_block_hash).is_err() {
                    // Reset header head and "sync" head to be consistent with current block head.
                    store_update.save_header_head_if_not_challenged(&block_head)?;
                    header_head = block_head.clone();
                }

                // TODO: perform validation that latest state in runtime matches the stored chain.

                (block_head, header_head)
            }
            Err(Error::DBNotFoundErr(_)) => {
                for chunk in genesis_chunks {
                    store_update.save_chunk(chunk.clone());
                }
                store_update.merge(runtime_adapter.add_validator_proposals(
                    BlockHeaderInfo::new(
                        genesis.header(),
                        // genesis height is considered final
                        chain_genesis.height,
                    ),
                )?);
                store_update.save_block_header(genesis.header().clone())?;
                store_update.save_block(genesis.clone());
                store_update
                    .save_block_extra(genesis.hash(), BlockExtra { challenges_result: vec![] });

                for (chunk_header, state_root) in genesis.chunks().iter().zip(state_roots.iter()) {
                    store_update.save_chunk_extra(
                        genesis.hash(),
                        &runtime_adapter
                            .shard_id_to_uid(chunk_header.shard_id(), &EpochId::default())?,
                        ChunkExtra::new(
                            state_root,
                            CryptoHash::default(),
                            vec![],
                            0,
                            chain_genesis.gas_limit,
                            0,
                        ),
                    );
                }

                let block_head = Tip::from_header(genesis.header());
                let header_head = block_head.clone();
                store_update.save_head(&block_head)?;
                store_update.save_final_head(&header_head)?;
                for shard_id in 0..runtime_adapter.num_shards(&EpochId::default()).unwrap() {
                    store_update.merge(FlatState::update_head(
                        shard_id,
                        &block_head.last_block_hash,
                        &store_update.store(),
                    ));
                }

                info!(target: "chain", "Init: saved genesis: #{} {} / {:?}", block_head.height, block_head.last_block_hash, state_roots);

                (block_head, header_head)
            }
            Err(err) => return Err(err),
        };
        store_update.commit()?;

        info!(target: "chain", "Init: header head @ #{} {}; block head @ #{} {}",
              block_head.height, block_head.last_block_hash,
              header_head.height, header_head.last_block_hash);
        metrics::BLOCK_HEIGHT_HEAD.set(block_head.height as i64);
        let block_header = store.get_block_header(&block_head.last_block_hash)?;
        metrics::BLOCK_ORDINAL_HEAD.set(block_header.block_ordinal() as i64);
        metrics::HEADER_HEAD_HEIGHT.set(header_head.height as i64);
        metrics::BOOT_TIME_SECONDS.set(Clock::utc().timestamp());

        metrics::TAIL_HEIGHT.set(store.tail()? as i64);
        metrics::CHUNK_TAIL_HEIGHT.set(store.chunk_tail()? as i64);
        metrics::FORK_TAIL_HEIGHT.set(store.fork_tail()? as i64);

        // Even though the channel is unbounded, the channel size is practically bounded by the size
        // of blocks_in_processing, which is set to 5 now.
        let (sc, rc) = unbounded();
        Ok(Chain {
            store,
            runtime_adapter,
            orphans: OrphanBlockPool::new(),
            blocks_with_missing_chunks: MissingChunksPool::new(),
            blocks_in_processing: BlocksInProcessing::new(),
            genesis: genesis.clone(),
            transaction_validity_period: chain_genesis.transaction_validity_period,
            epoch_length: chain_genesis.epoch_length,
            block_economics_config: BlockEconomicsConfig::from(chain_genesis),
            doomslug_threshold_mode,
            blocks_delay_tracker: BlocksDelayTracker::default(),
            apply_chunks_sender: sc,
            apply_chunks_receiver: rc,
            last_time_head_updated: Clock::instant(),
            pending_state_patch: Default::default(),
        })
    }

    #[cfg(feature = "test_features")]
    pub fn adv_disable_doomslug(&mut self) {
        self.doomslug_threshold_mode = DoomslugThresholdMode::NoApprovals
    }

    pub fn compute_collection_hash<T: BorshSerialize>(elems: Vec<T>) -> Result<CryptoHash, Error> {
        Ok(hash(&elems.try_to_vec()?))
    }

    pub fn compute_bp_hash(
        runtime_adapter: &dyn RuntimeAdapter,
        epoch_id: EpochId,
        prev_epoch_id: EpochId,
        last_known_hash: &CryptoHash,
    ) -> Result<CryptoHash, Error> {
        let bps = runtime_adapter.get_epoch_block_producers_ordered(&epoch_id, last_known_hash)?;
        let protocol_version = runtime_adapter.get_epoch_protocol_version(&prev_epoch_id)?;
        if checked_feature!("stable", BlockHeaderV3, protocol_version) {
            let validator_stakes = bps.into_iter().map(|(bp, _)| bp).collect();
            Chain::compute_collection_hash(validator_stakes)
        } else {
            let validator_stakes = bps.into_iter().map(|(bp, _)| bp.into_v1()).collect();
            Chain::compute_collection_hash(validator_stakes)
        }
    }

    pub fn get_last_time_head_updated(&self) -> Instant {
        self.last_time_head_updated
    }

    /// Creates a light client block for the last final block from perspective of some other block
    ///
    /// # Arguments
    ///  * `header` - the last finalized block seen from `header` (not pushed back) will be used to
    ///               compute the light client block
    pub fn create_light_client_block(
        header: &BlockHeader,
        runtime_adapter: &dyn RuntimeAdapter,
        chain_store: &dyn ChainStoreAccess,
    ) -> Result<LightClientBlockView, Error> {
        let final_block_header = {
            let ret = chain_store.get_block_header(header.last_final_block())?;
            let two_ahead = chain_store.get_block_header_by_height(ret.height() + 2)?;
            if two_ahead.epoch_id() != ret.epoch_id() {
                let one_ahead = chain_store.get_block_header_by_height(ret.height() + 1)?;
                if one_ahead.epoch_id() != ret.epoch_id() {
                    let new_final_hash = *ret.last_final_block();
                    chain_store.get_block_header(&new_final_hash)?
                } else {
                    let new_final_hash = *one_ahead.last_final_block();
                    chain_store.get_block_header(&new_final_hash)?
                }
            } else {
                ret
            }
        };

        let next_block_producers = get_epoch_block_producers_view(
            final_block_header.next_epoch_id(),
            header.prev_hash(),
            runtime_adapter,
        )?;

        create_light_client_block_view(&final_block_header, chain_store, Some(next_block_producers))
    }

    pub fn save_block(&mut self, block: MaybeValidated<Block>) -> Result<(), Error> {
        if self.store.get_block(block.hash()).is_ok() {
            return Ok(());
        }
        if let Err(e) = self.validate_block(&block) {
            byzantine_assert!(false);
            return Err(e);
        }

        let mut chain_store_update = ChainStoreUpdate::new(&mut self.store);

        chain_store_update.save_block(block.into_inner());
        // We don't need to increase refcount for `prev_hash` at this point
        // because this is the block before State Sync.

        chain_store_update.commit()?;
        Ok(())
    }

    pub fn save_orphan(
        &mut self,
        block: MaybeValidated<Block>,
        requested_missing_chunks: bool,
    ) -> Result<(), Error> {
        if self.orphans.contains(block.hash()) {
            return Ok(());
        }
        if let Err(e) = self.validate_block(&block) {
            byzantine_assert!(false);
            return Err(e);
        }
        self.orphans.add(
            Orphan { block, provenance: Provenance::NONE, added: Clock::instant() },
            requested_missing_chunks,
        );
        Ok(())
    }

    fn save_block_height_processed(&mut self, block_height: BlockHeight) -> Result<(), Error> {
        let mut chain_store_update = ChainStoreUpdate::new(&mut self.store);
        if !chain_store_update.is_height_processed(block_height)? {
            chain_store_update.save_block_height_processed(block_height);
        }
        chain_store_update.commit()?;
        Ok(())
    }

    // GC CONTRACT
    // ===
    //
    // Prerequisites, guaranteed by the System:
    // 1. Genesis block is available and should not be removed by GC.
    // 2. No block in storage except Genesis has height lower or equal to `genesis_height`.
    // 3. There is known lowest block height (Tail) came from Genesis or State Sync.
    //    a. Tail is always on the Canonical Chain.
    //    b. Only one Tail exists.
    //    c. Tail's height is higher than or equal to `genesis_height`,
    // 4. There is a known highest block height (Head).
    //    a. Head is always on the Canonical Chain.
    // 5. All blocks in the storage have heights in range [Tail; Head].
    //    a. All forks end up on height of Head or lower.
    // 6. If block A is ancestor of block B, height of A is strictly less then height of B.
    // 7. (Property 1). A block with the lowest height among all the blocks at which the fork has started,
    //    i.e. all the blocks with the outgoing degree 2 or more,
    //    has the least height among all blocks on the fork.
    // 8. (Property 2). The oldest block where the fork happened is never affected
    //    by Canonical Chain Switching and always stays on Canonical Chain.
    //
    // Overall:
    // 1. GC procedure is handled by `clear_data()` function.
    // 2. `clear_data()` runs GC process for all blocks from the Tail to GC Stop Height provided by Epoch Manager.
    // 3. `clear_data()` executes separately:
    //    a. Forks Clearing runs for each height from Tail up to GC Stop Height.
    //    b. Canonical Chain Clearing from (Tail + 1) up to GC Stop Height.
    // 4. Before actual clearing is started, Block Reference Map should be built.
    // 5. `clear_data()` executes every time when block at new height is added.
    // 6. In case of State Sync, State Sync Clearing happens.
    //
    // Forks Clearing:
    // 1. Any fork which ends up on height `height` INCLUSIVELY and earlier will be completely deleted
    //    from the Store with all its ancestors up to the ancestor block where fork is happened
    //    EXCLUDING the ancestor block where fork is happened.
    // 2. The oldest ancestor block always remains on the Canonical Chain by property 2.
    // 3. All forks which end up on height `height + 1` and further are protected from deletion and
    //    no their ancestor will be deleted (even with lowest heights).
    // 4. `clear_forks_data()` handles forks clearing for fixed height `height`.
    //
    // Canonical Chain Clearing:
    // 1. Blocks on the Canonical Chain with the only descendant (if no forks started from them)
    //    are unlocked for Canonical Chain Clearing.
    // 2. If Forks Clearing ended up on the Canonical Chain, the block may be unlocked
    //    for the Canonical Chain Clearing. There is no other reason to unlock the block exists.
    // 3. All the unlocked blocks will be completely deleted
    //    from the Tail up to GC Stop Height EXCLUSIVELY.
    // 4. (Property 3, GC invariant). Tail can be shifted safely to the height of the
    //    earliest existing block. There is always only one Tail (based on property 1)
    //    and it's always on the Canonical Chain (based on property 2).
    //
    // Example:
    //
    // height: 101   102   103   104
    // --------[A]---[B]---[C]---[D]
    //          \     \
    //           \     \---[E]
    //            \
    //             \-[F]---[G]
    //
    // 1. Let's define clearing height = 102. It this case fork A-F-G is protected from deletion
    //    because of G which is on height 103. Nothing will be deleted.
    // 2. Let's define clearing height = 103. It this case Fork Clearing will be executed for A
    //    to delete blocks G and F, then Fork Clearing will be executed for B to delete block E.
    //    Then Canonical Chain Clearing will delete blocks A and B as unlocked.
    //    Block C is the only block of height 103 remains on the Canonical Chain (invariant).
    //
    // State Sync Clearing:
    // 1. Executing State Sync means that no data in the storage is useful for block processing
    //    and should be removed completely.
    // 2. The Tail should be set to the block preceding Sync Block.
    // 3. All the data preceding new Tail is deleted in State Sync Clearing
    //    and the Trie is updated with having only Genesis data.
    // 4. State Sync Clearing happens in `reset_data_pre_state_sync()`.
    //
    pub fn clear_data(
        &mut self,
        tries: ShardTries,
        gc_config: &near_chain_configs::GCConfig,
    ) -> Result<(), Error> {
        let _d = DelayDetector::new(|| "GC".into());

        let head = self.store.head()?;
        let tail = self.store.tail()?;
        let gc_stop_height = self.runtime_adapter.get_gc_stop_height(&head.last_block_hash);
        if gc_stop_height > head.height {
            return Err(Error::GCError("gc_stop_height cannot be larger than head.height".into()));
        }
        let prev_epoch_id = self.get_block_header(&head.prev_block_hash)?.epoch_id().clone();
        let epoch_change = prev_epoch_id != head.epoch_id;
        let mut fork_tail = self.store.fork_tail()?;
        metrics::TAIL_HEIGHT.set(tail as i64);
        metrics::FORK_TAIL_HEIGHT.set(fork_tail as i64);
        metrics::CHUNK_TAIL_HEIGHT.set(self.store.chunk_tail()? as i64);
        metrics::GC_STOP_HEIGHT.set(gc_stop_height as i64);
        if epoch_change && fork_tail < gc_stop_height {
            // if head doesn't change on the epoch boundary, we may update fork tail several times
            // but that is fine since it doesn't affect correctness and also we limit the number of
            // heights that fork cleaning goes through so it doesn't slow down client either.
            let mut chain_store_update = self.store.store_update();
            chain_store_update.update_fork_tail(gc_stop_height);
            chain_store_update.commit()?;
            fork_tail = gc_stop_height;
        }
        let mut gc_blocks_remaining = gc_config.gc_blocks_limit;

        // Forks Cleaning
        let gc_fork_clean_step = gc_config.gc_fork_clean_step;
        let stop_height = tail.max(fork_tail.saturating_sub(gc_fork_clean_step));
        for height in (stop_height..fork_tail).rev() {
            self.clear_forks_data(tries.clone(), height, &mut gc_blocks_remaining)?;
            if gc_blocks_remaining == 0 {
                return Ok(());
            }
            let mut chain_store_update = self.store.store_update();
            chain_store_update.update_fork_tail(height);
            chain_store_update.commit()?;
        }

        // Canonical Chain Clearing
        for height in tail + 1..gc_stop_height {
            if gc_blocks_remaining == 0 {
                return Ok(());
            }
            let blocks_current_height = self.store.get_all_block_hashes_by_height(height);
            let mut chain_store_update = self.store.store_update();
            if let Ok(blocks_current_height) = blocks_current_height {
                let blocks_current_height =
                    blocks_current_height.values().flatten().cloned().collect::<Vec<_>>();
                if let Some(block_hash) = blocks_current_height.first() {
                    let prev_hash = *chain_store_update.get_block_header(block_hash)?.prev_hash();
                    let prev_block_refcount = chain_store_update.get_block_refcount(&prev_hash)?;
                    if prev_block_refcount > 1 {
                        // Block of `prev_hash` starts a Fork, stopping
                        break;
                    } else if prev_block_refcount == 1 {
                        debug_assert_eq!(blocks_current_height.len(), 1);
                        chain_store_update.clear_block_data(
                            &*self.runtime_adapter,
                            *block_hash,
                            GCMode::Canonical(tries.clone()),
                        )?;
                        gc_blocks_remaining -= 1;
                    } else {
                        return Err(Error::GCError(
                            "block on canonical chain shouldn't have refcount 0".into(),
                        ));
                    }
                }
            }
            chain_store_update.update_tail(height)?;
            chain_store_update.commit()?;
        }
        Ok(())
    }

    /// Garbage collect data which archival node doesn’t need to keep.
    ///
    /// Normally, archival nodes keep all the data from the genesis block and
    /// don’t run garbage collection.  On the other hand, for better performance
    /// the storage contains some data duplication, i.e. values in some of the
    /// columns can be recomputed from data in different columns.  To save on
    /// storage, archival nodes do garbage collect that data.
    ///
    /// `gc_height_limit` limits how many heights will the function process.
    pub fn clear_archive_data(&mut self, gc_height_limit: BlockHeightDelta) -> Result<(), Error> {
        let _d = DelayDetector::new(|| "GC".into());

        let head = self.store.head()?;
        let gc_stop_height = self.runtime_adapter.get_gc_stop_height(&head.last_block_hash);
        if gc_stop_height > head.height {
            return Err(Error::GCError("gc_stop_height cannot be larger than head.height".into()));
        }

        let mut chain_store_update = self.store.store_update();
        chain_store_update.clear_redundant_chunk_data(gc_stop_height, gc_height_limit)?;
        metrics::CHUNK_TAIL_HEIGHT.set(chain_store_update.chunk_tail()? as i64);
        metrics::GC_STOP_HEIGHT.set(gc_stop_height as i64);
        chain_store_update.commit()
    }

    pub fn clear_forks_data(
        &mut self,
        tries: ShardTries,
        height: BlockHeight,
        gc_blocks_remaining: &mut NumBlocks,
    ) -> Result<(), Error> {
        if let Ok(blocks_current_height) = self.store.get_all_block_hashes_by_height(height) {
            let blocks_current_height =
                blocks_current_height.values().flatten().cloned().collect::<Vec<_>>();
            for block_hash in blocks_current_height.iter() {
                let mut current_hash = *block_hash;
                loop {
                    if *gc_blocks_remaining == 0 {
                        return Ok(());
                    }
                    // Block `block_hash` is not on the Canonical Chain
                    // because shorter chain cannot be Canonical one
                    // and it may be safely deleted
                    // and all its ancestors while there are no other sibling blocks rely on it.
                    let mut chain_store_update = self.store.store_update();
                    if chain_store_update.get_block_refcount(&current_hash)? == 0 {
                        let prev_hash =
                            *chain_store_update.get_block_header(&current_hash)?.prev_hash();

                        // It's safe to call `clear_block_data` for prev data because it clears fork only here
                        chain_store_update.clear_block_data(
                            &*self.runtime_adapter,
                            current_hash,
                            GCMode::Fork(tries.clone()),
                        )?;
                        chain_store_update.commit()?;
                        *gc_blocks_remaining -= 1;

                        current_hash = prev_hash;
                    } else {
                        // Block of `current_hash` is an ancestor for some other blocks, stopping
                        break;
                    }
                }
            }
        }

        Ok(())
    }

    /// Return a StateSyncInfo that includes the information needed for syncing state for shards needed
    /// in the next epoch.
    fn get_state_dl_info(
        &self,
        me: &Option<AccountId>,
        block: &Block,
    ) -> Result<Option<StateSyncInfo>, Error> {
        let prev_hash = *block.header().prev_hash();
        let shards_to_dl =
            Chain::get_shards_to_dl_state(self.runtime_adapter.clone(), me, &prev_hash)?;
        let prev_block = self.get_block(&prev_hash)?;

        if prev_block.chunks().len() != block.chunks().len() && !shards_to_dl.is_empty() {
            // Currently, the state sync algorithm assumes that the number of chunks do not change
            // between the epoch being synced to and the last epoch.
            // For example, if shard layout changes at the beginning of epoch T, validators
            // will not be able to sync states at epoch T for epoch T+1
            // Fortunately, since all validators track all shards for now, this error will not be
            // triggered in live yet
            // Instead of propagating the error, we simply log the error here because the error
            // do not affect processing blocks for this epoch. However, when the next epoch comes,
            // the validator will not have the states ready so it will halt.
            error!(
                "Cannot download states for epoch {:?} because sharding just changed. I'm {:?}",
                block.header().epoch_id(),
                me
            );
            debug_assert!(false);
        }
        if shards_to_dl.is_empty() {
            Ok(None)
        } else {
            debug!(target: "chain", "Downloading state for {:?}, I'm {:?}", shards_to_dl, me);

            let state_dl_info = StateSyncInfo {
                epoch_tail_hash: *block.header().hash(),
                shards: shards_to_dl
                    .iter()
                    .map(|shard_id| {
                        let chunk = &prev_block.chunks()[*shard_id as usize];
                        ShardInfo(*shard_id, chunk.chunk_hash())
                    })
                    .collect(),
            };

            Ok(Some(state_dl_info))
        }
    }

    /// Do basic validation of a block upon receiving it. Check that block is
    /// well-formed (various roots match).
    pub fn validate_block(&self, block: &MaybeValidated<Block>) -> Result<(), Error> {
        block
            .validate_with(|block| {
                Chain::validate_block_impl(
                    self.runtime_adapter.as_ref(),
                    self.genesis_block(),
                    block,
                )
                .map(|_| true)
            })
            .map(|_| ())
    }

    fn validate_block_impl(
        runtime_adapter: &dyn RuntimeAdapter,
        genesis_block: &Block,
        block: &Block,
    ) -> Result<(), Error> {
        for (shard_id, chunk_header) in block.chunks().iter().enumerate() {
            if chunk_header.height_created() == genesis_block.header().height() {
                // Special case: genesis chunks can be in non-genesis blocks and don't have a signature
                // We must verify that content matches and signature is empty.
                // TODO: this code will not work when genesis block has different number of chunks as the current block
                // https://github.com/near/nearcore/issues/4908
                let genesis_chunk = &genesis_block.chunks()[shard_id];
                if genesis_chunk.chunk_hash() != chunk_header.chunk_hash()
                    || genesis_chunk.signature() != chunk_header.signature()
                {
                    return Err(Error::InvalidChunk);
                }
            } else if chunk_header.height_created() == block.header().height() {
                if !runtime_adapter.verify_chunk_header_signature(
                    &chunk_header.clone(),
                    block.header().epoch_id(),
                    block.header().prev_hash(),
                )? {
                    byzantine_assert!(false);
                    return Err(Error::InvalidChunk);
                }
            }
        }
        block.check_validity().map_err(|e| e.into())
    }

    /// Verify header signature when the epoch is known, but not the whole chain.
    /// Same as verify_header_signature except it does not verify that block producer hasn't been slashed
    fn partial_verify_orphan_header_signature(&self, header: &BlockHeader) -> Result<bool, Error> {
        let block_producer =
            self.runtime_adapter.get_block_producer(header.epoch_id(), header.height())?;
        // DEVNOTE: we pass head which is not necessarily on block's chain, but it's only used for
        // slashing info which we will ignore
        let head = self.head()?;
        let (block_producer, _slashed) = self.runtime_adapter.get_validator_by_account_id(
            header.epoch_id(),
            &head.last_block_hash,
            &block_producer,
        )?;
        Ok(header.signature().verify(header.hash().as_ref(), block_producer.public_key()))
    }

    /// Validate header. Returns error if the header is invalid.
    /// `challenges`: the function will add new challenges generated from validating this header
    ///               to the vector. You can pass an empty vector here, or a vector with existing
    ///               challenges already.
    fn validate_header(
        &self,
        header: &BlockHeader,
        provenance: &Provenance,
        challenges: &mut Vec<ChallengeBody>,
    ) -> Result<(), Error> {
        // Refuse blocks from the too distant future.
        if header.timestamp() > Clock::utc() + Duration::seconds(ACCEPTABLE_TIME_DIFFERENCE) {
            return Err(Error::InvalidBlockFutureTime(header.timestamp()));
        }

        // First I/O cost, delay as much as possible.
        if !self.runtime_adapter.verify_header_signature(header)? {
            return Err(Error::InvalidSignature);
        }

        // Check we don't know a block with given height already.
        // If we do - send out double sign challenge and keep going as double signed blocks are valid blocks.
        if let Ok(epoch_id_to_blocks) = self.store.get_all_block_hashes_by_height(header.height()) {
            // Check if there is already known block of the same height that has the same epoch id
            if let Some(block_hashes) = epoch_id_to_blocks.get(header.epoch_id()) {
                // This should be guaranteed but it doesn't hurt to check again
                if !block_hashes.contains(header.hash()) {
                    let other_header =
                        self.get_block_header(block_hashes.iter().next().unwrap())?;

                    challenges.push(ChallengeBody::BlockDoubleSign(BlockDoubleSign {
                        left_block_header: header.try_to_vec().expect("Failed to serialize"),
                        right_block_header: other_header.try_to_vec().expect("Failed to serialize"),
                    }));
                }
            }
        }

        #[cfg(feature = "protocol_feature_reject_blocks_with_outdated_protocol_version")]
        if let Ok(epoch_protocol_version) =
            self.runtime_adapter.get_epoch_protocol_version(header.epoch_id())
        {
            if checked_feature!(
                "protocol_feature_reject_blocks_with_outdated_protocol_version",
                RejectBlocksWithOutdatedProtocolVersions,
                epoch_protocol_version
            ) {
                if header.latest_protocol_version() < epoch_protocol_version {
                    error!(
                        "header protocol version {} smaller than epoch protocol version {}",
                        header.latest_protocol_version(),
                        epoch_protocol_version
                    );
                    return Err(Error::InvalidProtocolVersion);
                }
            }
        }

        let prev_header = self.get_previous_header(header)?;

        // Check that epoch_id in the header does match epoch given previous header (only if previous header is present).
        let epoch_id_from_prev_block =
            &self.runtime_adapter.get_epoch_id_from_prev_block(header.prev_hash())?;
        let epoch_id_from_header = header.epoch_id();
        if epoch_id_from_prev_block != epoch_id_from_header {
            return Err(Error::InvalidEpochHash);
        }

        // Check that epoch_id in the header does match epoch given previous header (only if previous header is present).
        if &self.runtime_adapter.get_next_epoch_id_from_prev_block(header.prev_hash())?
            != header.next_epoch_id()
        {
            return Err(Error::InvalidEpochHash);
        }

        if header.epoch_id() == prev_header.epoch_id() {
            if header.next_bp_hash() != prev_header.next_bp_hash() {
                return Err(Error::InvalidNextBPHash);
            }
        } else {
            if header.next_bp_hash()
                != &Chain::compute_bp_hash(
                    &*self.runtime_adapter,
                    header.next_epoch_id().clone(),
                    header.epoch_id().clone(),
                    header.prev_hash(),
                )?
            {
                return Err(Error::InvalidNextBPHash);
            }
        }

        if header.chunk_mask().len() as u64 != self.runtime_adapter.num_shards(header.epoch_id())? {
            return Err(Error::InvalidChunkMask);
        }

        if !header.verify_chunks_included() {
            return Err(Error::InvalidChunkMask);
        }

        if let Some(prev_height) = header.prev_height() {
            if prev_height != prev_header.height() {
                return Err(Error::Other("Invalid prev_height".to_string()));
            }
        }

        // Prevent time warp attacks and some timestamp manipulations by forcing strict
        // time progression.
        if header.raw_timestamp() <= prev_header.raw_timestamp() {
            return Err(Error::InvalidBlockPastTime(prev_header.timestamp(), header.timestamp()));
        }
        // If this is not the block we produced (hence trust in it) - validates block
        // producer, confirmation signatures and finality info.
        if *provenance != Provenance::PRODUCED {
            // first verify aggregated signature
            if !self.runtime_adapter.verify_approval(
                prev_header.hash(),
                prev_header.height(),
                header.height(),
                header.approvals(),
            )? {
                return Err(Error::InvalidApprovals);
            };

            let stakes = self
                .runtime_adapter
                .get_epoch_block_approvers_ordered(header.prev_hash())?
                .iter()
                .map(|(x, is_slashed)| (x.stake_this_epoch, x.stake_next_epoch, *is_slashed))
                .collect::<Vec<_>>();
            if !Doomslug::can_approved_block_be_produced(
                self.doomslug_threshold_mode,
                header.approvals(),
                &stakes,
            ) {
                return Err(Error::NotEnoughApprovals);
            }

            let expected_last_ds_final_block = if prev_header.height() + 1 == header.height() {
                prev_header.hash()
            } else {
                prev_header.last_ds_final_block()
            };

            let expected_last_final_block = if prev_header.height() + 1 == header.height()
                && prev_header.last_ds_final_block() == prev_header.prev_hash()
            {
                prev_header.prev_hash()
            } else {
                prev_header.last_final_block()
            };

            if header.last_ds_final_block() != expected_last_ds_final_block
                || header.last_final_block() != expected_last_final_block
            {
                return Err(Error::InvalidFinalityInfo);
            }

            let block_merkle_tree = self.store.get_block_merkle_tree(header.prev_hash())?;
            let mut block_merkle_tree = PartialMerkleTree::clone(&block_merkle_tree);
            block_merkle_tree.insert(*header.prev_hash());
            if &block_merkle_tree.root() != header.block_merkle_root() {
                return Err(Error::InvalidBlockMerkleRoot);
            }

            // Check that challenges root is empty to ensure later that block doesn't contain challenges.
            // TODO (#2445): Enable challenges when they are working correctly.
            if header.challenges_root() != &MerkleHash::default() {
                return Err(Error::InvalidChallengeRoot);
            }
        }

        Ok(())
    }

    /// Process block header as part of "header first" block propagation.
    /// We validate the header but we do not store it or update header head
    /// based on this. We will update these once we get the block back after
    /// requesting it.
    pub fn process_block_header(
        &self,
        header: &BlockHeader,
        challenges: &mut Vec<ChallengeBody>,
    ) -> Result<(), Error> {
        debug!(target: "chain", "Process block header: {} at {}", header.hash(), header.height());

        check_known(self, header.hash())?.map_err(|e| Error::BlockKnown(e))?;
        self.validate_header(header, &Provenance::NONE, challenges)?;
        Ok(())
    }

    /// Verify that `challenges` are valid
    /// If all challenges are valid, returns ChallengesResult, which comprises of the list of
    /// validators that need to be slashed and the list of blocks that are challenged.
    /// Returns Error if any challenge is invalid.
    /// Note: you might be wondering why the list of challenged blocks is not part of ChallengesResult.
    /// That's because ChallengesResult is part of BlockHeader, to modify that struct requires protocol
    /// upgrade.
    pub fn verify_challenges(
        &self,
        challenges: &[Challenge],
        epoch_id: &EpochId,
        prev_block_hash: &CryptoHash,
    ) -> Result<(ChallengesResult, Vec<CryptoHash>), Error> {
        let _span = tracing::debug_span!(
            target: "chain",
            "verify_challenges",
            ?challenges)
        .entered();
        let mut result = vec![];
        let mut challenged_blocks = vec![];
        for challenge in challenges.iter() {
            match validate_challenge(&*self.runtime_adapter, epoch_id, prev_block_hash, challenge) {
                Ok((hash, account_ids)) => {
                    let is_double_sign = match challenge.body {
                        // If it's double signed block, we don't invalidate blocks just slash.
                        ChallengeBody::BlockDoubleSign(_) => true,
                        _ => {
                            challenged_blocks.push(hash);
                            false
                        }
                    };
                    let slash_validators: Vec<_> = account_ids
                        .into_iter()
                        .map(|id| SlashedValidator::new(id, is_double_sign))
                        .collect();
                    result.extend(slash_validators);
                }
                Err(Error::MaliciousChallenge) => {
                    result.push(SlashedValidator::new(challenge.account_id.clone(), false));
                }
                Err(err) => return Err(err),
            }
        }
        Ok((result, challenged_blocks))
    }

    /// Do basic validation of the information that we can get from the chunk headers in `block`
    fn validate_chunk_headers(&self, block: &Block, prev_block: &Block) -> Result<(), Error> {
        let prev_chunk_headers = Chain::get_prev_chunk_headers(&*self.runtime_adapter, prev_block)?;
        for (chunk_header, prev_chunk_header) in
            block.chunks().iter().zip(prev_chunk_headers.iter())
        {
            if chunk_header.height_included() == block.header().height() {
                if chunk_header.prev_block_hash() != block.header().prev_hash() {
                    return Err(Error::InvalidChunk);
                }
            } else {
                if prev_chunk_header != chunk_header {
                    return Err(Error::InvalidChunk);
                }
            }
        }

        // Verify that proposals from chunks match block header proposals.
        let block_height = block.header().height();
        for pair in block
            .chunks()
            .iter()
            .filter(|chunk| block_height == chunk.height_included())
            .flat_map(|chunk| chunk.validator_proposals())
            .zip_longest(block.header().validator_proposals())
        {
            match pair {
                itertools::EitherOrBoth::Both(cp, hp) => {
                    if hp != cp {
                        // Proposals differed!
                        return Err(Error::InvalidValidatorProposals);
                    }
                }
                _ => {
                    // Can only occur if there were a different number of proposals in the header
                    // and chunks
                    return Err(Error::InvalidValidatorProposals);
                }
            }
        }

        Ok(())
    }

    /// Check if the chain leading to the given block has challenged blocks on it. Returns Ok if the chain
    /// does not have challenged blocks, otherwise error ChallengedBlockOnChain.
    fn check_if_challenged_block_on_chain(&self, block_header: &BlockHeader) -> Result<(), Error> {
        let mut hash = *block_header.hash();
        let mut height = block_header.height();
        let mut prev_hash = *block_header.prev_hash();
        loop {
            match self.get_block_hash_by_height(height) {
                Ok(cur_hash) if cur_hash == hash => {
                    // Found common ancestor.
                    return Ok(());
                }
                _ => {
                    if self.store.is_block_challenged(&hash)? {
                        return Err(Error::ChallengedBlockOnChain);
                    }
                    let prev_header = self.get_block_header(&prev_hash)?;
                    hash = *prev_header.hash();
                    height = prev_header.height();
                    prev_hash = *prev_header.prev_hash();
                }
            };
        }
    }

    pub fn ping_missing_chunks(
        &self,
        me: &Option<AccountId>,
        parent_hash: CryptoHash,
        block: &Block,
    ) -> Result<(), Error> {
        if !self.care_about_any_shard_or_part(me, parent_hash)? {
            return Ok(());
        }
        let mut missing = vec![];
        let height = block.header().height();
        for (shard_id, chunk_header) in block.chunks().iter().enumerate() {
            // Check if any chunks are invalid in this block.
            if let Some(encoded_chunk) = self.store.is_invalid_chunk(&chunk_header.chunk_hash())? {
                let merkle_paths = Block::compute_chunk_headers_root(block.chunks().iter()).1;
                let chunk_proof = ChunkProofs {
                    block_header: block.header().try_to_vec().expect("Failed to serialize"),
                    merkle_proof: merkle_paths[shard_id].clone(),
                    chunk: MaybeEncodedShardChunk::Encoded(EncodedShardChunk::clone(
                        &encoded_chunk,
                    )),
                };
                return Err(Error::InvalidChunkProofs(Box::new(chunk_proof)));
            }
            let shard_id = shard_id as ShardId;
            if chunk_header.height_included() == height {
                let chunk_hash = chunk_header.chunk_hash();

                if let Err(_) = self.store.get_partial_chunk(&chunk_header.chunk_hash()) {
                    missing.push(chunk_header.clone());
                } else if self.runtime_adapter.cares_about_shard(
                    me.as_ref(),
                    &parent_hash,
                    shard_id,
                    true,
                ) || self.runtime_adapter.will_care_about_shard(
                    me.as_ref(),
                    &parent_hash,
                    shard_id,
                    true,
                ) {
                    if let Err(_) = self.store.get_chunk(&chunk_hash) {
                        missing.push(chunk_header.clone());
                    }
                }
            }
        }
        if !missing.is_empty() {
            return Err(Error::ChunksMissing(missing));
        }
        Ok(())
    }

    fn care_about_any_shard_or_part(
        &self,
        me: &Option<AccountId>,
        parent_hash: CryptoHash,
    ) -> Result<bool, Error> {
        let epoch_id = self.runtime_adapter.get_epoch_id_from_prev_block(&parent_hash)?;
        for shard_id in 0..self.runtime_adapter.num_shards(&epoch_id)? {
            if self.runtime_adapter.cares_about_shard(me.as_ref(), &parent_hash, shard_id, true)
                || self.runtime_adapter.will_care_about_shard(
                    me.as_ref(),
                    &parent_hash,
                    shard_id,
                    true,
                )
            {
                return Ok(true);
            }
        }
        for part_id in 0..self.runtime_adapter.num_total_parts() {
            if &Some(self.runtime_adapter.get_part_owner(&epoch_id, part_id as u64)?) == me {
                return Ok(true);
            }
        }
        Ok(false)
    }

    /// Collect all incoming receipts generated in `block`, return a map from target shard id to the
    /// list of receipts that the target shard receives.
    /// The receipts are sorted by the order that they will be processed.
    /// Note that the receipts returned in this function do not equal all receipts that will be
    /// processed as incoming receipts in this block, because that may include incoming receipts
    /// generated in previous blocks too, if some shards in the previous blocks did not produce
    /// new chunks.
    pub fn collect_incoming_receipts_from_block(
        &self,
        me: &Option<AccountId>,
        block: &Block,
    ) -> Result<HashMap<ShardId, Vec<ReceiptProof>>, Error> {
        if !self.care_about_any_shard_or_part(me, *block.header().prev_hash())? {
            return Ok(HashMap::new());
        }
        let height = block.header().height();
        let mut receipt_proofs_by_shard_id = HashMap::new();

        for chunk_header in block.chunks().iter() {
            if chunk_header.height_included() == height {
                let partial_encoded_chunk =
                    self.store.get_partial_chunk(&chunk_header.chunk_hash()).unwrap();
                for receipt in partial_encoded_chunk.receipts().iter() {
                    let ReceiptProof(_, shard_proof) = receipt;
                    let ShardProof { from_shard_id: _, to_shard_id, proof: _ } = shard_proof;
                    receipt_proofs_by_shard_id
                        .entry(*to_shard_id)
                        .or_insert_with(Vec::new)
                        .push(receipt.clone());
                }
            }
        }
        // sort the receipts deterministically so the order that they will be processed is deterministic
        for (_, receipt_proofs) in receipt_proofs_by_shard_id.iter_mut() {
            let mut slice = [0u8; 32];
            slice.copy_from_slice(block.hash().as_ref());
            let mut rng: StdRng = SeedableRng::from_seed(slice);
            receipt_proofs.shuffle(&mut rng);
        }

        Ok(receipt_proofs_by_shard_id)
    }

    #[cfg(test)]
    pub(crate) fn mark_block_as_challenged(
        &mut self,
        block_hash: &CryptoHash,
        challenger_hash: &CryptoHash,
    ) -> Result<(), Error> {
        let mut chain_update = self.chain_update();
        chain_update.mark_block_as_challenged(block_hash, Some(challenger_hash))?;
        chain_update.commit()?;
        Ok(())
    }

    /// Start processing a received or produced block. This function will process block asynchronously.
    /// It preprocesses the block by verifying that the block is valid and ready to process, then
    /// schedules the work of applying chunks in rayon thread pool. The function will return before
    /// the block processing is finished.
    /// This function is used in conjunction with the function postprocess_ready_blocks, which checks
    /// if any of the blocks in processing has finished applying chunks to finish postprocessing
    /// these blocks that are ready.
    /// `block_processing_artifacts`: Callers can pass an empty object or an existing BlockProcessingArtifact.
    ///              This function will add the effect from processing this block to there.
    /// `apply_chunks_done_callback`: This callback will be called after apply_chunks are finished
    ///              (so it also happens asynchronously in the rayon thread pool). Callers can
    ///              use this callback as a way to receive notifications when apply chunks are done
    ///              so it can call postprocess_ready_blocks.
    pub fn start_process_block_async(
        &mut self,
        me: &Option<AccountId>,
        block: MaybeValidated<Block>,
        provenance: Provenance,
        block_processing_artifacts: &mut BlockProcessingArtifact,
        apply_chunks_done_callback: DoneApplyChunkCallback,
    ) -> Result<(), Error> {
        let block_received_time = Clock::instant();
        self.blocks_delay_tracker.mark_block_received(
            block.get_inner(),
            block_received_time,
            Clock::utc(),
        );
        metrics::BLOCK_PROCESSING_ATTEMPTS_TOTAL.inc();

        let block_height = block.header().height();
        let res = self.start_process_block_impl(
            me,
            block,
            provenance,
            block_processing_artifacts,
            apply_chunks_done_callback,
            block_received_time,
        );

        // Save the block as processed even if it failed. This is used to filter out the
        // incoming blocks that are not requested on heights which we already processed.
        // If there is a new incoming block that we didn't request and we already have height
        // processed 'marked as true' - then we'll not even attempt to process it
        if let Err(e) = self.save_block_height_processed(block_height) {
            warn!(target: "chain", "Failed to save processed height {}: {}", block_height, e);
        }

        res
    }

    /// Checks if any block has finished applying chunks and postprocesses these blocks to complete
    /// their processing. Return a list of blocks that have finished processing.
    /// If there are no blocks that are ready to be postprocessed, it returns immediately
    /// with an empty list. Even if there are blocks being processed, it does not wait
    /// for these blocks to be ready.
    pub fn postprocess_ready_blocks(
        &mut self,
        me: &Option<AccountId>,
        block_processing_artifacts: &mut BlockProcessingArtifact,
        apply_chunks_done_callback: DoneApplyChunkCallback,
    ) -> (Vec<AcceptedBlock>, HashMap<CryptoHash, Error>) {
        let mut accepted_blocks = vec![];
        let mut errors = HashMap::new();
        while let Ok((block_hash, apply_result)) = self.apply_chunks_receiver.try_recv() {
            match self.postprocess_block(
                me,
                block_hash,
                apply_result,
                block_processing_artifacts,
                apply_chunks_done_callback.clone(),
            ) {
                Err(e) => {
                    errors.insert(block_hash, e);
                }
                Ok(accepted_block) => {
                    accepted_blocks.push(accepted_block);
                }
            }
        }
        (accepted_blocks, errors)
    }

    /// Process challenge to invalidate chain. This is done between blocks to unroll the chain as
    /// soon as possible and allow next block producer to skip invalid blocks.
    pub fn process_challenge(&mut self, challenge: &Challenge) {
        let head = unwrap_or_return!(self.head());
        match self.verify_challenges(
            &vec![challenge.clone()],
            &head.epoch_id,
            &head.last_block_hash,
        ) {
            Ok((_, challenged_blocks)) => {
                let mut chain_update = self.chain_update();
                for block_hash in challenged_blocks {
                    match chain_update.mark_block_as_challenged(&block_hash, None) {
                        Ok(()) => {}
                        Err(err) => {
                            warn!(target: "chain", %block_hash, ?err, "Error saving block as challenged");
                        }
                    }
                }
                unwrap_or_return!(chain_update.commit());
            }
            Err(err) => {
                warn!(target: "chain", ?err, "Invalid challenge: {:#?}", challenge);
            }
        }
    }

    /// Processes headers and adds them to store for syncing.
    pub fn sync_block_headers(
        &mut self,
        mut headers: Vec<BlockHeader>,
        challenges: &mut Vec<ChallengeBody>,
    ) -> Result<(), Error> {
        // Sort headers by heights if they are out of order.
        headers.sort_by_key(|left| left.height());

        if let Some(header) = headers.first() {
            debug!(target: "chain", "Sync block headers: {} headers from {} at {}", headers.len(), header.hash(), header.height());
        } else {
            return Ok(());
        };

        let all_known = if let Some(last_header) = headers.last() {
            self.store.get_block_header(last_header.hash()).is_ok()
        } else {
            false
        };

        if !all_known {
            // Validate header and then add to the chain.
            for header in headers.iter() {
                match check_header_known(self, header)? {
                    Ok(_) => {}
                    Err(_) => continue,
                }

                self.validate_header(header, &Provenance::SYNC, challenges)?;
                let mut chain_update = self.chain_update();
                chain_update.chain_store_update.save_block_header(header.clone())?;

                // Add validator proposals for given header.
                let last_finalized_height =
                    chain_update.chain_store_update.get_block_height(header.last_final_block())?;
                let epoch_manager_update = chain_update
                    .runtime_adapter
                    .add_validator_proposals(BlockHeaderInfo::new(header, last_finalized_height))?;
                chain_update.chain_store_update.merge(epoch_manager_update);
                chain_update.commit()?;
            }
        }

        let mut chain_update = self.chain_update();

        if let Some(header) = headers.last() {
            // Update header_head if it's the new tip
            chain_update.update_header_head_if_not_challenged(header)?;
        }

        chain_update.commit()
    }

    /// Returns if given block header is on the current chain.
    ///
    /// This is done by fetching header by height and checking that it’s the
    /// same one as provided.
    fn is_on_current_chain(&self, header: &BlockHeader) -> Result<bool, Error> {
        let chain_header = self.get_block_header_by_height(header.height())?;
        Ok(chain_header.hash() == header.hash())
    }

    /// Finds first of the given hashes that is known on the main chain.
    pub fn find_common_header(&self, hashes: &[CryptoHash]) -> Option<BlockHeader> {
        for hash in hashes {
            if let Ok(header) = self.get_block_header(hash) {
                if let Ok(header_at_height) = self.get_block_header_by_height(header.height()) {
                    if header.hash() == header_at_height.hash() {
                        return Some(header);
                    }
                }
            }
        }
        None
    }

    fn determine_status(&self, head: Option<Tip>, prev_head: Tip) -> BlockStatus {
        let has_head = head.is_some();
        let mut is_next_block = false;

        let old_hash = if let Some(head) = head {
            if head.prev_block_hash == prev_head.last_block_hash {
                is_next_block = true;
                None
            } else {
                Some(prev_head.last_block_hash)
            }
        } else {
            None
        };

        match (has_head, is_next_block) {
            (true, true) => BlockStatus::Next,
            (true, false) => BlockStatus::Reorg(old_hash.unwrap()),
            (false, _) => BlockStatus::Fork,
        }
    }

    pub fn reset_data_pre_state_sync(&mut self, sync_hash: CryptoHash) -> Result<(), Error> {
        let _span = tracing::debug_span!(target: "sync", "reset_data_pre_state_sync").entered();
        let head = self.head()?;
        // Get header we were syncing into.
        let header = self.get_block_header(&sync_hash)?;
        let prev_hash = *header.prev_hash();
        let sync_height = header.height();
        let gc_height = std::cmp::min(head.height + 1, sync_height);

        // GC all the data from current tail up to `gc_height`. In case tail points to a height where
        // there is no block, we need to make sure that the last block before tail is cleaned.
        let tail = self.store.tail()?;
        let mut tail_prev_block_cleaned = false;
        for height in tail..gc_height {
            if let Ok(blocks_current_height) = self.store.get_all_block_hashes_by_height(height) {
                let blocks_current_height =
                    blocks_current_height.values().flatten().cloned().collect::<Vec<_>>();
                for block_hash in blocks_current_height {
                    let runtime_adapter = self.runtime_adapter();
                    let mut chain_store_update = self.mut_store().store_update();
                    if !tail_prev_block_cleaned {
                        let prev_block_hash =
                            *chain_store_update.get_block_header(&block_hash)?.prev_hash();
                        if chain_store_update.get_block(&prev_block_hash).is_ok() {
                            chain_store_update.clear_block_data(
                                &*runtime_adapter,
                                prev_block_hash,
                                GCMode::StateSync { clear_block_info: true },
                            )?;
                        }
                        tail_prev_block_cleaned = true;
                    }
                    chain_store_update.clear_block_data(
                        &*runtime_adapter,
                        block_hash,
                        GCMode::StateSync { clear_block_info: block_hash != prev_hash },
                    )?;
                    chain_store_update.commit()?;
                }
            }
        }

        // Clear Chunks data
        let mut chain_store_update = self.mut_store().store_update();
        // The largest height of chunk we have in storage is head.height + 1
        let chunk_height = std::cmp::min(head.height + 2, sync_height);
        chain_store_update.clear_chunk_data_and_headers(chunk_height)?;
        chain_store_update.commit()?;

        // clear all trie data

        let tries = self.runtime_adapter.get_tries();
        let mut chain_store_update = self.mut_store().store_update();
        let mut store_update = StoreUpdate::new_with_tries(tries);
        store_update.delete_all(DBCol::State);
        chain_store_update.merge(store_update);

        // The reason to reset tail here is not to allow Tail be greater than Head
        chain_store_update.reset_tail();
        chain_store_update.commit()?;
        Ok(())
    }

    /// Set the new head after state sync was completed if it is indeed newer.
    /// Check for potentially unlocked orphans after this update.
    pub fn reset_heads_post_state_sync(
        &mut self,
        me: &Option<AccountId>,
        sync_hash: CryptoHash,
        block_processing_artifacts: &mut BlockProcessingArtifact,
        apply_chunks_done_callback: DoneApplyChunkCallback,
    ) -> Result<(), Error> {
        let _span = tracing::debug_span!(target: "sync", "reset_heads_post_state_sync").entered();
        // Get header we were syncing into.
        let header = self.get_block_header(&sync_hash)?;
        let hash = *header.prev_hash();
        let prev_block = self.get_block(&hash)?;
        let new_tail = prev_block.header().height();
        let new_chunk_tail = prev_block.chunks().iter().map(|x| x.height_created()).min().unwrap();
        let tip = Tip::from_header(prev_block.header());
        let final_head = Tip::from_header(self.genesis.header());
        // Update related heads now.
        let mut chain_store_update = self.mut_store().store_update();
        chain_store_update.save_body_head(&tip)?;
        // Reset final head to genesis since at this point we don't have the last final block.
        chain_store_update.save_final_head(&final_head)?;
        // New Tail can not be earlier than `prev_block.header.inner_lite.height`
        chain_store_update.update_tail(new_tail)?;
        // New Chunk Tail can not be earlier than minimum of height_created in Block `prev_block`
        chain_store_update.update_chunk_tail(new_chunk_tail);
        chain_store_update.commit()?;

        // Check if there are any orphans unlocked by this state sync.
        // We can't fail beyond this point because the caller will not process accepted blocks
        //    and the blocks with missing chunks if this method fails
        self.check_orphans(me, hash, block_processing_artifacts, apply_chunks_done_callback);
        Ok(())
    }

    // Unlike start_process_block() this function doesn't update metrics for
    // successful blocks processing.
    fn start_process_block_impl(
        &mut self,
        me: &Option<AccountId>,
        block: MaybeValidated<Block>,
        provenance: Provenance,
        block_processing_artifact: &mut BlockProcessingArtifact,
        apply_chunks_done_callback: DoneApplyChunkCallback,
        block_received_time: Instant,
    ) -> Result<(), Error> {
        let block_height = block.header().height();
        let _span = tracing::debug_span!(
            target: "chain",
            "start_process_block_impl",
            height = block_height)
        .entered();

        // 1) preprocess the block where we verify that the block is valid and ready to be processed
        //    No chain updates are applied at this step.
        let state_patch = self.pending_state_patch.take();
        let preprocess_timer = metrics::BLOCK_PREPROCESSING_TIME.start_timer();
        let preprocess_res = self.preprocess_block(
            me,
            &block,
            &provenance,
            &mut block_processing_artifact.challenges,
            block_received_time,
            state_patch,
        );
        let preprocess_res = match preprocess_res {
            Ok(preprocess_res) => {
                preprocess_timer.observe_duration();
                preprocess_res
            }
            Err(e) => {
                preprocess_timer.stop_and_discard();
                match &e {
                    Error::Orphan => {
                        let tail_height = self.store.tail()?;
                        // we only add blocks that couldn't have been gc'ed to the orphan pool.
                        if block_height >= tail_height {
                            let block_hash = *block.hash();
                            let requested_missing_chunks = if let Some(orphan_missing_chunks) =
                                self.should_request_chunks_for_orphan(me, &block)
                            {
                                block_processing_artifact
                                    .orphans_missing_chunks
                                    .push(orphan_missing_chunks);
                                true
                            } else {
                                false
                            };

                            let time = Clock::instant();
                            self.blocks_delay_tracker.mark_block_orphaned(block.hash(), time);
                            let orphan = Orphan { block, provenance, added: time };
                            self.orphans.add(orphan, requested_missing_chunks);

                            debug!(
                                target: "chain",
                                "Process block: orphan: {:?}, # orphans {}{}",
                                block_hash,
                                self.orphans.len(),
                                if self.orphans.len_evicted() > 0 {
                                    format!(", # evicted {}", self.orphans.len_evicted())
                                } else {
                                    String::new()
                                },
                            );
                        }
                    }
                    Error::ChunksMissing(missing_chunks) => {
                        let block_hash = *block.hash();
                        let missing_chunk_hashes: Vec<_> =
                            missing_chunks.iter().map(|header| header.chunk_hash()).collect();
                        block_processing_artifact.blocks_missing_chunks.push(BlockMissingChunks {
                            prev_hash: *block.header().prev_hash(),
                            missing_chunks: missing_chunks.clone(),
                        });
                        let time = Clock::instant();
                        self.blocks_delay_tracker.mark_block_has_missing_chunks(block.hash(), time);
                        let orphan = Orphan { block, provenance, added: time };
                        self.blocks_with_missing_chunks
                            .add_block_with_missing_chunks(orphan, missing_chunk_hashes.clone());
                        debug!(
                            target: "chain",
                            "Process block: missing chunks. Block hash: {:?}. Missing chunks: {:?}",
                            block_hash, missing_chunk_hashes,
                        );
                    }
                    Error::EpochOutOfBounds(epoch_id) => {
                        // Possibly block arrived before we finished processing all of the blocks for epoch before last.
                        // Or someone is attacking with invalid chain.
                        debug!(target: "chain", "Received block {}/{} ignored, as epoch {:?} is unknown", block_height, block.hash(), epoch_id);
                    }
                    Error::BlockKnown(block_known_error) => {
                        debug!(
                            target: "chain",
                            "Block {} at {} is known at this time: {:?}",
                            block.hash(),
                            block_height,
                            block_known_error);
                    }
                    _ => {}
                }
                return Err(e);
            }
        };
        let (apply_chunk_work, block_preprocess_info) = preprocess_res;
        let block = block.into_inner();
        let block_hash = *block.hash();
        let block_height = block.header().height();
        let apply_chunks_done_marker = block_preprocess_info.apply_chunks_done.clone();
        self.blocks_in_processing.add(block, block_preprocess_info)?;

        // 2) schedule apply chunks, which will be executed in the rayon thread pool.
        self.schedule_apply_chunks(
            block_hash,
            block_height,
            apply_chunk_work,
            apply_chunks_done_marker,
            apply_chunks_done_callback.clone(),
        );

        Ok(())
    }

    /// Applying chunks async by starting the work at the rayon thread pool
    /// `apply_chunks_done_marker`: a marker that will be set to true once applying chunks is finished
    /// `apply_chunks_done_callback`: a callback that will be called once applying chunks is finished
    fn schedule_apply_chunks(
        &self,
        block_hash: CryptoHash,
        block_height: BlockHeight,
        work: Vec<Box<dyn FnOnce(&Span) -> Result<ApplyChunkResult, Error> + Send>>,
        apply_chunks_done_marker: Arc<OnceCell<()>>,
        apply_chunks_done_callback: DoneApplyChunkCallback,
    ) {
        let sc = self.apply_chunks_sender.clone();
        spawn(move || {
            // do_apply_chunks runs `work` parallelly, but still waits for all of them to finish
            let res = do_apply_chunks(block_hash, block_height, work);
            // If we encounter error here, that means the receiver is deallocated and the client
            // thread is already shut down. The node is already crashed, so we can unwrap here
            sc.send((block_hash.clone(), res)).unwrap();
            if let Err(_) = apply_chunks_done_marker.set(()) {
                // This should never happen, if it does, it means there is a bug in our code.
                log_assert!(false, "apply chunks are called twice for block {block_hash:?}");
            }
            apply_chunks_done_callback(block_hash);
        });

        /// `rayon::spawn` decorated to propagate `tracing` context across
        /// threads.
        fn spawn(f: impl FnOnce() + Send + 'static) {
            let dispatcher = tracing::dispatcher::get_default(|it| it.clone());
            rayon::spawn(move || tracing::dispatcher::with_default(&dispatcher, f))
        }
    }

    /// Run postprocessing on this block, which stores the block on chain.
    /// Check that if accepting the block unlocks any orphans in the orphan pool and start
    /// the processing of those blocks.
    fn postprocess_block(
        &mut self,
        me: &Option<AccountId>,
        block_hash: CryptoHash,
        apply_results: Vec<Result<ApplyChunkResult, Error>>,
        block_processing_artifacts: &mut BlockProcessingArtifact,
        apply_chunks_done_callback: DoneApplyChunkCallback,
    ) -> Result<AcceptedBlock, Error> {
        let timer = metrics::BLOCK_POSTPROCESSING_TIME.start_timer();
        let (block, block_preprocess_info) =
            self.blocks_in_processing.remove(&block_hash).expect(&format!(
                "block {:?} finished applying chunks but not in blocks_in_processing pool",
                block_hash
            ));
        // We want to include block height here, so we didn't put this line at the beginning of the
        // function.
        let _span = tracing::debug_span!(
            target: "chain",
            "postprocess_block",
            height = block.header().height())
        .entered();

        let prev_head = self.store.head()?;
        let mut chain_update = self.chain_update();
        let provenance = block_preprocess_info.provenance.clone();
        let block_start_processing_time = block_preprocess_info.block_start_processing_time.clone();
        let new_head =
            chain_update.postprocess_block(me, &block, block_preprocess_info, apply_results)?;
        chain_update.commit()?;

        self.pending_state_patch.clear();

        if let Some(tip) = &new_head {
            // TODO: move this logic of tracking validators metrics to EpochManager
            if let Ok(producers) = self
                .runtime_adapter
                .get_epoch_block_producers_ordered(&tip.epoch_id, &tip.last_block_hash)
            {
                let mut count = 0;
                let mut stake = 0;
                for (info, is_slashed) in producers.iter() {
                    if !*is_slashed {
                        stake += info.stake();
                        count += 1;
                    }
                }
                stake /= NEAR_BASE;
                metrics::VALIDATOR_AMOUNT_STAKED.set(i64::try_from(stake).unwrap_or(i64::MAX));
                metrics::VALIDATOR_ACTIVE_TOTAL.set(count);
            }

            self.last_time_head_updated = Clock::instant();
        };

        metrics::BLOCK_PROCESSED_TOTAL.inc();
        metrics::BLOCK_PROCESSING_TIME.observe(
            Clock::instant()
                .saturating_duration_since(block_start_processing_time.clone())
                .as_secs_f64(),
        );
        self.blocks_delay_tracker.finish_block_processing(&block_hash, new_head.clone());

        timer.observe_duration();
        let _timer = CryptoHashTimer::new_with_start(*block.hash(), block_start_processing_time);

        self.check_orphans(
            me,
            *block.hash(),
            block_processing_artifacts,
            apply_chunks_done_callback,
        );

        // Determine the block status of this block (whether it is a side fork and updates the chain head)
        // Block status is needed in Client::on_block_accepted to decide to how to update the tx pool.
        let block_status = self.determine_status(new_head, prev_head);
        Ok(AcceptedBlock { hash: *block.hash(), status: block_status, provenance })
    }

    /// Preprocess a block before applying chunks, verify that we have the necessary information
    /// to process the block an the block is valid.
    //  Note that this function does NOT introduce any changes to chain state.
    pub(crate) fn preprocess_block(
        &self,
        me: &Option<AccountId>,
        block: &MaybeValidated<Block>,
        provenance: &Provenance,
        challenges: &mut Vec<ChallengeBody>,
        block_received_time: Instant,
        state_patch: SandboxStatePatch,
    ) -> Result<
        (
            Vec<Box<dyn FnOnce(&Span) -> Result<ApplyChunkResult, Error> + Send + 'static>>,
            BlockPreprocessInfo,
        ),
        Error,
    > {
        // see if the block is already in processing or if there are too many blocks being processed
        self.blocks_in_processing.add_dry_run(block.hash())?;

        debug!(target: "chain", num_approvals = block.header().num_approvals(), "Preprocess block");

        // Check that we know the epoch of the block before we try to get the header
        // (so that a block from unknown epoch doesn't get marked as an orphan)
        if !self.runtime_adapter.epoch_exists(block.header().epoch_id()) {
            return Err(Error::EpochOutOfBounds(block.header().epoch_id().clone()));
        }

        if block.chunks().len()
            != self.runtime_adapter.num_shards(block.header().epoch_id())? as usize
        {
            return Err(Error::IncorrectNumberOfChunkHeaders);
        }

        // Check if we have already processed this block previously.
        check_known(self, block.header().hash())?.map_err(|e| Error::BlockKnown(e))?;

        // Delay hitting the db for current chain head until we know this block is not already known.
        let head = self.head()?;
        let is_next = block.header().prev_hash() == &head.last_block_hash;

        // Sandbox allows fast-forwarding, so only enable when not within sandbox
        if !cfg!(feature = "sandbox") {
            // A heuristic to prevent block height to jump too fast towards BlockHeight::max and cause
            // overflow-related problems
            let block_height = block.header().height();
            if block_height > head.height + self.epoch_length * 20 {
                return Err(Error::InvalidBlockHeight(block_height));
            }
        }

        // Block is an orphan if we do not know about the previous full block.
        if !is_next && !self.block_exists(block.header().prev_hash())? {
            // Before we add the block to the orphan pool, do some checks:
            // 1. Block header is signed by the block producer for height.
            // 2. Chunk headers in block body match block header.
            // 3. Header has enough approvals from epoch block producers.
            // Not checked:
            // - Block producer could be slashed
            // - Chunk header signatures could be wrong
            if !self.partial_verify_orphan_header_signature(block.header())? {
                return Err(Error::InvalidSignature);
            }
            block.check_validity()?;
            // TODO: enable after #3729 and #3863
            // self.verify_orphan_header_approvals(&block.header())?;
            return Err(Error::Orphan);
        }

        let epoch_protocol_version =
            self.runtime_adapter.get_epoch_protocol_version(block.header().epoch_id())?;
        if epoch_protocol_version > PROTOCOL_VERSION {
            panic!("The client protocol version is older than the protocol version of the network. Please update nearcore. Client protocol version:{}, network protocol version {}", PROTOCOL_VERSION, epoch_protocol_version);
        }

        // First real I/O expense.
        let prev = self.get_previous_header(block.header())?;
        let prev_hash = *prev.hash();
        let prev_prev_hash = *prev.prev_hash();
        let prev_gas_price = prev.gas_price();
        let prev_random_value = *prev.random_value();
        let prev_height = prev.height();

        // Do not accept old forks
        if prev_height < self.runtime_adapter.get_gc_stop_height(&head.last_block_hash) {
            return Err(Error::InvalidBlockHeight(prev_height));
        }

        let (is_caught_up, state_dl_info) =
            if self.runtime_adapter.is_next_block_epoch_start(&prev_hash)? {
                if !self.prev_block_is_caught_up(&prev_prev_hash, &prev_hash)? {
                    // The previous block is not caught up for the next epoch relative to the previous
                    // block, which is the current epoch for this block, so this block cannot be applied
                    // at all yet, needs to be orphaned
                    return Err(Error::Orphan);
                }

                // For the first block of the epoch we check if we need to start download states for
                // shards that we will care about in the next epoch. If there is no state to be downloaded,
                // we consider that we are caught up, otherwise not
                let state_dl_info = self.get_state_dl_info(me, block)?;
                (state_dl_info.is_none(), state_dl_info)
            } else {
                (self.prev_block_is_caught_up(&prev_prev_hash, &prev_hash)?, None)
            };

        self.check_if_challenged_block_on_chain(block.header())?;

        debug!(target: "chain", "{:?} Process block {}, is_caught_up: {}", me, block.hash(), is_caught_up);

        // Check the header is valid before we proceed with the full block.
        self.validate_header(block.header(), provenance, challenges)?;

        self.runtime_adapter.verify_block_vrf(
            block.header().epoch_id(),
            block.header().height(),
            &prev_random_value,
            block.vrf_value(),
            block.vrf_proof(),
        )?;

        if block.header().random_value() != &hash(block.vrf_value().0.as_ref()) {
            return Err(Error::InvalidRandomnessBeaconOutput);
        }

        let res = block.validate_with(|block| {
            Chain::validate_block_impl(self.runtime_adapter.as_ref(), &self.genesis, block)
                .map(|_| true)
        });
        if let Err(e) = res {
            byzantine_assert!(false);
            return Err(e);
        }

        let protocol_version =
            self.runtime_adapter.get_epoch_protocol_version(block.header().epoch_id())?;
        if !block.verify_gas_price(
            prev_gas_price,
            self.block_economics_config.min_gas_price(protocol_version),
            self.block_economics_config.max_gas_price(protocol_version),
            self.block_economics_config.gas_price_adjustment_rate(protocol_version),
        ) {
            byzantine_assert!(false);
            return Err(Error::InvalidGasPrice);
        }

        let (challenges_result, challenged_blocks) = self.verify_challenges(
            block.challenges(),
            block.header().epoch_id(),
            block.header().prev_hash(),
        )?;

        let prev_block = self.get_block(&prev_hash)?;

        self.validate_chunk_headers(&block, &prev_block)?;

        self.ping_missing_chunks(me, prev_hash, block)?;
        let incoming_receipts = self.collect_incoming_receipts_from_block(me, block)?;

        let apply_chunk_work = self.apply_chunks_preprocessing(
            me,
            block,
            &prev_block,
            &incoming_receipts,
            // If we have the state for shards in the next epoch already downloaded, apply the state transition
            // for these states as well
            // otherwise put the block into the permanent storage, waiting for be caught up
            if is_caught_up { ApplyChunksMode::IsCaughtUp } else { ApplyChunksMode::NotCaughtUp },
            state_patch,
        )?;

        Ok((
            apply_chunk_work,
            BlockPreprocessInfo {
                is_caught_up,
                state_dl_info,
                incoming_receipts,
                challenges_result,
                challenged_blocks,
                provenance: provenance.clone(),
                apply_chunks_done: Arc::new(OnceCell::new()),
                block_start_processing_time: block_received_time,
            },
        ))
    }

    /// Check if we can request chunks for this orphan. Conditions are
    /// 1) Orphans that with outstanding missing chunks request has not exceed `MAX_ORPHAN_MISSING_CHUNKS`
    /// 2) we haven't already requested missing chunks for the orphan
    /// 3) All the `NUM_ORPHAN_ANCESTORS_CHECK` immediate parents of the block are either accepted,
    ///    or orphans or in `blocks_with_missing_chunks`
    /// 4) Among the `NUM_ORPHAN_ANCESTORS_CHECK` immediate parents of the block at least one is
    ///    accepted(is in store), call it `ancestor`
    /// 5) The next block of `ancestor` has the same epoch_id as the orphan block
    ///    (This is because when requesting chunks, we will use `ancestor` hash instead of the
    ///     previous block hash of the orphan to decide epoch id)
    /// 6) The orphan has missing chunks
    pub fn should_request_chunks_for_orphan(
        &mut self,
        me: &Option<AccountId>,
        orphan: &Block,
    ) -> Option<OrphanMissingChunks> {
        // 1) Orphans that with outstanding missing chunks request has not exceed `MAX_ORPHAN_MISSING_CHUNKS`
        // 2) we haven't already requested missing chunks for the orphan
        if !self.orphans.can_request_missing_chunks_for_orphan(orphan.hash()) {
            return None;
        }
        let mut block_hash = *orphan.header().prev_hash();
        for _ in 0..NUM_ORPHAN_ANCESTORS_CHECK {
            // 3) All the `NUM_ORPHAN_ANCESTORS_CHECK` immediate parents of the block are either accepted,
            //    or orphans or in `blocks_with_missing_chunks`
            if let Some(block) = self.blocks_with_missing_chunks.get(&block_hash) {
                block_hash = *block.prev_hash();
                continue;
            }
            if let Some(orphan) = self.orphans.get(&block_hash) {
                block_hash = *orphan.prev_hash();
                continue;
            }
            // 4) Among the `NUM_ORPHAN_ANCESTORS_CHECK` immediate parents of the block at least one is
            //    accepted(is in store), call it `ancestor`
            if self.get_block(&block_hash).is_ok() {
                if let Ok(epoch_id) = self.runtime_adapter.get_epoch_id_from_prev_block(&block_hash)
                {
                    // 5) The next block of `ancestor` has the same epoch_id as the orphan block
                    if &epoch_id == orphan.header().epoch_id() {
                        // 6) The orphan has missing chunks
                        if let Err(e) = self.ping_missing_chunks(me, block_hash, orphan) {
                            return match e {
                                Error::ChunksMissing(missing_chunks) => {
                                    debug!(target:"chain", "Request missing chunks for orphan {:?} {:?}", orphan.hash(), missing_chunks.iter().map(|chunk|{(chunk.shard_id(), chunk.chunk_hash())}).collect::<Vec<_>>());
                                    Some(OrphanMissingChunks {
                                        missing_chunks,
                                        epoch_id,
                                        ancestor_hash: block_hash,
                                    })
                                }
                                _ => None,
                            };
                        }
                    }
                }
                return None;
            }
            return None;
        }
        None
    }

    /// only used for test
    pub fn check_orphan_partial_chunks_requested(&self, block_hash: &CryptoHash) -> bool {
        self.orphans.orphans_requested_missing_chunks.contains(block_hash)
    }

    pub fn prev_block_is_caught_up(
        &self,
        prev_prev_hash: &CryptoHash,
        prev_hash: &CryptoHash,
    ) -> Result<bool, Error> {
        // Needs to be used with care: for the first block of each epoch the semantic is slightly
        // different, since the prev_block is in a different epoch. So for all the blocks but the
        // first one in each epoch this method returns true if the block is ready to have state
        // applied for the next epoch, while for the first block in a particular epoch this method
        // returns true if the block is ready to have state applied for the current epoch (and
        // otherwise should be orphaned)
        Ok(!self.store.get_blocks_to_catchup(prev_prev_hash)?.contains(prev_hash))
    }

    /// Return all shards that whose states need to be caught up
    /// That has two cases:
    /// 1) Shard layout will change in the next epoch. In this case, the method returns all shards
    ///    in the current epoch that will be split into a future shard that `me` will track.
    /// 2) Shard layout will be the same. In this case, the method returns all shards that `me` will
    ///    track in the next epoch but not this epoch
    fn get_shards_to_dl_state(
        runtime_adapter: Arc<dyn RuntimeAdapter>,
        me: &Option<AccountId>,
        parent_hash: &CryptoHash,
    ) -> Result<Vec<ShardId>, Error> {
        let epoch_id = runtime_adapter.get_epoch_id_from_prev_block(parent_hash)?;
        Ok((0..runtime_adapter.num_shards(&epoch_id)?)
            .filter(|shard_id| {
                Self::should_catch_up_shard(runtime_adapter.clone(), me, parent_hash, *shard_id)
            })
            .collect())
    }

    fn should_catch_up_shard(
        runtime_adapter: Arc<dyn RuntimeAdapter>,
        me: &Option<AccountId>,
        parent_hash: &CryptoHash,
        shard_id: ShardId,
    ) -> bool {
        let will_shard_layout_change =
            runtime_adapter.will_shard_layout_change_next_epoch(parent_hash).unwrap_or(false);
        // if shard layout will change the next epoch, we should catch up the shard regardless
        // whether we already have the shard's state this epoch, because we need to generate
        // new states for shards split from the current shard for the next epoch
        runtime_adapter.will_care_about_shard(me.as_ref(), parent_hash, shard_id, true)
            && (will_shard_layout_change
                || !runtime_adapter.cares_about_shard(me.as_ref(), parent_hash, shard_id, true))
    }

    /// Check if any block with missing chunk is ready to be processed and start processing these blocks
    pub fn check_blocks_with_missing_chunks(
        &mut self,
        me: &Option<AccountId>,
        block_processing_artifact: &mut BlockProcessingArtifact,
        apply_chunks_done_callback: DoneApplyChunkCallback,
    ) {
        let blocks = self.blocks_with_missing_chunks.ready_blocks();
        debug!(target:"chain", "Got {} blocks that were missing chunks but now are ready.", blocks.len());
        for block in blocks {
            let block_hash = *block.block.header().hash();
            let height = block.block.header().height();
            let time = Clock::instant();
            let res = self.start_process_block_async(
                me,
                block.block,
                block.provenance,
                block_processing_artifact,
                apply_chunks_done_callback.clone(),
            );
            match res {
                Ok(_) => {
                    debug!(target: "chain", %block_hash, height, "Accepted block with missing chunks");
                    self.blocks_delay_tracker
                        .mark_block_completed_missing_chunks(&block_hash, time);
                }
                Err(_) => {
                    debug!(target: "chain", %block_hash, height, "Declined block with missing chunks is declined.");
                }
            }
        }
    }

    /// Check for orphans that are ready to be processed or request missing chunks, process these blocks.
    /// `prev_hash`: hash of the block that is just accepted
    /// `block_accepted`: callback to be called when an orphan is accepted
    /// `block_misses_chunks`: callback to be called when an orphan is added to the pool of blocks
    ///                        that have missing chunks
    /// `orphan_misses_chunks`: callback to be called when it is ready to request missing chunks for
    ///                         an orphan
    /// `on_challenge`: callback to be called when an orphan should be challenged
    pub fn check_orphans(
        &mut self,
        me: &Option<AccountId>,
        prev_hash: CryptoHash,
        block_processing_artifacts: &mut BlockProcessingArtifact,
        apply_chunks_done_callback: DoneApplyChunkCallback,
    ) {
        // Check if there are orphans we can process.
        debug!(target: "chain", "Check orphans: from {}, # total orphans {}", prev_hash, self.orphans.len());
        // check within the descendents of `prev_hash` to see if there are orphans there that
        // are ready to request missing chunks for
        let orphans_to_check =
            self.orphans.get_orphans_within_depth(prev_hash, NUM_ORPHAN_ANCESTORS_CHECK);
        for orphan_hash in orphans_to_check {
            let orphan = self.orphans.get(&orphan_hash).unwrap().block.clone();
            if let Some(orphan_missing_chunks) = self.should_request_chunks_for_orphan(me, &orphan)
            {
                block_processing_artifacts.orphans_missing_chunks.push(orphan_missing_chunks);
                self.orphans.mark_missing_chunks_requested_for_orphan(orphan_hash);
            }
        }
        if let Some(orphans) = self.orphans.remove_by_prev_hash(prev_hash) {
            debug!(target: "chain", found_orphans = orphans.len(), "Check orphans");
            for orphan in orphans.into_iter() {
                let block_hash = orphan.hash();
                self.blocks_delay_tracker.mark_block_unorphaned(&block_hash, Clock::instant());
                let res = self.start_process_block_async(
                    me,
                    orphan.block,
                    orphan.provenance,
                    block_processing_artifacts,
                    apply_chunks_done_callback.clone(),
                );
                if let Err(err) = res {
                    debug!(target: "chain", "Orphan {:?} declined, error: {:?}", block_hash, err);
                }
            }
            debug!(
                target: "chain",
                remaining_orphans=self.orphans.len(),
                "Check orphans",
            );
        }
    }

    pub fn get_outgoing_receipts_for_shard(
        &self,
        prev_block_hash: CryptoHash,
        shard_id: ShardId,
        last_height_included: BlockHeight,
    ) -> Result<Vec<Receipt>, Error> {
        self.store.get_outgoing_receipts_for_shard(
            &*self.runtime_adapter,
            prev_block_hash,
            shard_id,
            last_height_included,
        )
    }

    pub fn get_state_response_header(
        &self,
        shard_id: ShardId,
        sync_hash: CryptoHash,
    ) -> Result<ShardStateSyncResponseHeader, Error> {
        // Check cache
        let key = StateHeaderKey(shard_id, sync_hash).try_to_vec()?;
        if let Ok(Some(header)) = self.store.store().get_ser(DBCol::StateHeaders, &key) {
            return Ok(header);
        }

        // Consistency rules:
        // 1. Everything prefixed with `sync_` indicates new epoch, for which we are syncing.
        // 1a. `sync_prev` means the last of the prev epoch.
        // 2. Empty prefix means the height where chunk was applied last time in the prev epoch.
        //    Let's call it `current`.
        // 2a. `prev_` means we're working with height before current.
        // 3. In inner loops we use all prefixes with no relation to the context described above.
        let sync_block = self
            .get_block(&sync_hash)
            .log_storage_error("block has already been checked for existence")?;
        let sync_block_header = sync_block.header().clone();
        let sync_block_epoch_id = sync_block.header().epoch_id().clone();
        if shard_id as usize >= sync_block.chunks().len() {
            return Err(Error::InvalidStateRequest("shard_id out of bounds".into()));
        }

        // The chunk was applied at height `chunk_header.height_included`.
        // Getting the `current` state.
        let sync_prev_block = self.get_block(sync_block_header.prev_hash())?;
        if &sync_block_epoch_id == sync_prev_block.header().epoch_id() {
            return Err(Error::InvalidStateRequest(
                "sync_hash is not the first hash of the epoch".into(),
            ));
        }
        if shard_id as usize >= sync_prev_block.chunks().len() {
            return Err(Error::InvalidStateRequest("shard_id out of bounds".into()));
        }
        // Chunk header here is the same chunk header as at the `current` height.
        let sync_prev_hash = *sync_prev_block.hash();
        let chunk_header = sync_prev_block.chunks()[shard_id as usize].clone();
        let (chunk_headers_root, chunk_proofs) = merklize(
            &sync_prev_block
                .chunks()
                .iter()
                .map(|shard_chunk| {
                    ChunkHashHeight(shard_chunk.chunk_hash(), shard_chunk.height_included())
                })
                .collect::<Vec<ChunkHashHeight>>(),
        );
        assert_eq!(&chunk_headers_root, sync_prev_block.header().chunk_headers_root());

        let chunk = self.get_chunk_clone_from_header(&chunk_header)?;
        let chunk_proof = chunk_proofs[shard_id as usize].clone();
        let block_header =
            self.get_block_header_on_chain_by_height(&sync_hash, chunk_header.height_included())?;

        // Collecting the `prev` state.
        let (prev_chunk_header, prev_chunk_proof, prev_chunk_height_included) = match self
            .get_block(block_header.prev_hash())
        {
            Ok(prev_block) => {
                if shard_id as usize >= prev_block.chunks().len() {
                    return Err(Error::InvalidStateRequest("shard_id out of bounds".into()));
                }
                let prev_chunk_header = prev_block.chunks()[shard_id as usize].clone();
                let (prev_chunk_headers_root, prev_chunk_proofs) = merklize(
                    &prev_block
                        .chunks()
                        .iter()
                        .map(|shard_chunk| {
                            ChunkHashHeight(shard_chunk.chunk_hash(), shard_chunk.height_included())
                        })
                        .collect::<Vec<ChunkHashHeight>>(),
                );
                assert_eq!(&prev_chunk_headers_root, prev_block.header().chunk_headers_root());

                let prev_chunk_proof = prev_chunk_proofs[shard_id as usize].clone();
                let prev_chunk_height_included = prev_chunk_header.height_included();

                (Some(prev_chunk_header), Some(prev_chunk_proof), prev_chunk_height_included)
            }
            Err(e) => match e {
                Error::DBNotFoundErr(_) => {
                    if block_header.prev_hash() == &CryptoHash::default() {
                        (None, None, 0)
                    } else {
                        return Err(e);
                    }
                }
                _ => return Err(e),
            },
        };

        // Getting all existing incoming_receipts from prev_chunk height to the new epoch.
        let incoming_receipts_proofs = self.store.get_incoming_receipts_for_shard(
            shard_id,
            sync_hash,
            prev_chunk_height_included,
        )?;

        // Collecting proofs for incoming receipts.
        let mut root_proofs = vec![];
        for receipt_response in incoming_receipts_proofs.iter() {
            let ReceiptProofResponse(block_hash, receipt_proofs) = receipt_response;
            let block_header = self.get_block_header(block_hash)?.clone();
            let block = self.get_block(block_hash)?;
            let (block_receipts_root, block_receipts_proofs) = merklize(
                &block
                    .chunks()
                    .iter()
                    .map(|chunk| chunk.outgoing_receipts_root())
                    .collect::<Vec<CryptoHash>>(),
            );

            let mut root_proofs_cur = vec![];
            assert_eq!(receipt_proofs.len(), block_header.chunks_included() as usize);
            for receipt_proof in receipt_proofs.iter() {
                let ReceiptProof(receipts, shard_proof) = receipt_proof;
                let ShardProof { from_shard_id, to_shard_id: _, proof } = shard_proof;
                let receipts_hash = hash(&ReceiptList(shard_id, receipts).try_to_vec()?);
                let from_shard_id = *from_shard_id as usize;

                let root_proof = block.chunks()[from_shard_id].outgoing_receipts_root();
                root_proofs_cur
                    .push(RootProof(root_proof, block_receipts_proofs[from_shard_id].clone()));

                // Make sure we send something reasonable.
                assert_eq!(block_header.chunk_receipts_root(), &block_receipts_root);
                assert!(verify_path(root_proof, proof, &receipts_hash));
                assert!(verify_path(
                    block_receipts_root,
                    &block_receipts_proofs[from_shard_id],
                    &root_proof,
                ));
            }
            root_proofs.push(root_proofs_cur);
        }

        let state_root_node = self.runtime_adapter.get_state_root_node(
            shard_id,
            &sync_prev_hash,
            &chunk_header.prev_state_root(),
        )?;

        let shard_state_header = match chunk {
            ShardChunk::V1(chunk) => {
                let prev_chunk_header =
                    prev_chunk_header.and_then(|prev_header| match prev_header {
                        ShardChunkHeader::V1(header) => Some(header),
                        ShardChunkHeader::V2(_) => None,
                        ShardChunkHeader::V3(_) => None,
                    });
                ShardStateSyncResponseHeader::V1(ShardStateSyncResponseHeaderV1 {
                    chunk,
                    chunk_proof,
                    prev_chunk_header,
                    prev_chunk_proof,
                    incoming_receipts_proofs,
                    root_proofs,
                    state_root_node,
                })
            }

            chunk @ ShardChunk::V2(_) => {
                ShardStateSyncResponseHeader::V2(ShardStateSyncResponseHeaderV2 {
                    chunk,
                    chunk_proof,
                    prev_chunk_header,
                    prev_chunk_proof,
                    incoming_receipts_proofs,
                    root_proofs,
                    state_root_node,
                })
            }
        };

        // Saving the header data
        let mut store_update = self.store.store().store_update();
        store_update.set_ser(DBCol::StateHeaders, &key, &shard_state_header)?;
        store_update.commit()?;

        Ok(shard_state_header)
    }

    pub fn get_state_response_part(
        &self,
        shard_id: ShardId,
        part_id: u64,
        sync_hash: CryptoHash,
    ) -> Result<Vec<u8>, Error> {
        // Check cache
        let key = StatePartKey(sync_hash, shard_id, part_id).try_to_vec()?;
        if let Ok(Some(state_part)) = self.store.store().get(DBCol::StateParts, &key) {
            return Ok(state_part.into());
        }

        let sync_block = self
            .get_block(&sync_hash)
            .log_storage_error("block has already been checked for existence")?;
        let sync_block_header = sync_block.header().clone();
        let sync_block_epoch_id = sync_block.header().epoch_id().clone();
        if shard_id as usize >= sync_block.chunks().len() {
            return Err(Error::InvalidStateRequest("shard_id out of bounds".into()));
        }
        let sync_prev_block = self.get_block(sync_block_header.prev_hash())?;
        if &sync_block_epoch_id == sync_prev_block.header().epoch_id() {
            return Err(Error::InvalidStateRequest(
                "sync_hash is not the first hash of the epoch".into(),
            ));
        }
        if shard_id as usize >= sync_prev_block.chunks().len() {
            return Err(Error::InvalidStateRequest("shard_id out of bounds".into()));
        }
        let state_root = sync_prev_block.chunks()[shard_id as usize].prev_state_root();
        let sync_prev_hash = *sync_prev_block.hash();
        let state_root_node = self
            .runtime_adapter
            .get_state_root_node(shard_id, &sync_prev_hash, &state_root)
            .log_storage_error("get_state_root_node fail")?;
        let num_parts = get_num_state_parts(state_root_node.memory_usage);

        if part_id >= num_parts {
            return Err(Error::InvalidStateRequest("part_id out of bound".to_string()));
        }
        let state_part = self
            .runtime_adapter
            .obtain_state_part(
                shard_id,
                &sync_prev_hash,
                &state_root,
                PartId::new(part_id, num_parts),
            )
            .log_storage_error("obtain_state_part fail")?;

        // Before saving State Part data, we need to make sure we can calculate and save State Header
        self.get_state_response_header(shard_id, sync_hash)?;

        // Saving the part data
        let mut store_update = self.store.store().store_update();
        store_update.set(DBCol::StateParts, &key, &state_part);
        store_update.commit()?;

        Ok(state_part)
    }

    pub fn set_state_header(
        &mut self,
        shard_id: ShardId,
        sync_hash: CryptoHash,
        shard_state_header: ShardStateSyncResponseHeader,
    ) -> Result<(), Error> {
        let sync_block_header = self.get_block_header(&sync_hash)?;

        let chunk = shard_state_header.cloned_chunk();
        let prev_chunk_header = shard_state_header.cloned_prev_chunk_header();

        // 1-2. Checking chunk validity
        if !validate_chunk_proofs(&chunk, &*self.runtime_adapter)? {
            byzantine_assert!(false);
            return Err(Error::Other(
                "set_shard_state failed: chunk header proofs are invalid".into(),
            ));
        }

        // Consider chunk itself is valid.

        // 3. Checking that chunks `chunk` and `prev_chunk` are included in appropriate blocks
        // 3a. Checking that chunk `chunk` is included into block at last height before sync_hash
        // 3aa. Also checking chunk.height_included
        let sync_prev_block_header = self.get_block_header(sync_block_header.prev_hash())?;
        if !verify_path(
            *sync_prev_block_header.chunk_headers_root(),
            shard_state_header.chunk_proof(),
            &ChunkHashHeight(chunk.chunk_hash(), chunk.height_included()),
        ) {
            byzantine_assert!(false);
            return Err(Error::Other(
                "set_shard_state failed: chunk isn't included into block".into(),
            ));
        }

        let block_header =
            self.get_block_header_on_chain_by_height(&sync_hash, chunk.height_included())?;
        // 3b. Checking that chunk `prev_chunk` is included into block at height before chunk.height_included
        // 3ba. Also checking prev_chunk.height_included - it's important for getting correct incoming receipts
        match (&prev_chunk_header, shard_state_header.prev_chunk_proof()) {
            (Some(prev_chunk_header), Some(prev_chunk_proof)) => {
                let prev_block_header =
                    self.get_block_header(block_header.prev_hash())?;
                if !verify_path(
                    *prev_block_header.chunk_headers_root(),
                    prev_chunk_proof,
                    &ChunkHashHeight(prev_chunk_header.chunk_hash(), prev_chunk_header.height_included()),
                ) {
                    byzantine_assert!(false);
                    return Err(Error::Other(
                        "set_shard_state failed: prev_chunk isn't included into block".into(),
                    ));
                }
            }
            (None, None) => {
                if chunk.height_included() != 0 {
                    return Err(Error::Other(
                    "set_shard_state failed: received empty state response for a chunk that is not at height 0".into()
                ));
                }
            }
            _ =>
                return Err(Error::Other("set_shard_state failed: `prev_chunk_header` and `prev_chunk_proof` must either both be present or both absent".into()))
        };

        // 4. Proving incoming receipts validity
        // 4a. Checking len of proofs
        if shard_state_header.root_proofs().len()
            != shard_state_header.incoming_receipts_proofs().len()
        {
            byzantine_assert!(false);
            return Err(Error::Other("set_shard_state failed: invalid proofs".into()));
        }
        let mut hash_to_compare = sync_hash;
        for (i, receipt_response) in
            shard_state_header.incoming_receipts_proofs().iter().enumerate()
        {
            let ReceiptProofResponse(block_hash, receipt_proofs) = receipt_response;

            // 4b. Checking that there is a valid sequence of continuous blocks
            if *block_hash != hash_to_compare {
                byzantine_assert!(false);
                return Err(Error::Other(
                    "set_shard_state failed: invalid incoming receipts".into(),
                ));
            }
            let header = self.get_block_header(&hash_to_compare)?;
            hash_to_compare = *header.prev_hash();

            let block_header = self.get_block_header(block_hash)?;
            // 4c. Checking len of receipt_proofs for current block
            if receipt_proofs.len() != shard_state_header.root_proofs()[i].len()
                || receipt_proofs.len() != block_header.chunks_included() as usize
            {
                byzantine_assert!(false);
                return Err(Error::Other("set_shard_state failed: invalid proofs".into()));
            }
            // We know there were exactly `block_header.chunks_included` chunks included
            // on the height of block `block_hash`.
            // There were no other proofs except for included chunks.
            // According to Pigeonhole principle, it's enough to ensure all receipt_proofs are distinct
            // to prove that all receipts were received and no receipts were hidden.
            let mut visited_shard_ids = HashSet::<ShardId>::new();
            for (j, receipt_proof) in receipt_proofs.iter().enumerate() {
                let ReceiptProof(receipts, shard_proof) = receipt_proof;
                let ShardProof { from_shard_id, to_shard_id: _, proof } = shard_proof;
                // 4d. Checking uniqueness for set of `from_shard_id`
                match visited_shard_ids.get(from_shard_id) {
                    Some(_) => {
                        byzantine_assert!(false);
                        return Err(Error::Other("set_shard_state failed: invalid proofs".into()));
                    }
                    _ => visited_shard_ids.insert(*from_shard_id),
                };
                let RootProof(root, block_proof) = &shard_state_header.root_proofs()[i][j];
                let receipts_hash = hash(&ReceiptList(shard_id, receipts).try_to_vec()?);
                // 4e. Proving the set of receipts is the subset of outgoing_receipts of shard `shard_id`
                if !verify_path(*root, proof, &receipts_hash) {
                    byzantine_assert!(false);
                    return Err(Error::Other("set_shard_state failed: invalid proofs".into()));
                }
                // 4f. Proving the outgoing_receipts_root matches that in the block
                if !verify_path(*block_header.chunk_receipts_root(), block_proof, root) {
                    byzantine_assert!(false);
                    return Err(Error::Other("set_shard_state failed: invalid proofs".into()));
                }
            }
        }
        // 4g. Checking that there are no more heights to get incoming_receipts
        let header = self.get_block_header(&hash_to_compare)?;
        if header.height() != prev_chunk_header.map_or(0, |h| h.height_included()) {
            byzantine_assert!(false);
            return Err(Error::Other("set_shard_state failed: invalid incoming receipts".into()));
        }

        // 5. Checking that state_root_node is valid
        let chunk_inner = chunk.take_header().take_inner();
        if !self.runtime_adapter.validate_state_root_node(
            shard_state_header.state_root_node(),
            chunk_inner.prev_state_root(),
        ) {
            byzantine_assert!(false);
            return Err(Error::Other("set_shard_state failed: state_root_node is invalid".into()));
        }

        // Saving the header data.
        let mut store_update = self.store.store().store_update();
        let key = StateHeaderKey(shard_id, sync_hash).try_to_vec()?;
        store_update.set_ser(DBCol::StateHeaders, &key, &shard_state_header)?;
        store_update.commit()?;

        Ok(())
    }

    pub fn get_state_header(
        &self,
        shard_id: ShardId,
        sync_hash: CryptoHash,
    ) -> Result<ShardStateSyncResponseHeader, Error> {
        self.store.get_state_header(shard_id, sync_hash)
    }

    pub fn set_state_part(
        &mut self,
        shard_id: ShardId,
        sync_hash: CryptoHash,
        part_id: PartId,
        data: &[u8],
    ) -> Result<(), Error> {
        let shard_state_header = self.get_state_header(shard_id, sync_hash)?;
        let chunk = shard_state_header.take_chunk();
        let state_root = *chunk.take_header().take_inner().prev_state_root();
        if !self.runtime_adapter.validate_state_part(&state_root, part_id, data) {
            byzantine_assert!(false);
            return Err(Error::Other("set_state_part failed: validate_state_part failed".into()));
        }

        // Saving the part data.
        let mut store_update = self.store.store().store_update();
        let key = StatePartKey(sync_hash, shard_id, part_id.idx).try_to_vec()?;
        store_update.set(DBCol::StateParts, &key, data);
        store_update.commit()?;
        Ok(())
    }

    pub fn schedule_apply_state_parts(
        &mut self,
        shard_id: ShardId,
        sync_hash: CryptoHash,
        num_parts: u64,
        state_parts_task_scheduler: &dyn Fn(ApplyStatePartsRequest),
    ) -> Result<(), Error> {
        let shard_state_header = self.get_state_header(shard_id, sync_hash)?;
        let state_root = shard_state_header.chunk_prev_state_root();
        let epoch_id = self.get_block_header(&sync_hash)?.epoch_id().clone();

        state_parts_task_scheduler(ApplyStatePartsRequest {
            runtime: Arc::clone(&self.runtime_adapter),
            shard_id,
            state_root,
            num_parts,
            epoch_id,
            sync_hash,
        });

        Ok(())
    }

    pub fn set_state_finalize(
        &mut self,
        shard_id: ShardId,
        sync_hash: CryptoHash,
        apply_result: Result<(), near_chain_primitives::Error>,
    ) -> Result<(), Error> {
        let _span = tracing::debug_span!(target: "sync", "set_state_finalize").entered();
        apply_result?;

        let shard_state_header = self.get_state_header(shard_id, sync_hash)?;
        let mut height = shard_state_header.chunk_height_included();
        let mut chain_update = self.chain_update();
        chain_update.set_state_finalize(shard_id, sync_hash, shard_state_header)?;
        chain_update.commit()?;

        // We restored the state on height `shard_state_header.chunk.header.height_included`.
        // Now we should build a chain up to height of `sync_hash` block.
        loop {
            height += 1;
            let mut chain_update = self.chain_update();
            // Result of successful execution of set_state_finalize_on_height is bool,
            // should we commit and continue or stop.
            if chain_update.set_state_finalize_on_height(height, shard_id, sync_hash)? {
                chain_update.commit()?;
            } else {
                break;
            }
        }

        Ok(())
    }

    pub fn build_state_for_split_shards_preprocessing(
        &mut self,
        sync_hash: &CryptoHash,
        shard_id: ShardId,
        state_split_scheduler: &dyn Fn(StateSplitRequest),
        state_split_status: Arc<StateSplitApplyingStatus>,
    ) -> Result<(), Error> {
        let (epoch_id, next_epoch_id) = {
            let block_header = self.get_block_header(sync_hash)?;
            (block_header.epoch_id().clone(), block_header.next_epoch_id().clone())
        };
        let shard_layout = self.runtime_adapter.get_shard_layout(&epoch_id)?;
        let next_epoch_shard_layout = self.runtime_adapter.get_shard_layout(&next_epoch_id)?;
        let shard_uid = ShardUId::from_shard_id_and_layout(shard_id, &shard_layout);
        let prev_hash = *self.get_block_header(sync_hash)?.prev_hash();
        let state_root = *self.get_chunk_extra(&prev_hash, &shard_uid)?.state_root();
        assert_ne!(shard_layout, next_epoch_shard_layout);

        state_split_scheduler(StateSplitRequest {
            runtime: Arc::clone(&self.runtime_adapter),
            sync_hash: *sync_hash,
            shard_id,
            shard_uid,
            state_root,
            next_epoch_shard_layout,
            state_split_status,
        });

        Ok(())
    }

    pub fn build_state_for_split_shards_postprocessing(
        &mut self,
        sync_hash: &CryptoHash,
        state_roots: Result<HashMap<ShardUId, StateRoot>, Error>,
    ) -> Result<(), Error> {
        let prev_hash = *self.get_block_header(sync_hash)?.prev_hash();
        let mut chain_update = self.chain_update();
        for (shard_uid, state_root) in state_roots? {
            // here we store the state roots in chunk_extra in the database for later use
            let chunk_extra = ChunkExtra::new_with_only_state_root(&state_root);
            chain_update.chain_store_update.save_chunk_extra(&prev_hash, &shard_uid, chunk_extra);
            debug!(target:"chain", "Finish building split state for shard {:?} {:?} {:?} ", shard_uid, prev_hash, state_root);
        }
        chain_update.commit()
    }

    pub fn clear_downloaded_parts(
        &mut self,
        shard_id: ShardId,
        sync_hash: CryptoHash,
        num_parts: u64,
    ) -> Result<(), Error> {
        let mut chain_store_update = self.mut_store().store_update();
        chain_store_update.gc_col_state_parts(sync_hash, shard_id, num_parts)?;
        Ok(chain_store_update.commit()?)
    }

    pub fn catchup_blocks_step(
        &mut self,
        me: &Option<AccountId>,
        sync_hash: &CryptoHash,
        blocks_catch_up_state: &mut BlocksCatchUpState,
        block_catch_up_scheduler: &dyn Fn(BlockCatchUpRequest),
    ) -> Result<(), Error> {
        debug!(target:"catchup", "catch up blocks: pending blocks: {:?}, processed {:?}, scheduled: {:?}, done: {:?}",
               blocks_catch_up_state.pending_blocks, blocks_catch_up_state.processed_blocks.keys().collect::<Vec<_>>(),
               blocks_catch_up_state.scheduled_blocks, blocks_catch_up_state.done_blocks.len());
        let mut processed_blocks = HashMap::new();
        for (queued_block, results) in blocks_catch_up_state.processed_blocks.drain() {
            // If this block is parent of some blocks in processing that need to be caught up,
            // we can't mark this block as done yet because these blocks haven't been added to
            // the store as blocks to be caught up yet. If we mark this block as done right now,
            // these blocks will never get caught up. So we add these blocks back to the processed_blocks
            // queue.
            if self.blocks_in_processing.has_blocks_to_catch_up(&queued_block) {
                processed_blocks.insert(queued_block, results);
            } else {
                match self.block_catch_up_postprocess(&queued_block, results) {
                    Ok(_) => {
                        let mut saw_one = false;
                        for next_block_hash in
                            self.store.get_blocks_to_catchup(&queued_block)?.clone()
                        {
                            saw_one = true;
                            blocks_catch_up_state.pending_blocks.push(next_block_hash);
                        }
                        if saw_one {
                            assert_eq!(
                                self.runtime_adapter.get_epoch_id_from_prev_block(&queued_block)?,
                                blocks_catch_up_state.epoch_id
                            );
                        }
                        blocks_catch_up_state.done_blocks.push(queued_block);
                    }
                    Err(_) => {
                        error!("Error processing block during catch up, retrying");
                        blocks_catch_up_state.pending_blocks.push(queued_block);
                    }
                }
            }
        }
        blocks_catch_up_state.processed_blocks = processed_blocks;

        for pending_block in blocks_catch_up_state.pending_blocks.drain(..) {
            let block = self.store.get_block(&pending_block)?.clone();
            let prev_block = self.store.get_block(block.header().prev_hash())?.clone();

            let receipts_by_shard = self.collect_incoming_receipts_from_block(me, &block)?;
            let work = self.apply_chunks_preprocessing(
                me,
                &block,
                &prev_block,
                &receipts_by_shard,
                ApplyChunksMode::CatchingUp,
                Default::default(),
            )?;
            blocks_catch_up_state.scheduled_blocks.insert(pending_block);
            block_catch_up_scheduler(BlockCatchUpRequest {
                sync_hash: *sync_hash,
                block_hash: pending_block,
                block_height: block.header().height(),
                work,
            });
        }

        Ok(())
    }

    fn block_catch_up_postprocess(
        &mut self,
        block_hash: &CryptoHash,
        results: Vec<Result<ApplyChunkResult, Error>>,
    ) -> Result<(), Error> {
        let block = self.store.get_block(block_hash)?;
        let prev_block = self.store.get_block(block.header().prev_hash())?;
        let mut chain_update = self.chain_update();
        chain_update.apply_chunk_postprocessing(&block, &prev_block, results, true)?;
        chain_update.commit()?;
        Ok(())
    }

    /// Apply transactions in chunks for the next epoch in blocks that were blocked on the state sync
    pub fn finish_catchup_blocks(
        &mut self,
        me: &Option<AccountId>,
        epoch_first_block: &CryptoHash,
        block_processing_artifacts: &mut BlockProcessingArtifact,
        apply_chunks_done_callback: DoneApplyChunkCallback,
        affected_blocks: &[CryptoHash],
    ) -> Result<(), Error> {
        debug!(
            "Finishing catching up blocks after syncing pre {:?}, me: {:?}",
            epoch_first_block, me
        );

        let first_block = self.store.get_block(epoch_first_block)?;

        let mut chain_store_update = ChainStoreUpdate::new(&mut self.store);

        // `blocks_to_catchup` consists of pairs (`prev_hash`, `hash`). For the block that precedes
        // `epoch_first_block` we should only remove the pair with hash = epoch_first_block, while
        // for all the blocks in the queue we can remove all the pairs that have them as `prev_hash`
        // since we processed all the blocks built on top of them above during the BFS
        chain_store_update
            .remove_block_to_catchup(*first_block.header().prev_hash(), *epoch_first_block);

        for block_hash in affected_blocks {
            debug!(target: "chain", "Catching up: removing prev={:?} from the queue. I'm {:?}", block_hash, me);
            chain_store_update.remove_prev_block_to_catchup(*block_hash);
        }
        chain_store_update.remove_state_dl_info(*epoch_first_block);

        chain_store_update.commit()?;

        for hash in affected_blocks.iter() {
            self.check_orphans(
                me,
                *hash,
                block_processing_artifacts,
                apply_chunks_done_callback.clone(),
            );
        }

        Ok(())
    }

    pub fn get_transaction_execution_result(
        &self,
        id: &CryptoHash,
    ) -> Result<Vec<ExecutionOutcomeWithIdView>, Error> {
        Ok(self.store.get_outcomes_by_id(id)?.into_iter().map(Into::into).collect())
    }

    fn get_recursive_transaction_results(
        &self,
        id: &CryptoHash,
    ) -> Result<Vec<ExecutionOutcomeWithIdView>, Error> {
        let outcome: ExecutionOutcomeWithIdView = self.get_execution_outcome(id)?.into();
        let receipt_ids = outcome.outcome.receipt_ids.clone();
        let mut results = vec![outcome];
        for receipt_id in &receipt_ids {
            results.extend(self.get_recursive_transaction_results(receipt_id)?);
        }
        Ok(results)
    }

    pub fn get_final_transaction_result(
        &self,
        transaction_hash: &CryptoHash,
    ) -> Result<FinalExecutionOutcomeView, Error> {
        let mut outcomes = self.get_recursive_transaction_results(transaction_hash)?;
        let mut looking_for_id = *transaction_hash;
        let num_outcomes = outcomes.len();
        let status = outcomes
            .iter()
            .find_map(|outcome_with_id| {
                if outcome_with_id.id == looking_for_id {
                    match &outcome_with_id.outcome.status {
                        ExecutionStatusView::Unknown if num_outcomes == 1 => {
                            Some(FinalExecutionStatus::NotStarted)
                        }
                        ExecutionStatusView::Unknown => Some(FinalExecutionStatus::Started),
                        ExecutionStatusView::Failure(e) => {
                            Some(FinalExecutionStatus::Failure(e.clone()))
                        }
                        ExecutionStatusView::SuccessValue(v) => {
                            Some(FinalExecutionStatus::SuccessValue(v.clone()))
                        }
                        ExecutionStatusView::SuccessReceiptId(id) => {
                            looking_for_id = *id;
                            None
                        }
                    }
                } else {
                    None
                }
            })
            .expect("results should resolve to a final outcome");
        let receipts_outcome = outcomes.split_off(1);
        let transaction = self.store.get_transaction(transaction_hash)?.ok_or_else(|| {
            Error::DBNotFoundErr(format!("Transaction {} is not found", transaction_hash))
        })?;
        let transaction: SignedTransactionView = SignedTransaction::clone(&transaction).into();
        let transaction_outcome = outcomes.pop().unwrap();
        Ok(FinalExecutionOutcomeView { status, transaction, transaction_outcome, receipts_outcome })
    }

    pub fn get_final_transaction_result_with_receipt(
        &self,
        final_outcome: FinalExecutionOutcomeView,
    ) -> Result<FinalExecutionOutcomeWithReceiptView, Error> {
        let receipt_id_from_transaction =
            final_outcome.transaction_outcome.outcome.receipt_ids.get(0).cloned();
        let is_local_receipt =
            final_outcome.transaction.signer_id == final_outcome.transaction.receiver_id;

        let receipts = final_outcome
            .receipts_outcome
            .iter()
            .filter_map(|outcome| {
                if Some(outcome.id) == receipt_id_from_transaction && is_local_receipt {
                    None
                } else {
                    Some(self.store.get_receipt(&outcome.id).and_then(|r| {
                        r.map(|r| Receipt::clone(&r).into()).ok_or_else(|| {
                            Error::DBNotFoundErr(format!("Receipt {} is not found", outcome.id))
                        })
                    }))
                }
            })
            .collect::<Result<Vec<_>, _>>()?;

        Ok(FinalExecutionOutcomeWithReceiptView { final_outcome, receipts })
    }

    /// Find a validator to forward transactions to
    pub fn find_chunk_producer_for_forwarding(
        &self,
        epoch_id: &EpochId,
        shard_id: ShardId,
        horizon: BlockHeight,
    ) -> Result<AccountId, Error> {
        let head = self.head()?;
        let target_height = head.height + horizon - 1;
        self.runtime_adapter.get_chunk_producer(epoch_id, target_height, shard_id)
    }

    /// Find a validator that is responsible for a given shard to forward requests to
    pub fn find_validator_for_forwarding(&self, shard_id: ShardId) -> Result<AccountId, Error> {
        let head = self.head()?;
        let epoch_id = self.runtime_adapter.get_epoch_id_from_prev_block(&head.last_block_hash)?;
        self.find_chunk_producer_for_forwarding(&epoch_id, shard_id, TX_ROUTING_HEIGHT_HORIZON)
    }

    pub fn check_blocks_final_and_canonical(
        &mut self,
        block_headers: &[&BlockHeader],
    ) -> Result<(), Error> {
        let last_final_block_hash = *self.head_header()?.last_final_block();
        let last_final_height = self.get_block_header(&last_final_block_hash)?.height();
        for hdr in block_headers {
            if hdr.height() > last_final_height || !self.is_on_current_chain(&hdr)? {
                return Err(Error::Other(format!("{} not on current chain", hdr.hash())));
            }
        }
        Ok(())
    }

    /// Get all execution outcomes generated when the chunk are applied
    pub fn get_block_execution_outcomes(
        &self,
        block_hash: &CryptoHash,
    ) -> Result<HashMap<ShardId, Vec<ExecutionOutcomeWithIdAndProof>>, Error> {
        let block = self.get_block(block_hash)?;
        let chunk_headers = block.chunks().iter().cloned().collect::<Vec<_>>();

        let mut res = HashMap::new();
        for chunk_header in chunk_headers {
            let shard_id = chunk_header.shard_id();
            let outcomes = self
                .store()
                .get_outcomes_by_block_hash_and_shard_id(block_hash, shard_id)?
                .into_iter()
                .flat_map(|id| {
                    let mut outcomes =
                        self.store.get_outcomes_by_id(&id).unwrap_or_else(|_| vec![]);
                    outcomes.retain(|outcome| &outcome.block_hash == block_hash);
                    outcomes
                })
                .collect::<Vec<_>>();
            res.insert(shard_id, outcomes);
        }
        Ok(res)
    }

    pub fn create_chunk_state_challenge(
        &self,
        prev_block: &Block,
        block: &Block,
        chunk_header: &ShardChunkHeader,
    ) -> Result<ChunkState, Error> {
        let chunk_shard_id = chunk_header.shard_id();
        let prev_merkle_proofs = Block::compute_chunk_headers_root(prev_block.chunks().iter()).1;
        let merkle_proofs = Block::compute_chunk_headers_root(block.chunks().iter()).1;
        let prev_chunk = self
            .get_chunk_clone_from_header(&prev_block.chunks()[chunk_shard_id as usize].clone())
            .unwrap();

        // TODO (#6316): enable storage proof generation
        // let prev_chunk_header = &prev_block.chunks()[chunk_shard_id as usize];
        // let receipt_proof_response: Vec<ReceiptProofResponse> =
        //     self.chain_store_update.get_incoming_receipts_for_shard(
        //         chunk_shard_id,
        //         *prev_block.hash(),
        //         prev_chunk_header.height_included(),
        //     )?;
        // let receipts = collect_receipts_from_response(&receipt_proof_response);
        //
        // let challenges_result = self.verify_challenges(
        //     block.challenges(),
        //     block.header().epoch_id(),
        //     block.header().prev_hash(),
        //     Some(block.hash()),
        // )?;
        // let prev_chunk_inner = prev_chunk.cloned_header().take_inner();
        // let is_first_block_with_chunk_of_version = check_if_block_is_first_with_chunk_of_version(
        //     &mut self.chain_store_update,
        //     self.runtime_adapter.as_ref(),
        //     prev_block.hash(),
        //     chunk_shard_id,
        // )?;
        // let apply_result = self
        //     .runtime_adapter
        //     .apply_transactions_with_optional_storage_proof(
        //         chunk_shard_id,
        //         prev_chunk_inner.prev_state_root(),
        //         prev_chunk.height_included(),
        //         prev_block.header().raw_timestamp(),
        //         prev_chunk_inner.prev_block_hash(),
        //         prev_block.hash(),
        //         &receipts,
        //         prev_chunk.transactions(),
        //         prev_chunk_inner.validator_proposals(),
        //         prev_block.header().gas_price(),
        //         prev_chunk_inner.gas_limit(),
        //         &challenges_result,
        //         *block.header().random_value(),
        //         true,
        //         true,
        //         is_first_block_with_chunk_of_version,
        //         None,
        //     )
        //     .unwrap();
        // let partial_state = apply_result.proof.unwrap().nodes;
        Ok(ChunkState {
            prev_block_header: prev_block.header().try_to_vec()?,
            block_header: block.header().try_to_vec()?,
            prev_merkle_proof: prev_merkle_proofs[chunk_shard_id as usize].clone(),
            merkle_proof: merkle_proofs[chunk_shard_id as usize].clone(),
            prev_chunk,
            chunk_header: chunk_header.clone(),
            partial_state: PartialState(vec![]),
        })
    }

    fn get_split_state_roots(
        &self,
        block: &Block,
        shard_id: ShardId,
    ) -> Result<HashMap<ShardUId, StateRoot>, Error> {
        let next_shard_layout =
            self.runtime_adapter.get_shard_layout(block.header().next_epoch_id())?;
        let new_shards = next_shard_layout.get_split_shard_uids(shard_id).unwrap_or_else(|| {
            panic!("shard layout must contain maps of all shards to its split shards {}", shard_id)
        });
        new_shards
            .iter()
            .map(|shard_uid| {
                self.get_chunk_extra(block.header().prev_hash(), shard_uid)
                    .map(|chunk_extra| (*shard_uid, *chunk_extra.state_root()))
            })
            .collect()
    }

    /// Creates jobs that would apply chunks
    fn apply_chunks_preprocessing(
        &self,
        me: &Option<AccountId>,
        block: &Block,
        prev_block: &Block,
        incoming_receipts: &HashMap<ShardId, Vec<ReceiptProof>>,
        mode: ApplyChunksMode,
        mut state_patch: SandboxStatePatch,
    ) -> Result<
        Vec<Box<dyn FnOnce(&Span) -> Result<ApplyChunkResult, Error> + Send + 'static>>,
        Error,
    > {
        let _span = tracing::debug_span!(target: "chain", "apply_chunks_preprocessing").entered();
        let mut result: Vec<
            Box<dyn FnOnce(&Span) -> Result<ApplyChunkResult, Error> + Send + 'static>,
        > = Vec::new();
        #[cfg(not(feature = "mock_node"))]
        let protocol_version =
            self.runtime_adapter.get_epoch_protocol_version(block.header().epoch_id())?;

        let prev_hash = block.header().prev_hash();
        let will_shard_layout_change =
            self.runtime_adapter.will_shard_layout_change_next_epoch(prev_hash)?;
        let prev_chunk_headers = Chain::get_prev_chunk_headers(&*self.runtime_adapter, prev_block)?;
        for (shard_id, (chunk_header, prev_chunk_header)) in
            (block.chunks().iter().zip(prev_chunk_headers.iter())).enumerate()
        {
            // XXX: This is a bit questionable -- sandbox state patching works
            // only for a single shard. This so far has been enough.
            let state_patch = state_patch.take();

            let shard_id = shard_id as ShardId;
            let cares_about_shard_this_epoch =
                self.runtime_adapter.cares_about_shard(me.as_ref(), prev_hash, shard_id, true);
            let cares_about_shard_next_epoch =
                self.runtime_adapter.will_care_about_shard(me.as_ref(), prev_hash, shard_id, true);
            // We want to guarantee that transactions are only applied once for each shard, even
            // though apply_chunks may be called twice, once with ApplyChunksMode::NotCaughtUp
            // once with ApplyChunksMode::CatchingUp
            // Note that this variable does not guard whether we split states or not, see the comments
            // before `need_to_split_state`
            let should_apply_transactions = match mode {
                // next epoch's shard states are not ready, only update this epoch's shards
                ApplyChunksMode::NotCaughtUp => cares_about_shard_this_epoch,
                // update both this epoch and next epoch
                ApplyChunksMode::IsCaughtUp => {
                    cares_about_shard_this_epoch || cares_about_shard_next_epoch
                }
                // catching up next epoch's shard states, do not update this epoch's shard state
                // since it has already been updated through ApplyChunksMode::NotCaughtUp
                ApplyChunksMode::CatchingUp => {
                    !cares_about_shard_this_epoch && cares_about_shard_next_epoch
                }
            };
            let need_to_split_states = will_shard_layout_change && cares_about_shard_next_epoch;
            // We can only split states when states are ready, i.e., mode != ApplyChunksMode::NotCaughtUp
            // 1) if should_apply_transactions == true && split_state_roots.is_some(),
            //     that means split states are ready.
            //    `apply_split_state_changes` will apply updates to split_states
            // 2) if should_apply_transactions == true && split_state_roots.is_none(),
            //     that means split states are not ready yet.
            //    `apply_split_state_changes` will return `state_changes_for_split_states`,
            //     which will be stored to the database in `process_apply_chunks`
            // 3) if should_apply_transactions == false && split_state_roots.is_some()
            //    This implies mode == CatchingUp and cares_about_shard_this_epoch == true,
            //    otherwise should_apply_transactions will be true
            //    That means transactions have already been applied last time when apply_chunks are
            //    called with mode NotCaughtUp, therefore `state_changes_for_split_states` have been
            //    stored in the database. Then we can safely read that and apply that to the split
            //    states
            let split_state_roots = if need_to_split_states {
                match mode {
                    ApplyChunksMode::IsCaughtUp | ApplyChunksMode::CatchingUp => {
                        Some(self.get_split_state_roots(block, shard_id)?)
                    }
                    ApplyChunksMode::NotCaughtUp => None,
                }
            } else {
                None
            };
            let shard_uid =
                self.runtime_adapter.shard_id_to_uid(shard_id, block.header().epoch_id())?;
            let is_new_chunk = chunk_header.height_included() == block.header().height();
            if should_apply_transactions {
                if is_new_chunk {
                    let prev_chunk_height_included = prev_chunk_header.height_included();
                    // Validate state root.
                    let prev_chunk_extra = self.get_chunk_extra(prev_hash, &shard_uid)?.clone();

                    // Validate that all next chunk information matches previous chunk extra.
                    validate_chunk_with_chunk_extra(
                        // It's safe here to use ChainStore instead of ChainStoreUpdate
                        // because we're asking prev_chunk_header for already committed block
                        self.store(),
                        &*self.runtime_adapter,
                        block.header().prev_hash(),
                        &prev_chunk_extra,
                        prev_chunk_height_included,
                        chunk_header,
                    )
                    .map_err(|e| {
                        warn!(target: "chain", "Failed to validate chunk extra: {:?}.\n\
                                                block prev_hash: {}\n\
                                                block hash: {}\n\
                                                shard_id: {}\n\
                                                prev_chunk_height_included: {}\n\
                                                prev_chunk_extra: {:#?}\n\
                                                chunk_header: {:#?}", e,block.header().prev_hash(),block.header().hash(),shard_id,prev_chunk_height_included,prev_chunk_extra,chunk_header);
                        byzantine_assert!(false);
                        match self.create_chunk_state_challenge(prev_block, block, chunk_header) {
                            Ok(chunk_state) => {
                                Error::InvalidChunkState(Box::new(chunk_state))
                            }
                            Err(err) => err,
                        }
                    })?;
                    // we can't use hash from the current block here yet because the incoming receipts
                    // for this block is not stored yet
                    let mut receipts = collect_receipts(incoming_receipts.get(&shard_id).unwrap());
                    receipts.extend(collect_receipts_from_response(
                        &self.store().get_incoming_receipts_for_shard(
                            shard_id,
                            prev_hash.clone(),
                            prev_chunk_height_included,
                        )?,
                    ));
                    let chunk = self.get_chunk_clone_from_header(&chunk_header.clone())?;

                    let transactions = chunk.transactions();
                    if !validate_transactions_order(transactions) {
                        let merkle_paths =
                            Block::compute_chunk_headers_root(block.chunks().iter()).1;
                        let chunk_proof = ChunkProofs {
                            block_header: block.header().try_to_vec().expect("Failed to serialize"),
                            merkle_proof: merkle_paths[shard_id as usize].clone(),
                            chunk: MaybeEncodedShardChunk::Decoded(chunk),
                        };
                        return Err(Error::InvalidChunkProofs(Box::new(chunk_proof)));
                    }

                    // if we are running mock_node, ignore this check because
                    // this check may require old block headers, which may not exist in storage
                    // of the client in the mock network
                    #[cfg(not(feature = "mock_node"))]
                    if checked_feature!("stable", AccessKeyNonceRange, protocol_version) {
                        let transaction_validity_period = self.transaction_validity_period;
                        for transaction in transactions {
                            self.store()
                                .check_transaction_validity_period(
                                    prev_block.header(),
                                    &transaction.transaction.block_hash,
                                    transaction_validity_period,
                                )
                                .map_err(|_| Error::from(Error::InvalidTransactions))?;
                        }
                    };

                    let chunk_inner = chunk.cloned_header().take_inner();
                    let gas_limit = chunk_inner.gas_limit();

                    // This variable is responsible for checking to which block we can apply receipts previously lost in apply_chunks
                    // (see https://github.com/near/nearcore/pull/4248/)
                    // We take the first block with existing chunk in the first epoch in which protocol feature
                    // RestoreReceiptsAfterFixApplyChunks was enabled, and put the restored receipts there.
                    let is_first_block_with_chunk_of_version =
                        check_if_block_is_first_with_chunk_of_version(
                            self.store(),
                            self.runtime_adapter.as_ref(),
                            prev_block.hash(),
                            shard_id,
                        )?;

                    let runtime_adapter = self.runtime_adapter.clone();
                    let block_hash = *block.hash();
                    let challenges_result = block.header().challenges_result().clone();
                    let block_timestamp = block.header().raw_timestamp();
                    let gas_price = prev_block.header().gas_price();
                    let random_seed = *block.header().random_value();
                    let height = chunk_header.height_included();
                    let prev_block_hash = chunk_header.prev_block_hash().clone();

                    result.push(Box::new(move |parent_span| -> Result<ApplyChunkResult, Error> {
                        let _span = tracing::debug_span!(
                            target: "chain",
                            parent: parent_span,
                            "new_chunk",
                            shard_id)
                        .entered();
                        let _timer = CryptoHashTimer::new(chunk.chunk_hash().0);
                        match runtime_adapter.apply_transactions(
                            shard_id,
                            chunk_inner.prev_state_root(),
                            height,
                            block_timestamp,
                            &prev_block_hash,
                            &block_hash,
                            &receipts,
                            chunk.transactions(),
                            chunk_inner.validator_proposals(),
                            gas_price,
                            gas_limit,
                            &challenges_result,
                            random_seed,
                            true,
                            is_first_block_with_chunk_of_version,
                            state_patch,
                        ) {
                            Ok(apply_result) => {
                                let apply_split_result_or_state_changes =
                                    if will_shard_layout_change {
                                        Some(ChainUpdate::apply_split_state_changes(
                                            &*runtime_adapter,
                                            &block_hash,
                                            &prev_block_hash,
                                            &apply_result,
                                            split_state_roots,
                                        )?)
                                    } else {
                                        None
                                    };
                                Ok(ApplyChunkResult::SameHeight(SameHeightResult {
                                    gas_limit,
                                    shard_uid,
                                    apply_result,
                                    apply_split_result_or_state_changes,
                                }))
                            }
                            Err(err) => Err(err),
                        }
                    }));
                } else {
                    let new_extra = self.get_chunk_extra(prev_block.hash(), &shard_uid)?.clone();

                    let runtime_adapter = self.runtime_adapter.clone();
                    let block_hash = *block.hash();
                    let challenges_result = block.header().challenges_result().clone();
                    let block_timestamp = block.header().raw_timestamp();
                    let gas_price = block.header().gas_price();
                    let random_seed = *block.header().random_value();
                    let height = block.header().height();
                    let prev_block_hash = *prev_block.hash();

                    result.push(Box::new(move |parent_span| -> Result<ApplyChunkResult, Error> {
                        let _span = tracing::debug_span!(
                            target: "chain",
                            parent: parent_span,
                            "existing_chunk",
                            shard_id)
                        .entered();
                        match runtime_adapter.apply_transactions(
                            shard_id,
                            new_extra.state_root(),
                            height,
                            block_timestamp,
                            &prev_block_hash,
                            &block_hash,
                            &[],
                            &[],
                            new_extra.validator_proposals(),
                            gas_price,
                            new_extra.gas_limit(),
                            &challenges_result,
                            random_seed,
                            false,
                            false,
                            state_patch,
                        ) {
                            Ok(apply_result) => {
                                let apply_split_result_or_state_changes =
                                    if will_shard_layout_change {
                                        Some(ChainUpdate::apply_split_state_changes(
                                            &*runtime_adapter,
                                            &block_hash,
                                            &prev_block_hash,
                                            &apply_result,
                                            split_state_roots,
                                        )?)
                                    } else {
                                        None
                                    };
                                Ok(ApplyChunkResult::DifferentHeight(DifferentHeightResult {
                                    shard_uid,
                                    apply_result,
                                    apply_split_result_or_state_changes,
                                }))
                            }
                            Err(err) => Err(err),
                        }
                    }));
                }
            } else if let Some(split_state_roots) = split_state_roots {
                // case 3)
                assert!(mode == ApplyChunksMode::CatchingUp && cares_about_shard_this_epoch);
                // Split state are ready. Read the state changes from the database and apply them
                // to the split states.
                let next_epoch_shard_layout =
                    self.runtime_adapter.get_shard_layout(block.header().next_epoch_id())?;
                let state_changes =
                    self.store().get_state_changes_for_split_states(block.hash(), shard_id)?;
                let runtime_adapter = self.runtime_adapter.clone();
                let block_hash = *block.hash();
                result.push(Box::new(move |parent_span| -> Result<ApplyChunkResult, Error> {
                    let _span = tracing::debug_span!(
                        target: "chain",
                        parent: parent_span,
                        "split_state",
                        shard_id,
                        ?shard_uid)
                    .entered();
                    Ok(ApplyChunkResult::SplitState(SplitStateResult {
                        shard_uid,
                        results: runtime_adapter.apply_update_to_split_states(
                            &block_hash,
                            split_state_roots,
                            &next_epoch_shard_layout,
                            state_changes,
                        )?,
                    }))
                }));
            }
        }

        Ok(result)
    }
}

/// Implement block merkle proof retrieval.
impl Chain {
    fn combine_maybe_hashes(
        hash1: Option<MerkleHash>,
        hash2: Option<MerkleHash>,
    ) -> Option<MerkleHash> {
        match (hash1, hash2) {
            (Some(h1), Some(h2)) => Some(combine_hash(&h1, &h2)),
            (Some(h1), None) => Some(h1),
            (None, Some(_)) => {
                debug_assert!(false, "Inconsistent state in merkle proof computation: left node is None but right node exists");
                None
            }
            _ => None,
        }
    }

    fn chain_update(&mut self) -> ChainUpdate {
        ChainUpdate::new(
            &mut self.store,
            self.runtime_adapter.clone(),
            self.doomslug_threshold_mode,
            self.transaction_validity_period,
        )
    }

    /// Get node at given position (index, level). If the node does not exist, return `None`.
    fn get_merkle_tree_node(
        &self,
        index: u64,
        level: u64,
        counter: u64,
        tree_size: u64,
        tree_nodes: &mut HashMap<(u64, u64), Option<MerkleHash>>,
    ) -> Result<Option<MerkleHash>, Error> {
        if let Some(hash) = tree_nodes.get(&(index, level)) {
            Ok(*hash)
        } else {
            if level == 0 {
                let maybe_hash = if index >= tree_size {
                    None
                } else {
                    Some(self.store().get_block_hash_from_ordinal(index)?)
                };
                tree_nodes.insert((index, level), maybe_hash);
                Ok(maybe_hash)
            } else {
                let cur_tree_size = (index + 1) * counter;
                let maybe_hash = if cur_tree_size > tree_size {
                    if index * counter <= tree_size {
                        let left_hash = self.get_merkle_tree_node(
                            index * 2,
                            level - 1,
                            counter / 2,
                            tree_size,
                            tree_nodes,
                        )?;
                        let right_hash = self.reconstruct_merkle_tree_node(
                            index * 2 + 1,
                            level - 1,
                            counter / 2,
                            tree_size,
                            tree_nodes,
                        )?;
                        Self::combine_maybe_hashes(left_hash, right_hash)
                    } else {
                        None
                    }
                } else {
                    Some(
                        *self
                            .store()
                            .get_block_merkle_tree_from_ordinal(cur_tree_size)?
                            .get_path()
                            .last()
                            .ok_or_else(|| Error::Other("Merkle tree node missing".to_string()))?,
                    )
                };
                tree_nodes.insert((index, level), maybe_hash);
                Ok(maybe_hash)
            }
        }
    }

    /// Reconstruct node at given position (index, level). If the node does not exist, return `None`.
    fn reconstruct_merkle_tree_node(
        &self,
        index: u64,
        level: u64,
        counter: u64,
        tree_size: u64,
        tree_nodes: &mut HashMap<(u64, u64), Option<MerkleHash>>,
    ) -> Result<Option<MerkleHash>, Error> {
        if let Some(hash) = tree_nodes.get(&(index, level)) {
            Ok(*hash)
        } else {
            if level == 0 {
                let maybe_hash = if index >= tree_size {
                    None
                } else {
                    Some(self.store().get_block_hash_from_ordinal(index)?)
                };
                tree_nodes.insert((index, level), maybe_hash);
                Ok(maybe_hash)
            } else {
                let left_hash = self.get_merkle_tree_node(
                    index * 2,
                    level - 1,
                    counter / 2,
                    tree_size,
                    tree_nodes,
                )?;
                let right_hash = self.reconstruct_merkle_tree_node(
                    index * 2 + 1,
                    level - 1,
                    counter / 2,
                    tree_size,
                    tree_nodes,
                )?;
                let maybe_hash = Self::combine_maybe_hashes(left_hash, right_hash);
                tree_nodes.insert((index, level), maybe_hash);

                Ok(maybe_hash)
            }
        }
    }

    /// Get merkle proof for block with hash `block_hash` in the merkle tree of `head_block_hash`.
    pub fn get_block_proof(
        &self,
        block_hash: &CryptoHash,
        head_block_hash: &CryptoHash,
    ) -> Result<MerklePath, Error> {
        let leaf_index = self.store().get_block_merkle_tree(block_hash)?.size();
        let tree_size = self.store().get_block_merkle_tree(head_block_hash)?.size();
        if leaf_index >= tree_size {
            if block_hash == head_block_hash {
                // special case if the block to prove is the same as head
                return Ok(vec![]);
            }
            return Err(Error::Other(format!(
                "block {} is ahead of head block {}",
                block_hash, head_block_hash
            )));
        }
        let mut level = 0;
        let mut counter = 1;
        let mut cur_index = leaf_index;
        let mut path = vec![];
        let mut tree_nodes = HashMap::new();
        let mut iter = tree_size;
        while iter > 1 {
            if cur_index % 2 == 0 {
                cur_index += 1
            } else {
                cur_index -= 1;
            }
            let direction = if cur_index % 2 == 0 { Direction::Left } else { Direction::Right };
            let maybe_hash = if cur_index % 2 == 1 {
                // node not immediately available. Needs to be reconstructed
                self.reconstruct_merkle_tree_node(
                    cur_index,
                    level,
                    counter,
                    tree_size,
                    &mut tree_nodes,
                )?
            } else {
                self.get_merkle_tree_node(cur_index, level, counter, tree_size, &mut tree_nodes)?
            };
            if let Some(hash) = maybe_hash {
                path.push(MerklePathItem { hash, direction });
            }
            cur_index /= 2;
            iter = (iter + 1) / 2;
            level += 1;
            counter *= 2;
        }
        Ok(path)
    }
}

/// Various chain getters.
impl Chain {
    /// Gets chain head.
    #[inline]
    pub fn head(&self) -> Result<Tip, Error> {
        self.store.head()
    }

    /// Gets chain tail height
    #[inline]
    pub fn tail(&self) -> Result<BlockHeight, Error> {
        self.store.tail()
    }

    /// Gets chain header head.
    #[inline]
    pub fn header_head(&self) -> Result<Tip, Error> {
        self.store.header_head()
    }

    /// Header of the block at the head of the block chain (not the same thing as header_head).
    #[inline]
    pub fn head_header(&self) -> Result<BlockHeader, Error> {
        self.store.head_header()
    }

    /// Get final head of the chain.
    #[inline]
    pub fn final_head(&self) -> Result<Tip, Error> {
        self.store.final_head()
    }

    /// Gets a block by hash.
    #[inline]
    pub fn get_block(&self, hash: &CryptoHash) -> Result<Block, Error> {
        self.store.get_block(hash)
    }

    /// Gets a chunk from hash.
    #[inline]
    pub fn get_chunk(&self, chunk_hash: &ChunkHash) -> Result<Arc<ShardChunk>, Error> {
        self.store.get_chunk(chunk_hash)
    }

    /// Gets a chunk from header.
    #[inline]
    pub fn get_chunk_clone_from_header(
        &self,
        header: &ShardChunkHeader,
    ) -> Result<ShardChunk, Error> {
        self.store.get_chunk_clone_from_header(header)
    }

    /// Gets a block from the current chain by height.
    #[inline]
    pub fn get_block_by_height(&self, height: BlockHeight) -> Result<Block, Error> {
        let hash = self.store.get_block_hash_by_height(height)?;
        self.store.get_block(&hash)
    }

    /// Gets block hash from the current chain by height.
    #[inline]
    pub fn get_block_hash_by_height(&self, height: BlockHeight) -> Result<CryptoHash, Error> {
        self.store.get_block_hash_by_height(height)
    }

    /// Gets a block header by hash.
    #[inline]
    pub fn get_block_header(&self, hash: &CryptoHash) -> Result<BlockHeader, Error> {
        self.store.get_block_header(hash)
    }

    /// Returns block header from the canonical chain for given height if present.
    #[inline]
    pub fn get_block_header_by_height(&self, height: BlockHeight) -> Result<BlockHeader, Error> {
        self.store.get_block_header_by_height(height)
    }

    /// Returns block header from the current chain defined by `sync_hash` for given height if present.
    #[inline]
    pub fn get_block_header_on_chain_by_height(
        &self,
        sync_hash: &CryptoHash,
        height: BlockHeight,
    ) -> Result<BlockHeader, Error> {
        self.store.get_block_header_on_chain_by_height(sync_hash, height)
    }

    /// Get previous block header.
    #[inline]
    pub fn get_previous_header(&self, header: &BlockHeader) -> Result<BlockHeader, Error> {
        self.store.get_previous_header(header).map_err(|e| match e {
            Error::DBNotFoundErr(_) => Error::Orphan,
            other => other,
        })
    }

    /// Returns hash of the first available block after genesis.
    pub fn get_earliest_block_hash(&self) -> Result<Option<CryptoHash>, Error> {
        self.store.get_earliest_block_hash()
    }

    /// Check if block exists.
    #[inline]
    pub fn block_exists(&self, hash: &CryptoHash) -> Result<bool, Error> {
        self.store.block_exists(hash)
    }

    /// Get block extra that was computer after applying previous block.
    #[inline]
    pub fn get_block_extra(&self, block_hash: &CryptoHash) -> Result<Arc<BlockExtra>, Error> {
        self.store.get_block_extra(block_hash)
    }

    /// Get chunk extra that was computed after applying chunk with given hash.
    #[inline]
    pub fn get_chunk_extra(
        &self,
        block_hash: &CryptoHash,
        shard_uid: &ShardUId,
    ) -> Result<Arc<ChunkExtra>, Error> {
        self.store.get_chunk_extra(block_hash, shard_uid)
    }

    /// Get destination shard id for a given receipt id.
    #[inline]
    pub fn get_shard_id_for_receipt_id(&self, receipt_id: &CryptoHash) -> Result<ShardId, Error> {
        self.store.get_shard_id_for_receipt_id(receipt_id)
    }

    /// Get next block hash for which there is a new chunk for the shard.
    /// If sharding changes before we can find a block with a new chunk for the shard,
    /// find the first block that contains a new chunk for any of the shards that split from the
    /// original shard
    pub fn get_next_block_hash_with_new_chunk(
        &self,
        block_hash: &CryptoHash,
        shard_id: ShardId,
    ) -> Result<Option<(CryptoHash, ShardId)>, Error> {
        let mut block_hash = *block_hash;
        let mut epoch_id = self.get_block_header(&block_hash)?.epoch_id().clone();
        let mut shard_layout = self.runtime_adapter.get_shard_layout(&epoch_id)?;
        // this corrects all the shard where the original shard will split to if sharding changes
        let mut shard_ids = vec![shard_id];

        while let Ok(next_block_hash) = self.store.get_next_block_hash(&block_hash) {
            let next_epoch_id = self.get_block_header(&next_block_hash)?.epoch_id().clone();
            if next_epoch_id != epoch_id {
                let next_shard_layout = self.runtime_adapter.get_shard_layout(&next_epoch_id)?;
                if next_shard_layout != shard_layout {
                    shard_ids = shard_ids
                        .into_iter()
                        .flat_map(|id| {
                            next_shard_layout.get_split_shard_ids(id).unwrap_or_else(|| {
                                panic!("invalid shard layout {:?} because it does not contain split shards for parent shard {}", next_shard_layout, id)
                            })
                        })
                        .collect();

                    shard_layout = next_shard_layout;
                }
                epoch_id = next_epoch_id;
            }
            block_hash = next_block_hash;

            let block = self.get_block(&block_hash)?;
            let chunks = block.chunks();
            for &shard_id in shard_ids.iter() {
                if chunks[shard_id as usize].height_included() == block.header().height() {
                    return Ok(Some((block_hash, shard_id)));
                }
            }
        }

        Ok(None)
    }

    /// Returns underlying ChainStore.
    #[inline]
    pub fn store(&self) -> &ChainStore {
        &self.store
    }

    /// Returns mutable ChainStore.
    #[inline]
    pub fn mut_store(&mut self) -> &mut ChainStore {
        &mut self.store
    }

    /// Returns underlying RuntimeAdapter.
    #[inline]
    pub fn runtime_adapter(&self) -> Arc<dyn RuntimeAdapter> {
        self.runtime_adapter.clone()
    }

    /// Returns genesis block.
    #[inline]
    pub fn genesis_block(&self) -> &Block {
        &self.genesis
    }

    /// Returns genesis block header.
    #[inline]
    pub fn genesis(&self) -> &BlockHeader {
        self.genesis.header()
    }

    /// Returns number of orphans currently in the orphan pool.
    #[inline]
    pub fn orphans_len(&self) -> usize {
        self.orphans.len()
    }

    /// Returns number of orphans currently in the orphan pool.
    #[inline]
    pub fn blocks_with_missing_chunks_len(&self) -> usize {
        self.blocks_with_missing_chunks.len()
    }

    #[inline]
    pub fn blocks_in_processing_len(&self) -> usize {
        self.blocks_in_processing.len()
    }

    /// Returns number of evicted orphans.
    #[inline]
    pub fn orphans_evicted_len(&self) -> usize {
        self.orphans.len_evicted()
    }

    /// Check if hash is for a known orphan.
    #[inline]
    pub fn is_orphan(&self, hash: &CryptoHash) -> bool {
        self.orphans.contains(hash)
    }

    /// Check if hash is for a known chunk orphan.
    #[inline]
    pub fn is_chunk_orphan(&self, hash: &CryptoHash) -> bool {
        self.blocks_with_missing_chunks.contains(hash)
    }

    /// Check if hash is for a block that is being processed
    #[inline]
    pub fn is_in_processing(&self, hash: &CryptoHash) -> bool {
        self.blocks_in_processing.contains(hash)
    }

    /// Check if can sync with sync_hash
    pub fn check_sync_hash_validity(&self, sync_hash: &CryptoHash) -> Result<bool, Error> {
        let head = self.head()?;
        // It's important to check that Block exists because we will sync with it.
        // Do not replace with `get_block_header`.
        let sync_block = self.get_block(sync_hash)?;
        // The Epoch of sync_hash may be either the current one or the previous one
        if head.epoch_id == *sync_block.header().epoch_id()
            || head.epoch_id == *sync_block.header().next_epoch_id()
        {
            let prev_hash = *sync_block.header().prev_hash();
            // If sync_hash is not on the Epoch boundary, it's malicious behavior
            self.runtime_adapter.is_next_block_epoch_start(&prev_hash)
        } else {
            Ok(false) // invalid Epoch of sync_hash, possible malicious behavior
        }
    }

    /// Get transaction result for given hash of transaction or receipt id on the canonical chain
    pub fn get_execution_outcome(
        &self,
        id: &CryptoHash,
    ) -> Result<ExecutionOutcomeWithIdAndProof, Error> {
        let outcomes = self.store.get_outcomes_by_id(id)?;
        outcomes
            .into_iter()
            .find(|outcome| match self.get_block_header(&outcome.block_hash) {
                Ok(header) => self.is_on_current_chain(&header).unwrap_or(false),
                Err(_) => false,
            })
            .ok_or_else(|| Error::DBNotFoundErr(format!("EXECUTION OUTCOME: {}", id)))
    }

    /// Retrieve the up to `max_headers_returned` headers on the main chain
    /// `hashes`: a list of block "locators". `hashes` should be ordered from older blocks to
    ///           more recent blocks. This function will find the first block in `hashes`
    ///           that is on the main chain and returns the blocks after this block. If none of the
    ///           blocks in `hashes` are on the main chain, the function returns an empty vector.
    pub fn retrieve_headers(
        &self,
        hashes: Vec<CryptoHash>,
        max_headers_returned: u64,
        max_height: Option<BlockHeight>,
    ) -> Result<Vec<BlockHeader>, Error> {
        let header = match self.find_common_header(&hashes) {
            Some(header) => header,
            None => return Ok(vec![]),
        };

        let mut headers = vec![];
        let header_head_height = self.header_head()?.height;
        let max_height = max_height.unwrap_or(header_head_height);
        // TODO: this may be inefficient if there are a lot of skipped blocks.
        for h in header.height() + 1..=max_height {
            if let Ok(header) = self.get_block_header_by_height(h) {
                headers.push(header.clone());
                if headers.len() >= max_headers_returned as usize {
                    break;
                }
            }
        }
        Ok(headers)
    }

    /// Returns a vector of chunk headers, each of which corresponds to the previous chunk of
    /// a chunk in the block after `prev_block`
    /// This function is important when the block after `prev_block` has different number of chunks
    /// from `prev_block`.
    /// In block production and processing, often we need to get the previous chunks of chunks
    /// in the current block, this function provides a way to do so while handling sharding changes
    /// correctly.
    /// For example, if `prev_block` has two shards 0, 1 and the block after `prev_block` will have
    /// 4 shards 0, 1, 2, 3, 0 and 1 split from shard 0 and 2 and 3 split from shard 1.
    /// `get_prev_chunks(runtime_adapter, prev_block)` will return
    /// `[prev_block.chunks()[0], prev_block.chunks()[0], prev_block.chunks()[1], prev_block.chunks()[1]]`
    pub fn get_prev_chunk_headers(
        runtime_adapter: &dyn RuntimeAdapter,
        prev_block: &Block,
    ) -> Result<Vec<ShardChunkHeader>, Error> {
        let epoch_id = runtime_adapter.get_epoch_id_from_prev_block(prev_block.hash())?;
        let num_shards = runtime_adapter.num_shards(&epoch_id)?;
        let prev_shard_ids =
            runtime_adapter.get_prev_shard_ids(prev_block.hash(), (0..num_shards).collect())?;
        let chunks = prev_block.chunks();
        Ok(prev_shard_ids
            .into_iter()
            .map(|shard_id| chunks.get(shard_id as usize).unwrap().clone())
            .collect())
    }

    pub fn get_prev_chunk_header(
        runtime_adapter: &dyn RuntimeAdapter,
        prev_block: &Block,
        shard_id: ShardId,
    ) -> Result<ShardChunkHeader, Error> {
        let prev_shard_id =
            runtime_adapter.get_prev_shard_ids(prev_block.hash(), vec![shard_id])?[0];
        Ok(prev_block.chunks().get(prev_shard_id as usize).unwrap().clone())
    }

    pub fn group_receipts_by_shard(
        receipts: Vec<Receipt>,
        shard_layout: &ShardLayout,
    ) -> HashMap<ShardId, Vec<Receipt>> {
        let mut result = HashMap::with_capacity(shard_layout.num_shards() as usize);
        for receipt in receipts {
            let shard_id = account_id_to_shard_id(&receipt.receiver_id, shard_layout);
            let entry = result.entry(shard_id).or_insert_with(Vec::new);
            entry.push(receipt)
        }
        result
    }

    pub fn build_receipts_hashes(
        receipts: &[Receipt],
        shard_layout: &ShardLayout,
    ) -> Vec<CryptoHash> {
        if shard_layout.num_shards() == 1 {
            return vec![hash(&ReceiptList(0, receipts).try_to_vec().unwrap())];
        }
        let mut account_id_to_shard_id_map = HashMap::new();
        let mut shard_receipts: Vec<_> =
            (0..shard_layout.num_shards()).map(|i| (i, Vec::new())).collect();
        for receipt in receipts.iter() {
            let shard_id = match account_id_to_shard_id_map.get(&receipt.receiver_id) {
                Some(id) => *id,
                None => {
                    let id = account_id_to_shard_id(&receipt.receiver_id, shard_layout);
                    account_id_to_shard_id_map.insert(receipt.receiver_id.clone(), id);
                    id
                }
            };
            shard_receipts[shard_id as usize].1.push(receipt);
        }
        shard_receipts
            .into_iter()
            .map(|(i, rs)| {
                let bytes = (i, rs).try_to_vec().unwrap();
                hash(&bytes)
            })
            .collect()
    }
}

/// Sandbox node specific operations
impl Chain {
    // NB: `SandboxStatePatch` can only be created in `#[cfg(feature =
    // "sandbox")]`, so we don't need extra cfg-gating here.
    pub fn patch_state(&mut self, patch: SandboxStatePatch) {
        self.pending_state_patch.merge(patch);
    }

    pub fn patch_state_in_progress(&self) -> bool {
        !self.pending_state_patch.is_empty()
    }
}

/// Chain update helper, contains information that is needed to process block
/// and decide to accept it or reject it.
/// If rejected nothing will be updated in underlying storage.
/// Safe to stop process mid way (Ctrl+C or crash).
pub struct ChainUpdate<'a> {
    runtime_adapter: Arc<dyn RuntimeAdapter>,
    chain_store_update: ChainStoreUpdate<'a>,
    doomslug_threshold_mode: DoomslugThresholdMode,
    #[allow(unused)]
    transaction_validity_period: BlockHeightDelta,
}

pub struct SameHeightResult {
    shard_uid: ShardUId,
    gas_limit: Gas,
    apply_result: ApplyTransactionResult,
    apply_split_result_or_state_changes: Option<ApplySplitStateResultOrStateChanges>,
}

pub struct DifferentHeightResult {
    shard_uid: ShardUId,
    apply_result: ApplyTransactionResult,
    apply_split_result_or_state_changes: Option<ApplySplitStateResultOrStateChanges>,
}

pub struct SplitStateResult {
    // parent shard of the split states
    shard_uid: ShardUId,
    results: Vec<ApplySplitStateResult>,
}

pub enum ApplyChunkResult {
    SameHeight(SameHeightResult),
    DifferentHeight(DifferentHeightResult),
    SplitState(SplitStateResult),
}

impl<'a> ChainUpdate<'a> {
    pub fn new(
        store: &'a mut ChainStore,
        runtime_adapter: Arc<dyn RuntimeAdapter>,
        doomslug_threshold_mode: DoomslugThresholdMode,
        transaction_validity_period: BlockHeightDelta,
    ) -> Self {
        let chain_store_update: ChainStoreUpdate<'_> = store.store_update();
        Self::new_impl(
            runtime_adapter,
            doomslug_threshold_mode,
            transaction_validity_period,
            chain_store_update,
        )
    }

    fn new_impl(
        runtime_adapter: Arc<dyn RuntimeAdapter>,
        doomslug_threshold_mode: DoomslugThresholdMode,
        transaction_validity_period: BlockHeightDelta,
        chain_store_update: ChainStoreUpdate<'a>,
    ) -> Self {
        ChainUpdate {
            runtime_adapter,
            chain_store_update,
            doomslug_threshold_mode,
            transaction_validity_period,
        }
    }

    /// Commit changes to the chain into the database.
    pub fn commit(self) -> Result<(), Error> {
        self.chain_store_update.commit()
    }

    /// For all the outgoing receipts generated in block `hash` at the shards we are tracking
    /// in this epoch,
    /// save a mapping from receipt ids to the destination shard ids that the receipt will be sent
    /// to in the next block.
    /// Note that this function should be called after `save_block` is called on this block because
    /// it requires that the block info is available in EpochManager, otherwise it will return an
    /// error.
    pub fn save_receipt_id_to_shard_id_for_block(
        &mut self,
        me: &Option<AccountId>,
        hash: &CryptoHash,
        prev_hash: &CryptoHash,
        num_shards: NumShards,
    ) -> Result<(), Error> {
        for shard_id in 0..num_shards {
            if self.runtime_adapter.cares_about_shard(
                me.as_ref(),
                &prev_hash,
                shard_id as ShardId,
                true,
            ) {
                let receipt_id_to_shard_id: HashMap<_, _> = {
                    // it can be empty if there is no new chunk for this shard
                    if let Ok(outgoing_receipts) =
                        self.chain_store_update.get_outgoing_receipts(hash, shard_id)
                    {
                        let shard_layout =
                            self.runtime_adapter.get_shard_layout_from_prev_block(hash)?;
                        outgoing_receipts
                            .iter()
                            .map(|receipt| {
                                (
                                    receipt.receipt_id,
                                    account_id_to_shard_id(&receipt.receiver_id, &shard_layout),
                                )
                            })
                            .collect()
                    } else {
                        HashMap::new()
                    }
                };
                for (receipt_id, shard_id) in receipt_id_to_shard_id {
                    self.chain_store_update.save_receipt_id_to_shard_id(receipt_id, shard_id);
                }
            }
        }

        Ok(())
    }

    fn apply_chunk_postprocessing(
        &mut self,
        block: &Block,
        prev_block: &Block,
        apply_results: Vec<Result<ApplyChunkResult, Error>>,
        is_catching_up: bool,
    ) -> Result<(), Error> {
        let _span = tracing::debug_span!(target: "chain", "apply_chunk_postprocessing").entered();
        for result in apply_results {
            self.process_apply_chunk_result(
                result?,
                *block.hash(),
                *prev_block.hash(),
                is_catching_up,
            )?
        }
        Ok(())
    }

    /// Process ApplyTransactionResult to apply changes to split states
    /// When shards will change next epoch,
    ///    if `split_state_roots` is not None, that means states for the split shards are ready
    ///    this function updates these states and return apply results for these states
    ///    otherwise, this function returns state changes needed to be applied to split
    ///    states. These state changes will be stored in the database by `process_split_state`
    fn apply_split_state_changes(
        runtime_adapter: &dyn RuntimeAdapter,
        block_hash: &CryptoHash,
        prev_block_hash: &CryptoHash,
        apply_result: &ApplyTransactionResult,
        split_state_roots: Option<HashMap<ShardUId, StateRoot>>,
    ) -> Result<ApplySplitStateResultOrStateChanges, Error> {
        let state_changes = StateChangesForSplitStates::from_raw_state_changes(
            apply_result.trie_changes.state_changes(),
            apply_result.processed_delayed_receipts.clone(),
        );
        let next_epoch_shard_layout = {
            let next_epoch_id =
                runtime_adapter.get_next_epoch_id_from_prev_block(prev_block_hash)?;
            runtime_adapter.get_shard_layout(&next_epoch_id)?
        };
        // split states are ready, apply update to them now
        if let Some(state_roots) = split_state_roots {
            let split_state_results = runtime_adapter.apply_update_to_split_states(
                block_hash,
                state_roots,
                &next_epoch_shard_layout,
                state_changes,
            )?;
            Ok(ApplySplitStateResultOrStateChanges::ApplySplitStateResults(split_state_results))
        } else {
            // split states are not ready yet, store state changes in consolidated_state_changes
            Ok(ApplySplitStateResultOrStateChanges::StateChangesForSplitStates(state_changes))
        }
    }

    /// Postprocess split state results or state changes, do the necessary update on chain
    /// for split state results: store the chunk extras and trie changes for the split states
    /// for state changes, store the state changes for splitting states
    fn process_split_state(
        &mut self,
        block_hash: &CryptoHash,
        prev_block_hash: &CryptoHash,
        shard_uid: &ShardUId,
        apply_results_or_state_changes: ApplySplitStateResultOrStateChanges,
    ) -> Result<(), Error> {
        match apply_results_or_state_changes {
            ApplySplitStateResultOrStateChanges::ApplySplitStateResults(results) => {
                // Split validator_proposals, gas_burnt, balance_burnt to each split shard
                // and store the chunk extra for split shards
                // Note that here we do not split outcomes by the new shard layout, we simply store
                // the outcome_root from the parent shard. This is because outcome proofs are
                // generated per shard using the old shard layout and stored in the database.
                // For these proofs to work, we must store the outcome root per shard
                // using the old shard layout instead of the new shard layout
                let chunk_extra = self.chain_store_update.get_chunk_extra(block_hash, shard_uid)?;
                let next_epoch_shard_layout = {
                    let epoch_id =
                        self.runtime_adapter.get_next_epoch_id_from_prev_block(prev_block_hash)?;
                    self.runtime_adapter.get_shard_layout(&epoch_id)?
                };

                let mut validator_proposals_by_shard: HashMap<_, Vec<_>> = HashMap::new();
                for validator_proposal in chunk_extra.validator_proposals() {
                    let shard_id = account_id_to_shard_uid(
                        validator_proposal.account_id(),
                        &next_epoch_shard_layout,
                    );
                    validator_proposals_by_shard
                        .entry(shard_id)
                        .or_default()
                        .push(validator_proposal);
                }

                let num_split_shards = next_epoch_shard_layout
                    .get_split_shard_uids(shard_uid.shard_id())
                    .unwrap_or_else(|| panic!("invalid shard layout {:?}", next_epoch_shard_layout))
                    .len() as NumShards;
                let total_gas_used = chunk_extra.gas_used();
                let total_balance_burnt = chunk_extra.balance_burnt();
                let gas_res = total_gas_used % num_split_shards;
                let gas_split = total_gas_used / num_split_shards;
                let balance_res = (total_balance_burnt % num_split_shards as u128) as NumShards;
                let balance_split = total_balance_burnt / (num_split_shards as u128);
                let gas_limit = chunk_extra.gas_limit();
                let outcome_root = *chunk_extra.outcome_root();

                let mut sum_gas_used = 0;
                let mut sum_balance_burnt = 0;
                for result in results {
                    let shard_id = result.shard_uid.shard_id();
                    let gas_burnt = gas_split + if shard_id < gas_res { 1 } else { 0 };
                    let balance_burnt = balance_split + if shard_id < balance_res { 1 } else { 0 };
                    let new_chunk_extra = ChunkExtra::new(
                        &result.new_root,
                        outcome_root,
                        validator_proposals_by_shard.remove(&result.shard_uid).unwrap_or_default(),
                        gas_burnt,
                        gas_limit,
                        balance_burnt,
                    );
                    sum_gas_used += gas_burnt;
                    sum_balance_burnt += balance_burnt;

                    self.chain_store_update.save_chunk_extra(
                        block_hash,
                        &result.shard_uid,
                        new_chunk_extra,
                    );
                    self.chain_store_update.save_trie_changes(result.trie_changes);
                }
                assert_eq!(sum_gas_used, total_gas_used);
                assert_eq!(sum_balance_burnt, total_balance_burnt);
            }
            ApplySplitStateResultOrStateChanges::StateChangesForSplitStates(state_changes) => {
                self.chain_store_update.add_state_changes_for_split_states(
                    *block_hash,
                    shard_uid.shard_id(),
                    state_changes,
                );
            }
        }
        Ok(())
    }

    /// Processed results of applying chunk
    fn process_apply_chunk_result(
        &mut self,
        result: ApplyChunkResult,
        block_hash: CryptoHash,
        prev_block_hash: CryptoHash,
        is_catching_up: bool,
    ) -> Result<(), Error> {
        match result {
            ApplyChunkResult::SameHeight(SameHeightResult {
                gas_limit,
                shard_uid,
                apply_result,
                apply_split_result_or_state_changes,
            }) => {
                let (outcome_root, outcome_paths) =
                    ApplyTransactionResult::compute_outcomes_proof(&apply_result.outcomes);
                let shard_id = shard_uid.shard_id();

                // Save state root after applying transactions.
                self.chain_store_update.save_chunk_extra(
                    &block_hash,
                    &shard_uid,
                    ChunkExtra::new(
                        &apply_result.new_root,
                        outcome_root,
                        apply_result.validator_proposals,
                        apply_result.total_gas_burnt,
                        gas_limit,
                        apply_result.total_balance_burnt,
                    ),
                );
                // Right now, we don't implement flat storage for catchup, so we only store
                // the delta if we are not catching up
                if !is_catching_up {
                    if let Some(chain_flat_storage) =
                        self.runtime_adapter.get_flat_storage_state_for_shard(shard_id)
                    {
                        let delta =
                            FlatStateDelta::from_wrapped_trie_changes(&apply_result.trie_changes);
                        chain_flat_storage.add_delta(&block_hash, delta);
                        // TODO: also save this delta to chain_store_update to be committed to the database
                    }
                }
                self.chain_store_update.save_trie_changes(apply_result.trie_changes);
                self.chain_store_update.save_outgoing_receipt(
                    &block_hash,
                    shard_id,
                    apply_result.outgoing_receipts,
                );
                // Save receipt and transaction results.
                self.chain_store_update.save_outcomes_with_proofs(
                    &block_hash,
                    shard_id,
                    apply_result.outcomes,
                    outcome_paths,
                );
                if let Some(apply_results_or_state_changes) = apply_split_result_or_state_changes {
                    self.process_split_state(
                        &block_hash,
                        &prev_block_hash,
                        &shard_uid,
                        apply_results_or_state_changes,
                    )?;
                }
            }
            ApplyChunkResult::DifferentHeight(DifferentHeightResult {
                shard_uid,
                apply_result,
                apply_split_result_or_state_changes,
            }) => {
                let old_extra =
                    self.chain_store_update.get_chunk_extra(&prev_block_hash, &shard_uid)?;

                let mut new_extra = ChunkExtra::clone(&old_extra);
                *new_extra.state_root_mut() = apply_result.new_root;

                self.chain_store_update.save_chunk_extra(&block_hash, &shard_uid, new_extra);
                self.chain_store_update.save_trie_changes(apply_result.trie_changes);

                if let Some(apply_results_or_state_changes) = apply_split_result_or_state_changes {
                    self.process_split_state(
                        &block_hash,
                        &prev_block_hash,
                        &shard_uid,
                        apply_results_or_state_changes,
                    )?;
                }
            }
            ApplyChunkResult::SplitState(SplitStateResult { shard_uid, results }) => {
                self.chain_store_update.remove_state_changes_for_split_states(
                    block_hash.clone(),
                    shard_uid.shard_id(),
                );
                self.process_split_state(
                    &block_hash,
                    &prev_block_hash,
                    &shard_uid,
                    ApplySplitStateResultOrStateChanges::ApplySplitStateResults(results),
                )?;
            }
        };
        Ok(())
    }

    /// This is the last step of process_block_single, where we take the preprocess block info
    /// apply chunk results and store the results on chain.
    fn postprocess_block(
        &mut self,
        me: &Option<AccountId>,
        block: &Block,
        preprocess_block_info: BlockPreprocessInfo,
        apply_chunks_results: Vec<Result<ApplyChunkResult, Error>>,
    ) -> Result<Option<Tip>, Error> {
        let prev_hash = block.header().prev_hash();
        let prev_block = self.chain_store_update.get_block(prev_hash)?;
        self.apply_chunk_postprocessing(block, &prev_block, apply_chunks_results, false)?;

        let BlockPreprocessInfo {
            is_caught_up,
            state_dl_info,
            incoming_receipts,
            challenges_result,
            challenged_blocks,
            ..
        } = preprocess_block_info;

        if !is_caught_up {
            debug!(target: "chain", %prev_hash, hash = %*block.hash(), "Add block to catch up");
            self.chain_store_update.add_block_to_catchup(prev_hash.clone(), *block.hash());
        }

        for (shard_id, receipt_proofs) in incoming_receipts {
            self.chain_store_update.save_incoming_receipt(
                block.hash(),
                shard_id,
                Arc::new(receipt_proofs),
            );
        }
        if let Some(state_dl_info) = state_dl_info {
            self.chain_store_update.add_state_dl_info(state_dl_info);
        }

        self.chain_store_update.save_block_extra(block.hash(), BlockExtra { challenges_result });
        for block_hash in challenged_blocks {
            self.mark_block_as_challenged(&block_hash, Some(block.hash()))?;
        }

        self.chain_store_update.save_block_header(block.header().clone())?;
        self.update_header_head_if_not_challenged(block.header())?;

        // If block checks out, record validator proposals for given block.
        let last_final_block = block.header().last_final_block();
        let last_finalized_height = if last_final_block == &CryptoHash::default() {
            self.chain_store_update.get_genesis_height()
        } else {
            self.chain_store_update.get_block_header(last_final_block)?.height()
        };

        let epoch_manager_update = self
            .runtime_adapter
            .add_validator_proposals(BlockHeaderInfo::new(block.header(), last_finalized_height))?;
        self.chain_store_update.merge(epoch_manager_update);

        // Add validated block to the db, even if it's not the canonical fork.
        self.chain_store_update.save_block(block.clone());
        self.chain_store_update.inc_block_refcount(prev_hash)?;

        // Save receipt_id_to_shard_id for all outgoing receipts generated in this block
        self.save_receipt_id_to_shard_id_for_block(
            me,
            block.hash(),
            prev_hash,
            block.chunks().len() as NumShards,
        )?;

        // Update the chain head if it's the new tip
        let res = self.update_head(block.header())?;

        if res.is_some() {
            // On the epoch switch record the epoch light client block
            // Note that we only do it if `res.is_some()`, i.e. if the current block is the head.
            // This is necessary because the computation of the light client block relies on
            // `ColNextBlockHash`-es populated, and they are only populated for the canonical
            // chain. We need to be careful to avoid a situation when the first block of the epoch
            // never becomes a tip of the canonical chain.
            // Presently the epoch boundary is defined by the height, and the fork choice rule
            // is also just height, so the very first block to cross the epoch end is guaranteed
            // to be the head of the chain, and result in the light client block produced.
            let prev = self.chain_store_update.get_previous_header(block.header())?;
            let prev_epoch_id = prev.epoch_id().clone();
            if block.header().epoch_id() != &prev_epoch_id {
                if prev.last_final_block() != &CryptoHash::default() {
                    let light_client_block = self.create_light_client_block(&prev)?;
                    self.chain_store_update
                        .save_epoch_light_client_block(&prev_epoch_id.0, light_client_block);
                }
            }
        }

        // TODO: fill in the logic here for which shards we need to update flat storage for
        // only need shards that we have processed in this block (not the shards to catch up)
        let flat_storage_shards = vec![];
        for shard_id in flat_storage_shards {
            if let Some(flat_storage_state) =
                self.runtime_adapter.get_flat_storage_state_for_shard(shard_id)
            {
                // TODO: fill in the correct new head
                if let Some(_update) = flat_storage_state.update_head(&CryptoHash::default()) {
                    // TODO: add this update to chain update
                }
                if let Some(_update) =
                    flat_storage_state.update_tail(block.header().last_final_block())
                {
                    // TODO: add this update to chain update
                }
            } else {
                // TODO: some error handling code here. Should probably return an error (or panic?)
                // here if the flat storage doesn't exist.
            }
        }
        Ok(res)
    }

    pub fn create_light_client_block(
        &mut self,
        header: &BlockHeader,
    ) -> Result<LightClientBlockView, Error> {
        // First update the last next_block, since it might not be set yet
        self.chain_store_update.save_next_block_hash(header.prev_hash(), *header.hash());

        Chain::create_light_client_block(
            header,
            &*self.runtime_adapter,
            &mut self.chain_store_update,
        )
    }

    #[allow(dead_code)]
    fn verify_orphan_header_approvals(&mut self, header: &BlockHeader) -> Result<(), Error> {
        let prev_hash = header.prev_hash();
        let prev_height = match header.prev_height() {
            None => {
                // this will accept orphans of V1 and V2
                // TODO: reject header V1 and V2 after a certain height
                return Ok(());
            }
            Some(prev_height) => prev_height,
        };
        let height = header.height();
        let epoch_id = header.epoch_id();
        let approvals = header.approvals();
        self.runtime_adapter.verify_approvals_and_threshold_orphan(
            epoch_id,
            self.doomslug_threshold_mode,
            prev_hash,
            prev_height,
            height,
            approvals,
        )
    }

    /// Update the header head if this header has most work.
    fn update_header_head_if_not_challenged(
        &mut self,
        header: &BlockHeader,
    ) -> Result<Option<Tip>, Error> {
        let header_head = self.chain_store_update.header_head()?;
        if header.height() > header_head.height {
            let tip = Tip::from_header(header);
            self.chain_store_update.save_header_head_if_not_challenged(&tip)?;
            debug!(target: "chain", "Header head updated to {} at {}", tip.last_block_hash, tip.height);
            metrics::HEADER_HEAD_HEIGHT.set(tip.height as i64);

            Ok(Some(tip))
        } else {
            Ok(None)
        }
    }

    fn update_final_head_from_block(&mut self, header: &BlockHeader) -> Result<Option<Tip>, Error> {
        let final_head = self.chain_store_update.final_head()?;
        let last_final_block_header =
            match self.chain_store_update.get_block_header(header.last_final_block()) {
                Ok(final_header) => final_header,
                Err(e) => match e {
                    Error::DBNotFoundErr(_) => return Ok(None),
                    _ => return Err(e),
                },
            };
        if last_final_block_header.height() > final_head.height {
            let tip = Tip::from_header(&last_final_block_header);
            self.chain_store_update.save_final_head(&tip)?;
            Ok(Some(tip))
        } else {
            Ok(None)
        }
    }

    /// Directly updates the head if we've just appended a new block to it or handle
    /// the situation where the block has higher height to have a fork
    fn update_head(&mut self, header: &BlockHeader) -> Result<Option<Tip>, Error> {
        // if we made a fork with higher height than the head (which should also be true
        // when extending the head), update it
        self.update_final_head_from_block(header)?;
        let head = self.chain_store_update.head()?;
        if header.height() > head.height {
            let tip = Tip::from_header(header);

            self.chain_store_update.save_body_head(&tip)?;
            metrics::BLOCK_HEIGHT_HEAD.set(tip.height as i64);
            metrics::BLOCK_ORDINAL_HEAD.set(header.block_ordinal() as i64);
            debug!(target: "chain", "Head updated to {} at {}", tip.last_block_hash, tip.height);
            Ok(Some(tip))
        } else {
            Ok(None)
        }
    }

    /// Marks a block as invalid,
    fn mark_block_as_challenged(
        &mut self,
        block_hash: &CryptoHash,
        challenger_hash: Option<&CryptoHash>,
    ) -> Result<(), Error> {
        info!(target: "chain", "Marking {} as challenged block (challenged in {:?}) and updating the chain.", block_hash, challenger_hash);
        let block_header = match self.chain_store_update.get_block_header(block_hash) {
            Ok(block_header) => block_header,
            Err(e) => match e {
                Error::DBNotFoundErr(_) => {
                    // The block wasn't seen yet, still challenge is good.
                    self.chain_store_update.save_challenged_block(*block_hash);
                    return Ok(());
                }
                _ => return Err(e),
            },
        };

        let cur_block_at_same_height =
            match self.chain_store_update.get_block_hash_by_height(block_header.height()) {
                Ok(bh) => Some(bh),
                Err(e) => match e {
                    Error::DBNotFoundErr(_) => None,
                    _ => return Err(e),
                },
            };

        self.chain_store_update.save_challenged_block(*block_hash);

        // If the block being invalidated is on the canonical chain, update head
        if cur_block_at_same_height == Some(*block_hash) {
            // We only consider two candidates for the new head: the challenger and the block
            //   immediately preceding the block being challenged
            // It could be that there is a better chain known. However, it is extremely unlikely,
            //   and even if there's such chain available, the very next block built on it will
            //   bring this node's head to that chain.
            let prev_header = self.chain_store_update.get_block_header(block_header.prev_hash())?;
            let prev_height = prev_header.height();
            let new_head_header = if let Some(hash) = challenger_hash {
                let challenger_header = self.chain_store_update.get_block_header(hash)?;
                if challenger_header.height() > prev_height {
                    challenger_header
                } else {
                    prev_header
                }
            } else {
                prev_header
            };
            let last_final_block = *new_head_header.last_final_block();

            let tip = Tip::from_header(&new_head_header);
            self.chain_store_update.save_head(&tip)?;
            let new_final_header = self.chain_store_update.get_block_header(&last_final_block)?;
            self.chain_store_update.save_final_head(&Tip::from_header(&new_final_header))?;
        }

        Ok(())
    }

    pub fn set_state_finalize(
        &mut self,
        shard_id: ShardId,
        sync_hash: CryptoHash,
        shard_state_header: ShardStateSyncResponseHeader,
    ) -> Result<(), Error> {
        let _span =
            tracing::debug_span!(target: "sync", "chain_update_set_state_finalize").entered();
        let (chunk, incoming_receipts_proofs) = match shard_state_header {
            ShardStateSyncResponseHeader::V1(shard_state_header) => (
                ShardChunk::V1(shard_state_header.chunk),
                shard_state_header.incoming_receipts_proofs,
            ),
            ShardStateSyncResponseHeader::V2(shard_state_header) => {
                (shard_state_header.chunk, shard_state_header.incoming_receipts_proofs)
            }
        };

        let block_header = self
            .chain_store_update
            .get_block_header_on_chain_by_height(&sync_hash, chunk.height_included())?;

        // Getting actual incoming receipts.
        let mut receipt_proof_response: Vec<ReceiptProofResponse> = vec![];
        for incoming_receipt_proof in incoming_receipts_proofs.iter() {
            let ReceiptProofResponse(hash, _) = incoming_receipt_proof;
            let block_header = self.chain_store_update.get_block_header(hash)?;
            if block_header.height() <= chunk.height_included() {
                receipt_proof_response.push(incoming_receipt_proof.clone());
            }
        }
        let receipts = collect_receipts_from_response(&receipt_proof_response);
        // Prev block header should be present during state sync, since headers have been synced at this point.
        let gas_price = if block_header.height() == self.chain_store_update.get_genesis_height() {
            block_header.gas_price()
        } else {
            self.chain_store_update.get_block_header(block_header.prev_hash())?.gas_price()
        };

        let chunk_header = chunk.cloned_header();
        let gas_limit = chunk_header.gas_limit();
        let is_first_block_with_chunk_of_version = check_if_block_is_first_with_chunk_of_version(
            &mut self.chain_store_update,
            self.runtime_adapter.as_ref(),
            &chunk_header.prev_block_hash(),
            shard_id,
        )?;

        let apply_result = self.runtime_adapter.apply_transactions(
            shard_id,
            &chunk_header.prev_state_root(),
            chunk_header.height_included(),
            block_header.raw_timestamp(),
            &chunk_header.prev_block_hash(),
            block_header.hash(),
            &receipts,
            chunk.transactions(),
            chunk_header.validator_proposals(),
            gas_price,
            gas_limit,
            block_header.challenges_result(),
            *block_header.random_value(),
            true,
            is_first_block_with_chunk_of_version,
            Default::default(),
        )?;

        let (outcome_root, outcome_proofs) =
            ApplyTransactionResult::compute_outcomes_proof(&apply_result.outcomes);

        self.chain_store_update.save_chunk(chunk);

        self.chain_store_update.save_trie_changes(apply_result.trie_changes);
        let chunk_extra = ChunkExtra::new(
            &apply_result.new_root,
            outcome_root,
            apply_result.validator_proposals,
            apply_result.total_gas_burnt,
            gas_limit,
            apply_result.total_balance_burnt,
        );
        let shard_uid = self.runtime_adapter.shard_id_to_uid(shard_id, block_header.epoch_id())?;
        self.chain_store_update.save_chunk_extra(block_header.hash(), &shard_uid, chunk_extra);

        self.chain_store_update.save_outgoing_receipt(
            block_header.hash(),
            shard_id,
            apply_result.outgoing_receipts,
        );
        // Saving transaction results.
        self.chain_store_update.save_outcomes_with_proofs(
            block_header.hash(),
            shard_id,
            apply_result.outcomes,
            outcome_proofs,
        );
        // Saving all incoming receipts.
        for receipt_proof_response in incoming_receipts_proofs {
            self.chain_store_update.save_incoming_receipt(
                &receipt_proof_response.0,
                shard_id,
                receipt_proof_response.1,
            );
        }
        Ok(())
    }

    pub fn set_state_finalize_on_height(
        &mut self,
        height: BlockHeight,
        shard_id: ShardId,
        sync_hash: CryptoHash,
    ) -> Result<bool, Error> {
        let _span = tracing::debug_span!(target: "sync", "set_state_finalize_on_height").entered();
        let block_header_result =
            self.chain_store_update.get_block_header_on_chain_by_height(&sync_hash, height);
        if let Err(_) = block_header_result {
            // No such height, go ahead.
            return Ok(true);
        }
        let block_header = block_header_result?;
        if block_header.hash() == &sync_hash {
            // Don't continue
            return Ok(false);
        }
        let prev_block_header =
            self.chain_store_update.get_block_header(block_header.prev_hash())?;

        let shard_uid = self.runtime_adapter.shard_id_to_uid(shard_id, block_header.epoch_id())?;
        let chunk_extra =
            self.chain_store_update.get_chunk_extra(prev_block_header.hash(), &shard_uid)?;

        let apply_result = self.runtime_adapter.apply_transactions(
            shard_id,
            chunk_extra.state_root(),
            block_header.height(),
            block_header.raw_timestamp(),
            prev_block_header.hash(),
            block_header.hash(),
            &[],
            &[],
            chunk_extra.validator_proposals(),
            prev_block_header.gas_price(),
            chunk_extra.gas_limit(),
            block_header.challenges_result(),
            *block_header.random_value(),
            false,
            false,
            Default::default(),
        )?;

        self.chain_store_update.save_trie_changes(apply_result.trie_changes);

        let mut new_chunk_extra = ChunkExtra::clone(&chunk_extra);
        *new_chunk_extra.state_root_mut() = apply_result.new_root;

        self.chain_store_update.save_chunk_extra(block_header.hash(), &shard_uid, new_chunk_extra);
        Ok(true)
    }
}

pub fn do_apply_chunks(
    block_hash: CryptoHash,
    block_height: BlockHeight,
    work: Vec<Box<dyn FnOnce(&Span) -> Result<ApplyChunkResult, Error> + Send>>,
) -> Vec<Result<ApplyChunkResult, Error>> {
    let parent_span =
        tracing::debug_span!(target: "chain", "do_apply_chunks", block_height, %block_hash)
            .entered();
    work.into_par_iter()
        .map(|task| {
            // As chunks can be processed in parallel, make sure they are all tracked as children of
            // a single span.
            task(&parent_span)
        })
        .collect::<Vec<_>>()
}

pub fn collect_receipts<'a, T>(receipt_proofs: T) -> Vec<Receipt>
where
    T: IntoIterator<Item = &'a ReceiptProof>,
{
    receipt_proofs.into_iter().flat_map(|ReceiptProof(receipts, _)| receipts).cloned().collect()
}

pub fn collect_receipts_from_response(
    receipt_proof_response: &[ReceiptProofResponse],
) -> Vec<Receipt> {
    collect_receipts(
        receipt_proof_response.iter().flat_map(|ReceiptProofResponse(_, proofs)| proofs.iter()),
    )
}

#[derive(Message)]
#[rtype(result = "()")]
pub struct ApplyStatePartsRequest {
    pub runtime: Arc<dyn RuntimeAdapter>,
    pub shard_id: ShardId,
    pub state_root: StateRoot,
    pub num_parts: u64,
    pub epoch_id: EpochId,
    pub sync_hash: CryptoHash,
}

#[derive(Message)]
#[rtype(result = "()")]
pub struct ApplyStatePartsResponse {
    pub apply_result: Result<(), near_chain_primitives::error::Error>,
    pub shard_id: ShardId,
    pub sync_hash: CryptoHash,
}

#[derive(Message)]
#[rtype(result = "()")]
pub struct BlockCatchUpRequest {
    pub sync_hash: CryptoHash,
    pub block_hash: CryptoHash,
    pub block_height: BlockHeight,
    pub work: Vec<Box<dyn FnOnce(&Span) -> Result<ApplyChunkResult, Error> + Send>>,
}

#[derive(Message)]
#[rtype(result = "()")]
pub struct BlockCatchUpResponse {
    pub sync_hash: CryptoHash,
    pub block_hash: CryptoHash,
    pub results: Vec<Result<ApplyChunkResult, Error>>,
}

#[derive(Message)]
#[rtype(result = "()")]
pub struct StateSplitRequest {
    pub runtime: Arc<dyn RuntimeAdapter>,
    pub sync_hash: CryptoHash,
    pub shard_id: ShardId,
    pub shard_uid: ShardUId,
    pub state_root: StateRoot,
    pub next_epoch_shard_layout: ShardLayout,
    pub state_split_status: Arc<StateSplitApplyingStatus>,
}

#[derive(Message)]
#[rtype(result = "()")]
pub struct StateSplitResponse {
    pub sync_hash: CryptoHash,
    pub shard_id: ShardId,
    pub new_state_roots: Result<HashMap<ShardUId, StateRoot>, Error>,
}

/// Helper to track blocks catch up
/// Lifetime of a block_hash is as follows:
/// 1. It is added to pending blocks, either as first block of an epoch or because we (post)
///     processed previous block
/// 2. Block is preprocessed and scheduled for processing in sync jobs actor. Block hash
///     and state changes from preprocessing goes to scheduled blocks
/// 3. We've got response from sync jobs actor that block was processed. Block hash, state
///     changes from preprocessing and result of processing block are moved to processed blocks
/// 4. Results are postprocessed. If there is any error block goes back to pending to try again.
///     Otherwise results are commited, block is moved to done blocks and any blocks that
///     have this block as previous are added to pending
pub struct BlocksCatchUpState {
    /// Hash of first block of an epoch
    pub first_block_hash: CryptoHash,
    /// Epoch id
    pub epoch_id: EpochId,
    /// Collection of block hashes that are yet to be sent for processed
    pub pending_blocks: Vec<CryptoHash>,
    /// Map from block hashes that are scheduled for processing to saved store updates from their
    /// preprocessing
    pub scheduled_blocks: HashSet<CryptoHash>,
    /// Map from block hashes that were processed to (saved store update, process results)
    pub processed_blocks: HashMap<CryptoHash, Vec<Result<ApplyChunkResult, Error>>>,
    /// Collection of block hashes that are fully processed
    pub done_blocks: Vec<CryptoHash>,
}

impl BlocksCatchUpState {
    pub fn new(first_block_hash: CryptoHash, epoch_id: EpochId) -> Self {
        Self {
            first_block_hash,
            epoch_id,
            pending_blocks: vec![first_block_hash],
            scheduled_blocks: HashSet::new(),
            processed_blocks: HashMap::new(),
            done_blocks: vec![],
        }
    }

    pub fn is_finished(&self) -> bool {
        self.pending_blocks.is_empty()
            && self.scheduled_blocks.is_empty()
            && self.processed_blocks.is_empty()
    }
}

impl Chain {
    // Get status for debug page
    pub fn get_block_catchup_status(
        &self,
        block_catchup_state: &BlocksCatchUpState,
    ) -> Vec<BlockStatusView> {
        block_catchup_state
            .pending_blocks
            .iter()
            .chain(block_catchup_state.scheduled_blocks.iter())
            .chain(block_catchup_state.processed_blocks.keys())
            .map(|block_hash| BlockStatusView {
                height: self
                    .get_block_header(block_hash)
                    .map(|header| header.height())
                    .unwrap_or_default(),
                hash: *block_hash,
            })
            .collect()
    }
}<|MERGE_RESOLUTION|>--- conflicted
+++ resolved
@@ -78,11 +78,8 @@
     account_id_to_shard_id, account_id_to_shard_uid, ShardLayout, ShardUId,
 };
 use near_primitives::version::PROTOCOL_VERSION;
-<<<<<<< HEAD
 use near_store::flat_state::FlatState;
-=======
 use near_store::flat_state::FlatStateDelta;
->>>>>>> d7ec2fcc
 use once_cell::sync::OnceCell;
 use rayon::iter::{IntoParallelIterator, ParallelIterator};
 
@@ -4634,8 +4631,9 @@
                     if let Some(chain_flat_storage) =
                         self.runtime_adapter.get_flat_storage_state_for_shard(shard_id)
                     {
-                        let delta =
-                            FlatStateDelta::from_wrapped_trie_changes(&apply_result.trie_changes);
+                        let delta = FlatStateDelta::from_state_changes(
+                            &apply_result.trie_changes.state_changes(),
+                        );
                         chain_flat_storage.add_delta(&block_hash, delta);
                         // TODO: also save this delta to chain_store_update to be committed to the database
                     }
