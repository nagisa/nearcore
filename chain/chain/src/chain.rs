--- conflicted
+++ resolved
@@ -3561,25 +3561,11 @@
         prev_block: &Block,
         chunk_header: &ShardChunkHeader,
         prev_chunk_header: &ShardChunkHeader,
-<<<<<<< HEAD
     ) -> Result<Option<Box<dyn FnOnce(&Span) -> Result<(), Error> + Send + 'static>>, Error> {
         let _span = tracing::debug_span!(target: "chain", "get_chunk_validation_job").entered();
         // let epoch_id = self.epoch_manager.get_epoch_id_from_prev_block(prev_block.hash())?;
         // let protocol_version = self.epoch_manager.get_epoch_protocol_version(&epoch_id)?;
-=======
-        shard_id: ShardId,
-        mode: ApplyChunksMode,
-    ) -> Result<Option<UpdateShardJob>, Error> {
-        let _span = tracing::debug_span!(target: "chain", "get_stateless_validation_job").entered();
-        let last_shard_context = self.get_shard_context(me, block.header(), shard_id, mode)?;
-        let is_new_chunk = chunk_header.height_included() == block.header().height();
-
-        // If we don't track a shard or there is no chunk, there is nothing to validate.
-        if !last_shard_context.should_apply_chunk || !is_new_chunk {
-            return Ok(None);
-        }
-
->>>>>>> 8b7891d1
+
         // Validate transactions in chunk.
         // if !validate_transactions_order(chunk.transactions()) {
         //     return Err(Error::InvalidChunk);
@@ -3698,7 +3684,6 @@
         )?;
         let state_proofs = witness.implicit_transitions.into_iter();
         // Create stateless validation job.
-<<<<<<< HEAD
         // It starts at the state before which `prev_chunk` was applied, and then:
         // 1. it processes update for the `prev_chunk`;
         // 2. it processes updates for missing chunks until the current chunk,
@@ -3730,7 +3715,7 @@
                 epoch_manager.as_ref(),
             )?;
             let (outcome_root, _) =
-                ApplyTransactionResult::compute_outcomes_proof(&apply_result.outcomes);
+                ApplyChunkResult::compute_outcomes_proof(&apply_result.outcomes);
             current_chunk_extra = ChunkExtra::new(
                 &apply_result.new_root,
                 outcome_root,
@@ -3753,78 +3738,6 @@
             }
             Ok(())
         })))
-=======
-        // Its initial state corresponds to the block at which `prev_prev_chunk`
-        // was created, and then it:
-        // 1. processes updates for missing chunks until a block at which
-        // `prev_chunk` was created;
-        // 2. processes update for the `prev_chunk`;
-        // 3. processes updates for missing chunks until the last chunk
-        // is reached.
-        Ok(Some((
-            shard_id,
-            Box::new(move |parent_span| -> Result<ShardUpdateResult, Error> {
-                // Process missing chunks before previous chunk.
-                let mut result = process_missing_chunks_range(
-                    parent_span,
-                    current_chunk_extra.clone(),
-                    runtime.as_ref(),
-                    epoch_manager.as_ref(),
-                    execution_contexts_before,
-                )?;
-                current_chunk_extra = match result.last() {
-                    Some((_, _, chunk_extra)) => chunk_extra.clone(),
-                    None => current_chunk_extra,
-                };
-                // TODO(logunov): use `validate_chunk_with_chunk_extra`
-                assert_eq!(current_chunk_extra.state_root(), &prev_chunk.prev_state_root());
-                // Process previous chunk.
-                let NewChunkResult { gas_limit, shard_uid, apply_result, resharding_results: _ } =
-                    apply_new_chunk(
-                        parent_span,
-                        NewChunkData {
-                            chunk: prev_chunk,
-                            receipts,
-                            resharding_state_roots: None,
-                            block: prev_chunk_block_context.clone(),
-                            is_first_block_with_chunk_of_version: false,
-                            storage_context: StorageContext {
-                                storage_data_source: StorageDataSource::DbTrieOnly,
-                                state_patch: Default::default(),
-                            },
-                        },
-                        prev_chunk_shard_context,
-                        runtime.as_ref(),
-                        epoch_manager.as_ref(),
-                    )?;
-                let (outcome_root, _) =
-                    ApplyChunkResult::compute_outcomes_proof(&apply_result.outcomes);
-                current_chunk_extra = ChunkExtra::new(
-                    &apply_result.new_root,
-                    outcome_root,
-                    apply_result.validator_proposals,
-                    apply_result.total_gas_burnt,
-                    gas_limit,
-                    apply_result.total_balance_burnt,
-                );
-                result.push((
-                    prev_chunk_block_context.block_hash,
-                    shard_uid,
-                    current_chunk_extra.clone(),
-                ));
-                // Process missing chunks after previous chunk.
-                let result_after = process_missing_chunks_range(
-                    parent_span,
-                    current_chunk_extra,
-                    runtime.as_ref(),
-                    epoch_manager.as_ref(),
-                    execution_contexts_after,
-                )?;
-                result.extend(result_after.into_iter());
-                Ok(ShardUpdateResult::Stateless(result))
-            }),
-        )))
->>>>>>> 8b7891d1
     }
 
     /// Function to create a new snapshot if needed
