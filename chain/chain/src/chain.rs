use crate::block_processing_utils::{
    BlockPreprocessInfo, BlockProcessingArtifact, BlocksInProcessing, DoneApplyChunkCallback,
};
use crate::blocks_delay_tracker::BlocksDelayTracker;
use crate::crypto_hash_timer::CryptoHashTimer;
use crate::lightclient::get_epoch_block_producers_view;
use crate::migrations::check_if_block_is_first_with_chunk_of_version;
use crate::missing_chunks::{BlockLike, MissingChunksPool};
use crate::state_request_tracker::StateRequestTracker;
use crate::state_snapshot_actor::MakeSnapshotCallback;
use crate::store::{ChainStore, ChainStoreAccess, ChainStoreUpdate, GCMode};
use crate::types::{
    AcceptedBlock, ApplySplitStateResult, ApplySplitStateResultOrStateChanges,
    ApplyTransactionResult, Block, BlockEconomicsConfig, BlockHeader, BlockStatus, ChainConfig,
    ChainGenesis, Provenance, RuntimeAdapter,
};
use crate::validate::{
    validate_challenge, validate_chunk_proofs, validate_chunk_with_chunk_extra,
    validate_transactions_order,
};
use crate::{byzantine_assert, create_light_client_block_view, Doomslug};
use crate::{metrics, DoomslugThresholdMode};
use borsh::BorshSerialize;
use chrono::Duration;
use crossbeam_channel::{unbounded, Receiver, Sender};
use delay_detector::DelayDetector;
use itertools::Itertools;
use lru::LruCache;
use near_chain_primitives::error::{BlockKnownError, Error, LogTransientStorageError};
use near_epoch_manager::shard_tracker::ShardTracker;
use near_epoch_manager::types::BlockHeaderInfo;
use near_epoch_manager::EpochManagerAdapter;
use near_o11y::log_assert;
use near_primitives::block::{genesis_chunks, BlockValidityError, Tip};
use near_primitives::challenge::{
    BlockDoubleSign, Challenge, ChallengeBody, ChallengesResult, ChunkProofs, ChunkState,
    MaybeEncodedShardChunk, PartialState, SlashedValidator,
};
use near_primitives::checked_feature;
#[cfg(feature = "new_epoch_sync")]
use near_primitives::epoch_manager::{
    block_info::BlockInfo,
    epoch_sync::{BlockHeaderPair, EpochSyncInfo},
};
use near_primitives::errors::EpochError;
use near_primitives::hash::{hash, CryptoHash};
use near_primitives::merkle::{
    combine_hash, merklize, verify_path, Direction, MerklePath, MerklePathItem, PartialMerkleTree,
};
use near_primitives::receipt::Receipt;
use near_primitives::sandbox::state_patch::SandboxStatePatch;
use near_primitives::shard_layout::{
    account_id_to_shard_id, account_id_to_shard_uid, ShardLayout, ShardUId,
};
use near_primitives::sharding::{
    ChunkHash, ChunkHashHeight, EncodedShardChunk, ReceiptList, ReceiptProof, ShardChunk,
    ShardChunkHeader, ShardInfo, ShardProof, StateSyncInfo,
};
use near_primitives::state_part::PartId;
use near_primitives::static_clock::StaticClock;
use near_primitives::syncing::{
    get_num_state_parts, ReceiptProofResponse, RootProof, ShardStateSyncResponseHeader,
    ShardStateSyncResponseHeaderV1, ShardStateSyncResponseHeaderV2, StateHeaderKey, StatePartKey,
};
use near_primitives::transaction::{ExecutionOutcomeWithIdAndProof, SignedTransaction};
use near_primitives::types::chunk_extra::ChunkExtra;
use near_primitives::types::{
    AccountId, Balance, BlockExtra, BlockHeight, BlockHeightDelta, EpochId, Gas, MerkleHash,
    NumBlocks, NumShards, ShardId, StateChangesForSplitStates, StateRoot,
};
use near_primitives::unwrap_or_return;
use near_primitives::utils::MaybeValidated;
use near_primitives::version::PROTOCOL_VERSION;
use near_primitives::views::{
    BlockStatusView, DroppedReason, ExecutionOutcomeWithIdView, ExecutionStatusView,
    FinalExecutionOutcomeView, FinalExecutionOutcomeWithReceiptView, FinalExecutionStatus,
    LightClientBlockView, SignedTransactionView,
};
use near_store::flat::{store_helper, FlatStorageReadyStatus, FlatStorageStatus};
use near_store::get_genesis_state_roots;
use near_store::{DBCol, ShardTries};
use once_cell::sync::OnceCell;
use rand::seq::SliceRandom;
use rand::SeedableRng;
use rand_chacha::ChaCha20Rng;
use rayon::iter::{IntoParallelIterator, ParallelIterator};
use std::collections::{HashMap, HashSet};
use std::fmt::{Debug, Formatter};
use std::sync::Arc;
use std::time::{Duration as TimeDuration, Instant};
use tracing::{debug, error, info, warn, Span};

/// Maximum number of orphans chain can store.
pub const MAX_ORPHAN_SIZE: usize = 1024;

/// Maximum age of orphan to store in the chain.
const MAX_ORPHAN_AGE_SECS: u64 = 300;

// Number of orphan ancestors should be checked to request chunks
// Orphans for which we will request for missing chunks must satisfy,
// its NUM_ORPHAN_ANCESTORS_CHECK'th ancestor has been accepted
pub const NUM_ORPHAN_ANCESTORS_CHECK: u64 = 3;

/// The size of the invalid_blocks in-memory pool
pub const INVALID_CHUNKS_POOL_SIZE: usize = 5000;

// Maximum number of orphans that we can request missing chunks
// Note that if there are no forks, the maximum number of orphans we would
// request missing chunks will not exceed NUM_ORPHAN_ANCESTORS_CHECK,
// this number only adds another restriction when there are multiple forks.
// It should almost never be hit
const MAX_ORPHAN_MISSING_CHUNKS: usize = 5;

/// 10000 years in seconds. Big constant for sandbox to allow time traveling.
#[cfg(feature = "sandbox")]
const ACCEPTABLE_TIME_DIFFERENCE: i64 = 60 * 60 * 24 * 365 * 10000;

// Number of parent blocks traversed to check if the block can be finalized.
const NUM_PARENTS_TO_CHECK_FINALITY: usize = 20;

/// Refuse blocks more than this many block intervals in the future (as in bitcoin).
#[cfg(not(feature = "sandbox"))]
const ACCEPTABLE_TIME_DIFFERENCE: i64 = 12 * 10;

/// Over this block height delta in advance if we are not chunk producer - route tx to upcoming validators.
pub const TX_ROUTING_HEIGHT_HORIZON: BlockHeightDelta = 4;

/// Private constant for 1 NEAR (copy from near/config.rs) used for reporting.
const NEAR_BASE: Balance = 1_000_000_000_000_000_000_000_000;

/// apply_chunks may be called in two code paths, through process_block or through catchup_blocks
/// When it is called through process_block, it is possible that the shard state for the next epoch
/// has not been caught up yet, thus the two modes IsCaughtUp and NotCaughtUp.
/// CatchingUp is for when apply_chunks is called through catchup_blocks, this is to catch up the
/// shard states for the next epoch
#[derive(Eq, PartialEq, Copy, Clone, Debug)]
enum ApplyChunksMode {
    IsCaughtUp,
    CatchingUp,
    NotCaughtUp,
}

/// Orphan is a block whose previous block is not accepted (in store) yet.
/// Therefore, they are not ready to be processed yet.
/// We save these blocks in an in-memory orphan pool to be processed later
/// after their previous block is accepted.
pub struct Orphan {
    block: MaybeValidated<Block>,
    provenance: Provenance,
    added: Instant,
}

impl BlockLike for Orphan {
    fn hash(&self) -> CryptoHash {
        *self.block.hash()
    }

    fn height(&self) -> u64 {
        self.block.header().height()
    }
}

impl Orphan {
    fn prev_hash(&self) -> &CryptoHash {
        self.block.header().prev_hash()
    }
}

/// OrphanBlockPool stores information of all orphans that are waiting to be processed
/// A block is added to the orphan pool when process_block failed because the block is an orphan
/// A block is removed from the pool if
/// 1) it is ready to be processed
/// or
/// 2) size of the pool exceeds MAX_ORPHAN_SIZE and the orphan was added a long time ago
///    or the height is high
pub struct OrphanBlockPool {
    /// A map from block hash to a orphan block
    orphans: HashMap<CryptoHash, Orphan>,
    /// A set that contains all orphans for which we have requested missing chunks for them
    /// An orphan can be added to this set when it was first added to the pool, or later
    /// when certain requirements are satisfied (see check_orphans)
    /// It can only be removed from this set when the orphan is removed from the pool
    orphans_requested_missing_chunks: HashSet<CryptoHash>,
    /// A map from block heights to orphan blocks at the height
    /// It's used to evict orphans when the pool is saturated
    height_idx: HashMap<BlockHeight, Vec<CryptoHash>>,
    /// A map from block hashes to orphan blocks whose prev block is the block
    /// It's used to check which orphan blocks are ready to be processed when a block is accepted
    prev_hash_idx: HashMap<CryptoHash, Vec<CryptoHash>>,
    /// number of orphans that were evicted
    evicted: usize,
}

impl OrphanBlockPool {
    pub fn new() -> OrphanBlockPool {
        OrphanBlockPool {
            orphans: HashMap::default(),
            orphans_requested_missing_chunks: HashSet::default(),
            height_idx: HashMap::default(),
            prev_hash_idx: HashMap::default(),
            evicted: 0,
        }
    }

    pub fn len(&self) -> usize {
        self.orphans.len()
    }

    fn len_evicted(&self) -> usize {
        self.evicted
    }

    /// Add a block to the orphan pool
    /// `requested_missing_chunks`: whether missing chunks has been requested for the orphan
    fn add(&mut self, orphan: Orphan, requested_missing_chunks: bool) {
        let block_hash = *orphan.block.hash();
        let height_hashes = self.height_idx.entry(orphan.block.header().height()).or_default();
        height_hashes.push(*orphan.block.hash());
        let prev_hash_entries =
            self.prev_hash_idx.entry(*orphan.block.header().prev_hash()).or_default();
        prev_hash_entries.push(block_hash);
        self.orphans.insert(block_hash, orphan);
        if requested_missing_chunks {
            self.orphans_requested_missing_chunks.insert(block_hash);
        }

        if self.orphans.len() > MAX_ORPHAN_SIZE {
            let old_len = self.orphans.len();

            let mut removed_hashes: HashSet<CryptoHash> = HashSet::default();
            self.orphans.retain(|_, ref mut x| {
                let keep = x.added.elapsed() < TimeDuration::from_secs(MAX_ORPHAN_AGE_SECS);
                if !keep {
                    removed_hashes.insert(*x.block.hash());
                }
                keep
            });
            let mut heights = self.height_idx.keys().cloned().collect::<Vec<u64>>();
            heights.sort_unstable();
            for h in heights.iter().rev() {
                if let Some(hash) = self.height_idx.remove(h) {
                    for h in hash {
                        let _ = self.orphans.remove(&h);
                        removed_hashes.insert(h);
                    }
                }
                if self.orphans.len() < MAX_ORPHAN_SIZE {
                    break;
                }
            }
            self.height_idx.retain(|_, ref mut xs| xs.iter().any(|x| !removed_hashes.contains(x)));
            self.prev_hash_idx
                .retain(|_, ref mut xs| xs.iter().any(|x| !removed_hashes.contains(x)));
            self.orphans_requested_missing_chunks.retain(|x| !removed_hashes.contains(x));

            self.evicted += old_len - self.orphans.len();
        }
        metrics::NUM_ORPHANS.set(self.orphans.len() as i64);
    }

    pub fn contains(&self, hash: &CryptoHash) -> bool {
        self.orphans.contains_key(hash)
    }

    pub fn get(&self, hash: &CryptoHash) -> Option<&Orphan> {
        self.orphans.get(hash)
    }

    // Iterates over existing orphans.
    pub fn map(&self, orphan_fn: &mut dyn FnMut(&CryptoHash, &Block, &Instant)) {
        self.orphans
            .iter()
            .map(|it| orphan_fn(it.0, it.1.block.get_inner(), &it.1.added))
            .collect_vec();
    }

    /// Remove all orphans in the pool that can be "adopted" by block `prev_hash`, i.e., children
    /// of `prev_hash` and return the list.
    /// This function is called when `prev_hash` is accepted, thus its children can be removed
    /// from the orphan pool and be processed.
    pub fn remove_by_prev_hash(&mut self, prev_hash: CryptoHash) -> Option<Vec<Orphan>> {
        let mut removed_hashes: HashSet<CryptoHash> = HashSet::default();
        let ret = self.prev_hash_idx.remove(&prev_hash).map(|hs| {
            hs.iter()
                .filter_map(|h| {
                    removed_hashes.insert(*h);
                    self.orphans_requested_missing_chunks.remove(h);
                    self.orphans.remove(h)
                })
                .collect()
        });

        self.height_idx.retain(|_, ref mut xs| xs.iter().any(|x| !removed_hashes.contains(x)));

        metrics::NUM_ORPHANS.set(self.orphans.len() as i64);
        ret
    }

    /// Return a list of orphans that are among the `target_depth` immediate descendants of
    /// the block `parent_hash`
    pub fn get_orphans_within_depth(
        &self,
        parent_hash: CryptoHash,
        target_depth: u64,
    ) -> Vec<CryptoHash> {
        let mut _visited = HashSet::new();

        let mut res = vec![];
        let mut queue = vec![(parent_hash, 0)];
        while let Some((prev_hash, depth)) = queue.pop() {
            if depth == target_depth {
                break;
            }
            if let Some(block_hashes) = self.prev_hash_idx.get(&prev_hash) {
                for hash in block_hashes {
                    queue.push((*hash, depth + 1));
                    res.push(*hash);
                    // there should be no loop
                    debug_assert!(_visited.insert(*hash));
                }
            }

            // probably something serious went wrong here because there shouldn't be so many forks
            assert!(
                res.len() <= 100 * target_depth as usize,
                "found too many orphans {:?}, probably something is wrong with the chain",
                res
            );
        }
        res
    }

    /// Returns true if the block has not been requested yet and the number of orphans
    /// for which we have requested missing chunks have not exceeded MAX_ORPHAN_MISSING_CHUNKS
    fn can_request_missing_chunks_for_orphan(&self, block_hash: &CryptoHash) -> bool {
        self.orphans_requested_missing_chunks.len() < MAX_ORPHAN_MISSING_CHUNKS
            && !self.orphans_requested_missing_chunks.contains(block_hash)
    }

    fn mark_missing_chunks_requested_for_orphan(&mut self, block_hash: CryptoHash) {
        self.orphans_requested_missing_chunks.insert(block_hash);
    }
}

/// Contains information for missing chunks in a block
pub struct BlockMissingChunks {
    /// previous block hash
    pub prev_hash: CryptoHash,
    pub missing_chunks: Vec<ShardChunkHeader>,
}

/// Contains information needed to request chunks for orphans
/// Fields will be used as arguments for `request_chunks_for_orphan`
pub struct OrphanMissingChunks {
    pub missing_chunks: Vec<ShardChunkHeader>,
    /// epoch id for the block that has missing chunks
    pub epoch_id: EpochId,
    /// hash of an ancestor block of the block that has missing chunks
    /// this is used as an argument for `request_chunks_for_orphan`
    /// see comments in `request_chunks_for_orphan` for what `ancestor_hash` is used for
    pub ancestor_hash: CryptoHash,
}

/// Check if block header is known
/// Returns Err(Error) if any error occurs when checking store
///         Ok(Err(BlockKnownError)) if the block header is known
///         Ok(Ok()) otherwise
pub fn check_header_known(
    chain: &Chain,
    header: &BlockHeader,
) -> Result<Result<(), BlockKnownError>, Error> {
    let header_head = chain.store().header_head()?;
    if header.hash() == &header_head.last_block_hash
        || header.hash() == &header_head.prev_block_hash
    {
        return Ok(Err(BlockKnownError::KnownInHeader));
    }
    check_known_store(chain, header.hash())
}

/// Check if this block is in the store already.
/// Returns Err(Error) if any error occurs when checking store
///         Ok(Err(BlockKnownError)) if the block is in the store
///         Ok(Ok()) otherwise
fn check_known_store(
    chain: &Chain,
    block_hash: &CryptoHash,
) -> Result<Result<(), BlockKnownError>, Error> {
    if chain.store().block_exists(block_hash)? {
        Ok(Err(BlockKnownError::KnownInStore))
    } else {
        // Not yet processed this block, we can proceed.
        Ok(Ok(()))
    }
}

/// Check if block is known: head, orphan, in processing or in store.
/// Returns Err(Error) if any error occurs when checking store
///         Ok(Err(BlockKnownError)) if the block is known
///         Ok(Ok()) otherwise
pub fn check_known(
    chain: &Chain,
    block_hash: &CryptoHash,
) -> Result<Result<(), BlockKnownError>, Error> {
    let head = chain.store().head()?;
    // Quick in-memory check for fast-reject any block handled recently.
    if block_hash == &head.last_block_hash || block_hash == &head.prev_block_hash {
        return Ok(Err(BlockKnownError::KnownInHead));
    }
    if chain.blocks_in_processing.contains(block_hash) {
        return Ok(Err(BlockKnownError::KnownInProcessing));
    }
    // Check if this block is in the set of known orphans.
    if chain.orphans.contains(block_hash) {
        return Ok(Err(BlockKnownError::KnownInOrphan));
    }
    if chain.blocks_with_missing_chunks.contains(block_hash) {
        return Ok(Err(BlockKnownError::KnownInMissingChunks));
    }
    if chain.is_block_invalid(block_hash) {
        return Ok(Err(BlockKnownError::KnownAsInvalid));
    }
    check_known_store(chain, block_hash)
}

type BlockApplyChunksResult = (CryptoHash, Vec<Result<ApplyChunkResult, Error>>);

/// Facade to the blockchain block processing and storage.
/// Provides current view on the state according to the chain state.
pub struct Chain {
    store: ChainStore,
    pub epoch_manager: Arc<dyn EpochManagerAdapter>,
    pub shard_tracker: ShardTracker,
    pub runtime_adapter: Arc<dyn RuntimeAdapter>,
    orphans: OrphanBlockPool,
    pub blocks_with_missing_chunks: MissingChunksPool<Orphan>,
    genesis: Block,
    pub transaction_validity_period: NumBlocks,
    pub epoch_length: BlockHeightDelta,
    /// Block economics, relevant to changes when new block must be produced.
    pub block_economics_config: BlockEconomicsConfig,
    pub doomslug_threshold_mode: DoomslugThresholdMode,
    pub blocks_delay_tracker: BlocksDelayTracker,
    /// Processing a block is done in three stages: preprocess_block, async_apply_chunks and
    /// postprocess_block. The async_apply_chunks is done asynchronously from the ClientActor thread.
    /// `blocks_in_processing` keeps track of all the blocks that have been preprocessed but are
    /// waiting for chunks being applied.
    pub(crate) blocks_in_processing: BlocksInProcessing,
    /// Used by async_apply_chunks to send apply chunks results back to chain
    apply_chunks_sender: Sender<BlockApplyChunksResult>,
    /// Used to receive apply chunks results
    apply_chunks_receiver: Receiver<BlockApplyChunksResult>,
    /// Time when head was updated most recently.
    last_time_head_updated: Instant,
    /// Prevents re-application of known-to-be-invalid blocks, so that in case of a
    /// protocol issue we can recover faster by focusing on correct blocks.
    invalid_blocks: LruCache<CryptoHash, ()>,

    /// Support for sandbox's patch_state requests.
    ///
    /// Sandbox needs ability to arbitrary modify the state. Blockchains
    /// naturally prevent state tampering, so we can't *just* modify data in
    /// place in the database. Instead, we will include this "bonus changes" in
    /// the next block we'll be processing, keeping them in this field in the
    /// meantime.
    ///
    /// Note that without `sandbox` feature enabled, `SandboxStatePatch` is
    /// a ZST.  All methods of the type are no-ops which behave as if the object
    /// was empty and could not hold any records (which it cannot).  It’s
    /// impossible to have non-empty state patch on non-sandbox builds.
    pending_state_patch: SandboxStatePatch,

    /// Used to store state parts already requested along with elapsed time
    /// to create the parts. This information is used for debugging
    pub(crate) requested_state_parts: StateRequestTracker,

    /// Lets trigger new state snapshots.
    state_snapshot_helper: Option<StateSnapshotHelper>,
}

/// Lets trigger new state snapshots.
struct StateSnapshotHelper {
    /// A callback to initiate state snapshot.
    make_snapshot_callback: MakeSnapshotCallback,

    /// Test-only. Artificially triggers state snapshots every N blocks.
    /// The value is (countdown, N).
    test_snapshot_countdown_and_frequency: Option<(u64, u64)>,
}

impl Drop for Chain {
    fn drop(&mut self) {
        let _ = self.blocks_in_processing.wait_for_all_blocks();
    }
}

/// ApplyChunkJob is a closure that is responsible for applying of a single chunk.
/// All of the chunk details and other arguments are already captured within.
type ApplyChunkJob = Box<dyn FnOnce(&Span) -> Result<ApplyChunkResult, Error> + Send + 'static>;

/// PreprocessBlockResult is a tuple where the first element is a vector of jobs
/// to apply chunks the second element is BlockPreprocessInfo
type PreprocessBlockResult = (Vec<ApplyChunkJob>, BlockPreprocessInfo);

// Used only for verify_block_hash_and_signature. See that method.
#[derive(Clone, Copy, PartialEq, Eq)]
pub enum VerifyBlockHashAndSignatureResult {
    Correct,
    Incorrect,
    CannotVerifyBecauseBlockIsOrphan,
}

impl Chain {
    pub fn make_genesis_block(
        epoch_manager: &dyn EpochManagerAdapter,
        runtime_adapter: &dyn RuntimeAdapter,
        chain_genesis: &ChainGenesis,
    ) -> Result<Block, Error> {
        let state_roots = get_genesis_state_roots(runtime_adapter.store())?
            .expect("genesis should be initialized.");
        let genesis_chunks = genesis_chunks(
            state_roots,
            epoch_manager.num_shards(&EpochId::default())?,
            chain_genesis.gas_limit,
            chain_genesis.height,
            chain_genesis.protocol_version,
        );
        Ok(Block::genesis(
            chain_genesis.protocol_version,
            genesis_chunks.into_iter().map(|chunk| chunk.take_header()).collect(),
            chain_genesis.time,
            chain_genesis.height,
            chain_genesis.min_gas_price,
            chain_genesis.total_supply,
            Chain::compute_bp_hash(
                epoch_manager,
                EpochId::default(),
                EpochId::default(),
                &CryptoHash::default(),
            )?,
        ))
    }

    pub fn new_for_view_client(
        epoch_manager: Arc<dyn EpochManagerAdapter>,
        shard_tracker: ShardTracker,
        runtime_adapter: Arc<dyn RuntimeAdapter>,
        chain_genesis: &ChainGenesis,
        doomslug_threshold_mode: DoomslugThresholdMode,
        save_trie_changes: bool,
    ) -> Result<Chain, Error> {
        let store = runtime_adapter.store();
        let store = ChainStore::new(store.clone(), chain_genesis.height, save_trie_changes);
        let genesis = Self::make_genesis_block(
            epoch_manager.as_ref(),
            runtime_adapter.as_ref(),
            chain_genesis,
        )?;
        let (sc, rc) = unbounded();
        Ok(Chain {
            store,
            epoch_manager,
            shard_tracker,
            runtime_adapter,
            orphans: OrphanBlockPool::new(),
            blocks_with_missing_chunks: MissingChunksPool::new(),
            blocks_in_processing: BlocksInProcessing::new(),
            genesis,
            transaction_validity_period: chain_genesis.transaction_validity_period,
            epoch_length: chain_genesis.epoch_length,
            block_economics_config: BlockEconomicsConfig::from(chain_genesis),
            doomslug_threshold_mode,
            blocks_delay_tracker: BlocksDelayTracker::default(),
            apply_chunks_sender: sc,
            apply_chunks_receiver: rc,
            last_time_head_updated: StaticClock::instant(),
            invalid_blocks: LruCache::new(INVALID_CHUNKS_POOL_SIZE),
            pending_state_patch: Default::default(),
            requested_state_parts: StateRequestTracker::new(),
            state_snapshot_helper: None,
        })
    }

    pub fn new(
        epoch_manager: Arc<dyn EpochManagerAdapter>,
        shard_tracker: ShardTracker,
        runtime_adapter: Arc<dyn RuntimeAdapter>,
        chain_genesis: &ChainGenesis,
        doomslug_threshold_mode: DoomslugThresholdMode,
        chain_config: ChainConfig,
        make_snapshot_callback: Option<MakeSnapshotCallback>,
    ) -> Result<Chain, Error> {
        // Get runtime initial state and create genesis block out of it.
        let state_roots = get_genesis_state_roots(runtime_adapter.store())?
            .expect("genesis should be initialized.");
        let mut store = ChainStore::new(
            runtime_adapter.store().clone(),
            chain_genesis.height,
            chain_config.save_trie_changes,
        );
        let genesis_chunks = genesis_chunks(
            state_roots.clone(),
            epoch_manager.num_shards(&EpochId::default())?,
            chain_genesis.gas_limit,
            chain_genesis.height,
            chain_genesis.protocol_version,
        );
        let genesis = Block::genesis(
            chain_genesis.protocol_version,
            genesis_chunks.iter().map(|chunk| chunk.cloned_header()).collect(),
            chain_genesis.time,
            chain_genesis.height,
            chain_genesis.min_gas_price,
            chain_genesis.total_supply,
            Chain::compute_bp_hash(
                epoch_manager.as_ref(),
                EpochId::default(),
                EpochId::default(),
                &CryptoHash::default(),
            )?,
        );

        // Check if we have a head in the store, otherwise pick genesis block.
        let mut store_update = store.store_update();
        let (block_head, header_head) = match store_update.head() {
            Ok(block_head) => {
                // Check that genesis in the store is the same as genesis given in the config.
                let genesis_hash = store_update.get_block_hash_by_height(chain_genesis.height)?;
                if &genesis_hash != genesis.hash() {
                    return Err(Error::Other(format!(
                        "Genesis mismatch between storage and config: {:?} vs {:?}",
                        genesis_hash,
                        genesis.hash()
                    )));
                }

                // Check we have the header corresponding to the header_head.
                let mut header_head = store_update.header_head()?;
                if store_update.get_block_header(&header_head.last_block_hash).is_err() {
                    // Reset header head and "sync" head to be consistent with current block head.
                    store_update.save_header_head_if_not_challenged(&block_head)?;
                    header_head = block_head.clone();
                }

                // TODO: perform validation that latest state in runtime matches the stored chain.

                (block_head, header_head)
            }
            Err(Error::DBNotFoundErr(_)) => {
                for chunk in genesis_chunks {
                    store_update.save_chunk(chunk.clone());
                }
                store_update.merge(epoch_manager.add_validator_proposals(BlockHeaderInfo::new(
                    genesis.header(),
                    // genesis height is considered final
                    chain_genesis.height,
                ))?);
                store_update.save_block_header(genesis.header().clone())?;
                store_update.save_block(genesis.clone());
                store_update
                    .save_block_extra(genesis.hash(), BlockExtra { challenges_result: vec![] });

                for (chunk_header, state_root) in genesis.chunks().iter().zip(state_roots.iter()) {
                    store_update.save_chunk_extra(
                        genesis.hash(),
                        &epoch_manager
                            .shard_id_to_uid(chunk_header.shard_id(), &EpochId::default())?,
                        ChunkExtra::new(
                            state_root,
                            CryptoHash::default(),
                            vec![],
                            0,
                            chain_genesis.gas_limit,
                            0,
                        ),
                    );
                }

                let block_head = Tip::from_header(genesis.header());
                let header_head = block_head.clone();
                store_update.save_head(&block_head)?;
                store_update.save_final_head(&header_head)?;

                // Set the root block of flat state to be the genesis block. Later, when we
                // init FlatStorages, we will read the from this column in storage, so it
                // must be set here.
                let flat_storage_manager = runtime_adapter.get_flat_storage_manager();
                let genesis_epoch_id = genesis.header().epoch_id();
                let mut tmp_store_update = store_update.store().store_update();
                for shard_uid in epoch_manager.get_shard_layout(genesis_epoch_id)?.get_shard_uids()
                {
                    flat_storage_manager.set_flat_storage_for_genesis(
                        &mut tmp_store_update,
                        shard_uid,
                        genesis.hash(),
                        genesis.header().height(),
                    )
                }
                store_update.merge(tmp_store_update);

                info!(target: "chain", "Init: saved genesis: #{} {} / {:?}", block_head.height, block_head.last_block_hash, state_roots);

                (block_head, header_head)
            }
            Err(err) => return Err(err),
        };
        store_update.commit()?;

        info!(target: "chain", "Init: header head @ #{} {}; block head @ #{} {}",
              header_head.height, header_head.last_block_hash,
              block_head.height, block_head.last_block_hash);
        metrics::BLOCK_HEIGHT_HEAD.set(block_head.height as i64);
        let block_header = store.get_block_header(&block_head.last_block_hash)?;
        metrics::BLOCK_ORDINAL_HEAD.set(block_header.block_ordinal() as i64);
        metrics::HEADER_HEAD_HEIGHT.set(header_head.height as i64);
        metrics::BOOT_TIME_SECONDS.set(StaticClock::utc().timestamp());

        metrics::TAIL_HEIGHT.set(store.tail()? as i64);
        metrics::CHUNK_TAIL_HEIGHT.set(store.chunk_tail()? as i64);
        metrics::FORK_TAIL_HEIGHT.set(store.fork_tail()? as i64);

        // Even though the channel is unbounded, the channel size is practically bounded by the size
        // of blocks_in_processing, which is set to 5 now.
        let (sc, rc) = unbounded();
        Ok(Chain {
            store,
            epoch_manager,
            shard_tracker,
            runtime_adapter,
            orphans: OrphanBlockPool::new(),
            blocks_with_missing_chunks: MissingChunksPool::new(),
            blocks_in_processing: BlocksInProcessing::new(),
            invalid_blocks: LruCache::new(INVALID_CHUNKS_POOL_SIZE),
            genesis: genesis.clone(),
            transaction_validity_period: chain_genesis.transaction_validity_period,
            epoch_length: chain_genesis.epoch_length,
            block_economics_config: BlockEconomicsConfig::from(chain_genesis),
            doomslug_threshold_mode,
            blocks_delay_tracker: BlocksDelayTracker::default(),
            apply_chunks_sender: sc,
            apply_chunks_receiver: rc,
            last_time_head_updated: StaticClock::instant(),
            pending_state_patch: Default::default(),
            requested_state_parts: StateRequestTracker::new(),
            state_snapshot_helper: make_snapshot_callback.map(|callback| StateSnapshotHelper {
                make_snapshot_callback: callback,
                test_snapshot_countdown_and_frequency: chain_config
                    .state_snapshot_every_n_blocks
                    .map(|n| (0, n)),
            }),
        })
    }

    #[cfg(feature = "test_features")]
    pub fn adv_disable_doomslug(&mut self) {
        self.doomslug_threshold_mode = DoomslugThresholdMode::NoApprovals
    }

    pub fn compute_bp_hash(
        epoch_manager: &dyn EpochManagerAdapter,
        epoch_id: EpochId,
        prev_epoch_id: EpochId,
        last_known_hash: &CryptoHash,
    ) -> Result<CryptoHash, Error> {
        let bps = epoch_manager.get_epoch_block_producers_ordered(&epoch_id, last_known_hash)?;
        let protocol_version = epoch_manager.get_epoch_protocol_version(&prev_epoch_id)?;
        if checked_feature!("stable", BlockHeaderV3, protocol_version) {
            let validator_stakes = bps.into_iter().map(|(bp, _)| bp);
            Ok(CryptoHash::hash_borsh_iter(validator_stakes))
        } else {
            let validator_stakes = bps.into_iter().map(|(bp, _)| bp.into_v1());
            Ok(CryptoHash::hash_borsh_iter(validator_stakes))
        }
    }

    pub fn get_last_time_head_updated(&self) -> Instant {
        self.last_time_head_updated
    }

    /// Creates a light client block for the last final block from perspective of some other block
    ///
    /// # Arguments
    ///  * `header` - the last finalized block seen from `header` (not pushed back) will be used to
    ///               compute the light client block
    pub fn create_light_client_block(
        header: &BlockHeader,
        epoch_manager: &dyn EpochManagerAdapter,
        chain_store: &dyn ChainStoreAccess,
    ) -> Result<LightClientBlockView, Error> {
        let final_block_header = {
            let ret = chain_store.get_block_header(header.last_final_block())?;
            let two_ahead = chain_store.get_block_header_by_height(ret.height() + 2)?;
            if two_ahead.epoch_id() != ret.epoch_id() {
                let one_ahead = chain_store.get_block_header_by_height(ret.height() + 1)?;
                if one_ahead.epoch_id() != ret.epoch_id() {
                    let new_final_hash = *ret.last_final_block();
                    chain_store.get_block_header(&new_final_hash)?
                } else {
                    let new_final_hash = *one_ahead.last_final_block();
                    chain_store.get_block_header(&new_final_hash)?
                }
            } else {
                ret
            }
        };

        let next_block_producers = get_epoch_block_producers_view(
            final_block_header.next_epoch_id(),
            header.prev_hash(),
            epoch_manager,
        )?;

        create_light_client_block_view(&final_block_header, chain_store, Some(next_block_producers))
    }

    pub fn save_block(&mut self, block: MaybeValidated<Block>) -> Result<(), Error> {
        if self.store.get_block(block.hash()).is_ok() {
            return Ok(());
        }
        if let Err(e) = self.validate_block(&block) {
            byzantine_assert!(false);
            return Err(e);
        }

        let mut chain_store_update = ChainStoreUpdate::new(&mut self.store);

        chain_store_update.save_block(block.into_inner());
        // We don't need to increase refcount for `prev_hash` at this point
        // because this is the block before State Sync.

        chain_store_update.commit()?;
        Ok(())
    }

    pub fn save_orphan(
        &mut self,
        block: MaybeValidated<Block>,
        requested_missing_chunks: bool,
    ) -> Result<(), Error> {
        if self.orphans.contains(block.hash()) {
            return Ok(());
        }
        if let Err(e) = self.validate_block(&block) {
            byzantine_assert!(false);
            return Err(e);
        }
        self.orphans.add(
            Orphan { block, provenance: Provenance::NONE, added: StaticClock::instant() },
            requested_missing_chunks,
        );
        Ok(())
    }

    fn save_block_height_processed(&mut self, block_height: BlockHeight) -> Result<(), Error> {
        let mut chain_store_update = ChainStoreUpdate::new(&mut self.store);
        if !chain_store_update.is_height_processed(block_height)? {
            chain_store_update.save_block_height_processed(block_height);
        }
        chain_store_update.commit()?;
        Ok(())
    }

    // GC CONTRACT
    // ===
    //
    // Prerequisites, guaranteed by the System:
    // 1. Genesis block is available and should not be removed by GC.
    // 2. No block in storage except Genesis has height lower or equal to `genesis_height`.
    // 3. There is known lowest block height (Tail) came from Genesis or State Sync.
    //    a. Tail is always on the Canonical Chain.
    //    b. Only one Tail exists.
    //    c. Tail's height is higher than or equal to `genesis_height`,
    // 4. There is a known highest block height (Head).
    //    a. Head is always on the Canonical Chain.
    // 5. All blocks in the storage have heights in range [Tail; Head].
    //    a. All forks end up on height of Head or lower.
    // 6. If block A is ancestor of block B, height of A is strictly less then height of B.
    // 7. (Property 1). A block with the lowest height among all the blocks at which the fork has started,
    //    i.e. all the blocks with the outgoing degree 2 or more,
    //    has the least height among all blocks on the fork.
    // 8. (Property 2). The oldest block where the fork happened is never affected
    //    by Canonical Chain Switching and always stays on Canonical Chain.
    //
    // Overall:
    // 1. GC procedure is handled by `clear_data()` function.
    // 2. `clear_data()` runs GC process for all blocks from the Tail to GC Stop Height provided by Epoch Manager.
    // 3. `clear_data()` executes separately:
    //    a. Forks Clearing runs for each height from Tail up to GC Stop Height.
    //    b. Canonical Chain Clearing from (Tail + 1) up to GC Stop Height.
    // 4. Before actual clearing is started, Block Reference Map should be built.
    // 5. `clear_data()` executes every time when block at new height is added.
    // 6. In case of State Sync, State Sync Clearing happens.
    //
    // Forks Clearing:
    // 1. Any fork which ends up on height `height` INCLUSIVELY and earlier will be completely deleted
    //    from the Store with all its ancestors up to the ancestor block where fork is happened
    //    EXCLUDING the ancestor block where fork is happened.
    // 2. The oldest ancestor block always remains on the Canonical Chain by property 2.
    // 3. All forks which end up on height `height + 1` and further are protected from deletion and
    //    no their ancestor will be deleted (even with lowest heights).
    // 4. `clear_forks_data()` handles forks clearing for fixed height `height`.
    //
    // Canonical Chain Clearing:
    // 1. Blocks on the Canonical Chain with the only descendant (if no forks started from them)
    //    are unlocked for Canonical Chain Clearing.
    // 2. If Forks Clearing ended up on the Canonical Chain, the block may be unlocked
    //    for the Canonical Chain Clearing. There is no other reason to unlock the block exists.
    // 3. All the unlocked blocks will be completely deleted
    //    from the Tail up to GC Stop Height EXCLUSIVELY.
    // 4. (Property 3, GC invariant). Tail can be shifted safely to the height of the
    //    earliest existing block. There is always only one Tail (based on property 1)
    //    and it's always on the Canonical Chain (based on property 2).
    //
    // Example:
    //
    // height: 101   102   103   104
    // --------[A]---[B]---[C]---[D]
    //          \     \
    //           \     \---[E]
    //            \
    //             \-[F]---[G]
    //
    // 1. Let's define clearing height = 102. It this case fork A-F-G is protected from deletion
    //    because of G which is on height 103. Nothing will be deleted.
    // 2. Let's define clearing height = 103. It this case Fork Clearing will be executed for A
    //    to delete blocks G and F, then Fork Clearing will be executed for B to delete block E.
    //    Then Canonical Chain Clearing will delete blocks A and B as unlocked.
    //    Block C is the only block of height 103 remains on the Canonical Chain (invariant).
    //
    // State Sync Clearing:
    // 1. Executing State Sync means that no data in the storage is useful for block processing
    //    and should be removed completely.
    // 2. The Tail should be set to the block preceding Sync Block.
    // 3. All the data preceding new Tail is deleted in State Sync Clearing
    //    and the Trie is updated with having only Genesis data.
    // 4. State Sync Clearing happens in `reset_data_pre_state_sync()`.
    //
    pub fn clear_data(
        &mut self,
        tries: ShardTries,
        gc_config: &near_chain_configs::GCConfig,
    ) -> Result<(), Error> {
        let _d = DelayDetector::new(|| "GC".into());

        let head = self.store.head()?;
        let tail = self.store.tail()?;
        let gc_stop_height = self.runtime_adapter.get_gc_stop_height(&head.last_block_hash);
        if gc_stop_height > head.height {
            return Err(Error::GCError("gc_stop_height cannot be larger than head.height".into()));
        }
        let prev_epoch_id = self.get_block_header(&head.prev_block_hash)?.epoch_id().clone();
        let epoch_change = prev_epoch_id != head.epoch_id;
        let mut fork_tail = self.store.fork_tail()?;
        metrics::TAIL_HEIGHT.set(tail as i64);
        metrics::FORK_TAIL_HEIGHT.set(fork_tail as i64);
        metrics::CHUNK_TAIL_HEIGHT.set(self.store.chunk_tail()? as i64);
        metrics::GC_STOP_HEIGHT.set(gc_stop_height as i64);
        if epoch_change && fork_tail < gc_stop_height {
            // if head doesn't change on the epoch boundary, we may update fork tail several times
            // but that is fine since it doesn't affect correctness and also we limit the number of
            // heights that fork cleaning goes through so it doesn't slow down client either.
            let mut chain_store_update = self.store.store_update();
            chain_store_update.update_fork_tail(gc_stop_height);
            chain_store_update.commit()?;
            fork_tail = gc_stop_height;
        }
        let mut gc_blocks_remaining = gc_config.gc_blocks_limit;

        // Forks Cleaning
        let gc_fork_clean_step = gc_config.gc_fork_clean_step;
        let stop_height = tail.max(fork_tail.saturating_sub(gc_fork_clean_step));
        for height in (stop_height..fork_tail).rev() {
            self.clear_forks_data(tries.clone(), height, &mut gc_blocks_remaining)?;
            if gc_blocks_remaining == 0 {
                return Ok(());
            }
            let mut chain_store_update = self.store.store_update();
            chain_store_update.update_fork_tail(height);
            chain_store_update.commit()?;
        }

        // Canonical Chain Clearing
        for height in tail + 1..gc_stop_height {
            if gc_blocks_remaining == 0 {
                return Ok(());
            }
            let blocks_current_height = self
                .store
                .get_all_block_hashes_by_height(height)?
                .values()
                .flatten()
                .cloned()
                .collect::<Vec<_>>();
            let mut chain_store_update = self.store.store_update();
            if let Some(block_hash) = blocks_current_height.first() {
                let prev_hash = *chain_store_update.get_block_header(block_hash)?.prev_hash();
                let prev_block_refcount = chain_store_update.get_block_refcount(&prev_hash)?;
                if prev_block_refcount > 1 {
                    // Block of `prev_hash` starts a Fork, stopping
                    break;
                } else if prev_block_refcount == 1 {
                    debug_assert_eq!(blocks_current_height.len(), 1);
                    chain_store_update.clear_block_data(
                        self.epoch_manager.as_ref(),
                        *block_hash,
                        GCMode::Canonical(tries.clone()),
                    )?;
                    gc_blocks_remaining -= 1;
                } else {
                    return Err(Error::GCError(
                        "block on canonical chain shouldn't have refcount 0".into(),
                    ));
                }
            }
            chain_store_update.update_tail(height)?;
            chain_store_update.commit()?;
        }
        Ok(())
    }

    /// Garbage collect data which archival node doesn’t need to keep.
    ///
    /// Normally, archival nodes keep all the data from the genesis block and
    /// don’t run garbage collection.  On the other hand, for better performance
    /// the storage contains some data duplication, i.e. values in some of the
    /// columns can be recomputed from data in different columns.  To save on
    /// storage, archival nodes do garbage collect that data.
    ///
    /// `gc_height_limit` limits how many heights will the function process.
    pub fn clear_archive_data(&mut self, gc_height_limit: BlockHeightDelta) -> Result<(), Error> {
        let _d = DelayDetector::new(|| "GC".into());

        let head = self.store.head()?;
        let gc_stop_height = self.runtime_adapter.get_gc_stop_height(&head.last_block_hash);
        if gc_stop_height > head.height {
            return Err(Error::GCError("gc_stop_height cannot be larger than head.height".into()));
        }

        let mut chain_store_update = self.store.store_update();
        chain_store_update.clear_redundant_chunk_data(gc_stop_height, gc_height_limit)?;
        metrics::CHUNK_TAIL_HEIGHT.set(chain_store_update.chunk_tail()? as i64);
        metrics::GC_STOP_HEIGHT.set(gc_stop_height as i64);
        chain_store_update.commit()
    }

    pub fn clear_forks_data(
        &mut self,
        tries: ShardTries,
        height: BlockHeight,
        gc_blocks_remaining: &mut NumBlocks,
    ) -> Result<(), Error> {
        let blocks_current_height = self
            .store
            .get_all_block_hashes_by_height(height)?
            .values()
            .flatten()
            .cloned()
            .collect::<Vec<_>>();
        for block_hash in blocks_current_height.iter() {
            let mut current_hash = *block_hash;
            loop {
                if *gc_blocks_remaining == 0 {
                    return Ok(());
                }
                // Block `block_hash` is not on the Canonical Chain
                // because shorter chain cannot be Canonical one
                // and it may be safely deleted
                // and all its ancestors while there are no other sibling blocks rely on it.
                let mut chain_store_update = self.store.store_update();
                if chain_store_update.get_block_refcount(&current_hash)? == 0 {
                    let prev_hash =
                        *chain_store_update.get_block_header(&current_hash)?.prev_hash();

                    // It's safe to call `clear_block_data` for prev data because it clears fork only here
                    chain_store_update.clear_block_data(
                        self.epoch_manager.as_ref(),
                        current_hash,
                        GCMode::Fork(tries.clone()),
                    )?;
                    chain_store_update.commit()?;
                    *gc_blocks_remaining -= 1;

                    current_hash = prev_hash;
                } else {
                    // Block of `current_hash` is an ancestor for some other blocks, stopping
                    break;
                }
            }
        }

        Ok(())
    }

    fn maybe_mark_block_invalid(&mut self, block_hash: CryptoHash, error: &Error) {
        metrics::NUM_INVALID_BLOCKS.inc();
        // We only mark the block as invalid if the block has bad data (not for other errors that would
        // not be the fault of the block itself), except when the block has a bad signature which means
        // the block might not have been what the block producer originally produced. Either way, it's
        // OK if we miss some cases here because this is just an optimization to avoid reprocessing
        // known invalid blocks so the network recovers faster in case of any issues.
        if error.is_bad_data() && !matches!(error, Error::InvalidSignature) {
            self.invalid_blocks.put(block_hash, ());
        }
    }

    /// Return a StateSyncInfo that includes the information needed for syncing state for shards needed
    /// in the next epoch.
    fn get_state_sync_info(
        &self,
        me: &Option<AccountId>,
        block: &Block,
    ) -> Result<Option<StateSyncInfo>, Error> {
        let prev_hash = *block.header().prev_hash();
        let shards_to_state_sync = Chain::get_shards_to_state_sync(
            self.epoch_manager.as_ref(),
            &self.shard_tracker,
            me,
            &prev_hash,
        )?;
        let prev_block = self.get_block(&prev_hash)?;

        if prev_block.chunks().len() != block.chunks().len() && !shards_to_state_sync.is_empty() {
            // Currently, the state sync algorithm assumes that the number of chunks do not change
            // between the epoch being synced to and the last epoch.
            // For example, if shard layout changes at the beginning of epoch T, validators
            // will not be able to sync states at epoch T for epoch T+1
            // Fortunately, since all validators track all shards for now, this error will not be
            // triggered in live yet
            // Instead of propagating the error, we simply log the error here because the error
            // do not affect processing blocks for this epoch. However, when the next epoch comes,
            // the validator will not have the states ready so it will halt.
            error!(
                "Cannot download states for epoch {:?} because sharding just changed. I'm {:?}",
                block.header().epoch_id(),
                me
            );
            debug_assert!(false);
        }
        if shards_to_state_sync.is_empty() {
            Ok(None)
        } else {
            debug!(target: "chain", "Downloading state for {:?}, I'm {:?}", shards_to_state_sync, me);

            let state_sync_info = StateSyncInfo {
                epoch_tail_hash: *block.header().hash(),
                shards: shards_to_state_sync
                    .iter()
                    .map(|shard_id| {
                        let chunk = &prev_block.chunks()[*shard_id as usize];
                        ShardInfo(*shard_id, chunk.chunk_hash())
                    })
                    .collect(),
            };

            Ok(Some(state_sync_info))
        }
    }

    /// Do basic validation of a block upon receiving it. Check that block is
    /// well-formed (various roots match).
    pub fn validate_block(&self, block: &MaybeValidated<Block>) -> Result<(), Error> {
        block
            .validate_with(|block| {
                Chain::validate_block_impl(self.epoch_manager.as_ref(), self.genesis_block(), block)
                    .map(|_| true)
            })
            .map(|_| ())
    }

    fn validate_block_impl(
        epoch_manager: &dyn EpochManagerAdapter,
        genesis_block: &Block,
        block: &Block,
    ) -> Result<(), Error> {
        for (shard_id, chunk_header) in block.chunks().iter().enumerate() {
            if chunk_header.height_created() == genesis_block.header().height() {
                // Special case: genesis chunks can be in non-genesis blocks and don't have a signature
                // We must verify that content matches and signature is empty.
                // TODO: this code will not work when genesis block has different number of chunks as the current block
                // https://github.com/near/nearcore/issues/4908
                let genesis_chunk = &genesis_block.chunks()[shard_id];
                if genesis_chunk.chunk_hash() != chunk_header.chunk_hash()
                    || genesis_chunk.signature() != chunk_header.signature()
                {
                    return Err(Error::InvalidChunk);
                }
            } else if chunk_header.height_created() == block.header().height() {
                if !epoch_manager.verify_chunk_header_signature(
                    &chunk_header.clone(),
                    block.header().epoch_id(),
                    block.header().prev_hash(),
                )? {
                    byzantine_assert!(false);
                    return Err(Error::InvalidChunk);
                }
                if chunk_header.shard_id() != shard_id as ShardId {
                    return Err(Error::InvalidShardId(chunk_header.shard_id()));
                }
            }
        }
        block.check_validity().map_err(|e| <BlockValidityError as Into<Error>>::into(e))?;
        Ok(())
    }

    /// Verify header signature when the epoch is known, but not the whole chain.
    /// Same as verify_header_signature except it does not verify that block producer hasn't been slashed
    fn partial_verify_orphan_header_signature(&self, header: &BlockHeader) -> Result<bool, Error> {
        let block_producer =
            self.epoch_manager.get_block_producer(header.epoch_id(), header.height())?;
        // DEVNOTE: we pass head which is not necessarily on block's chain, but it's only used for
        // slashing info which we will ignore
        let head = self.head()?;
        let (block_producer, _slashed) = self.epoch_manager.get_validator_by_account_id(
            header.epoch_id(),
            &head.last_block_hash,
            &block_producer,
        )?;
        Ok(header.signature().verify(header.hash().as_ref(), block_producer.public_key()))
    }

    /// Optimization which checks if block with the given header can be reached from final head, and thus can be
    /// finalized by this node.
    /// If this is the case, returns Ok.
    /// If we discovered that it is not the case, returns `Error::CannotBeFinalized`.
    /// If too many parents were checked, returns Ok to avoid long delays.
    fn check_if_finalizable(&self, header: &BlockHeader) -> Result<(), Error> {
        let mut header = header.clone();
        let final_head = self.final_head()?;
        for _ in 0..NUM_PARENTS_TO_CHECK_FINALITY {
            // If we reached final head, then block can be finalized.
            if header.hash() == &final_head.last_block_hash {
                return Ok(());
            }
            // If we went behind final head, then block cannot be finalized on top of final head.
            if header.height() < final_head.height {
                return Err(Error::CannotBeFinalized);
            }
            // Otherwise go to parent block.
            header = match self.get_previous_header(&header) {
                Ok(header) => header,
                Err(_) => {
                    // We couldn't find previous header. Return Ok because it can be an orphaned block which can be
                    // connected to canonical chain later.
                    return Ok(());
                }
            }
        }

        // If we traversed too many blocks, return Ok to avoid long delays.
        Ok(())
    }

    /// Validate header. Returns error if the header is invalid.
    /// `challenges`: the function will add new challenges generated from validating this header
    ///               to the vector. You can pass an empty vector here, or a vector with existing
    ///               challenges already.
    fn validate_header(
        &self,
        header: &BlockHeader,
        provenance: &Provenance,
        challenges: &mut Vec<ChallengeBody>,
    ) -> Result<(), Error> {
        // Refuse blocks from the too distant future.
        if header.timestamp() > StaticClock::utc() + Duration::seconds(ACCEPTABLE_TIME_DIFFERENCE) {
            return Err(Error::InvalidBlockFutureTime(header.timestamp()));
        }

        // Check the signature.
        if !self.epoch_manager.verify_header_signature(header)? {
            return Err(Error::InvalidSignature);
        }

        // Check we don't know a block with given height already.
        // If we do - send out double sign challenge and keep going as double signed blocks are valid blocks.
        // Check if there is already known block of the same height that has the same epoch id
        if let Some(block_hashes) =
            self.store.get_all_block_hashes_by_height(header.height())?.get(header.epoch_id())
        {
            // This should be guaranteed but it doesn't hurt to check again
            if !block_hashes.contains(header.hash()) {
                let other_header = self.get_block_header(block_hashes.iter().next().unwrap())?;

                challenges.push(ChallengeBody::BlockDoubleSign(BlockDoubleSign {
                    left_block_header: header.try_to_vec().expect("Failed to serialize"),
                    right_block_header: other_header.try_to_vec().expect("Failed to serialize"),
                }));
            }
        }

        #[cfg(feature = "protocol_feature_reject_blocks_with_outdated_protocol_version")]
        if let Ok(epoch_protocol_version) =
            self.epoch_manager.get_epoch_protocol_version(header.epoch_id())
        {
            if checked_feature!(
                "protocol_feature_reject_blocks_with_outdated_protocol_version",
                RejectBlocksWithOutdatedProtocolVersions,
                epoch_protocol_version
            ) {
                if header.latest_protocol_version() < epoch_protocol_version {
                    error!(
                        "header protocol version {} smaller than epoch protocol version {}",
                        header.latest_protocol_version(),
                        epoch_protocol_version
                    );
                    return Err(Error::InvalidProtocolVersion);
                }
            }
        }

        let prev_header = self.get_previous_header(header)?;

        // Check that epoch_id in the header does match epoch given previous header (only if previous header is present).
        let epoch_id_from_prev_block =
            &self.epoch_manager.get_epoch_id_from_prev_block(header.prev_hash())?;
        let epoch_id_from_header = header.epoch_id();
        if epoch_id_from_prev_block != epoch_id_from_header {
            return Err(Error::InvalidEpochHash);
        }

        // Check that epoch_id in the header does match epoch given previous header (only if previous header is present).
        if &self.epoch_manager.get_next_epoch_id_from_prev_block(header.prev_hash())?
            != header.next_epoch_id()
        {
            return Err(Error::InvalidEpochHash);
        }

        if header.epoch_id() == prev_header.epoch_id() {
            if header.next_bp_hash() != prev_header.next_bp_hash() {
                return Err(Error::InvalidNextBPHash);
            }
        } else {
            if header.next_bp_hash()
                != &Chain::compute_bp_hash(
                    self.epoch_manager.as_ref(),
                    header.next_epoch_id().clone(),
                    header.epoch_id().clone(),
                    header.prev_hash(),
                )?
            {
                return Err(Error::InvalidNextBPHash);
            }
        }

        if header.chunk_mask().len() as u64 != self.epoch_manager.num_shards(header.epoch_id())? {
            return Err(Error::InvalidChunkMask);
        }

        if !header.verify_chunks_included() {
            return Err(Error::InvalidChunkMask);
        }

        if let Some(prev_height) = header.prev_height() {
            if prev_height != prev_header.height() {
                return Err(Error::Other("Invalid prev_height".to_string()));
            }
        }

        // Prevent time warp attacks and some timestamp manipulations by forcing strict
        // time progression.
        if header.raw_timestamp() <= prev_header.raw_timestamp() {
            return Err(Error::InvalidBlockPastTime(prev_header.timestamp(), header.timestamp()));
        }
        // If this is not the block we produced (hence trust in it) - validates block
        // producer, confirmation signatures and finality info.
        if *provenance != Provenance::PRODUCED {
            // first verify aggregated signature
            if !self.epoch_manager.verify_approval(
                prev_header.hash(),
                prev_header.height(),
                header.height(),
                header.approvals(),
            )? {
                return Err(Error::InvalidApprovals);
            };

            let stakes = self
                .epoch_manager
                .get_epoch_block_approvers_ordered(header.prev_hash())?
                .iter()
                .map(|(x, is_slashed)| (x.stake_this_epoch, x.stake_next_epoch, *is_slashed))
                .collect::<Vec<_>>();
            if !Doomslug::can_approved_block_be_produced(
                self.doomslug_threshold_mode,
                header.approvals(),
                &stakes,
            ) {
                return Err(Error::NotEnoughApprovals);
            }

            let expected_last_ds_final_block = if prev_header.height() + 1 == header.height() {
                prev_header.hash()
            } else {
                prev_header.last_ds_final_block()
            };

            let expected_last_final_block = if prev_header.height() + 1 == header.height()
                && prev_header.last_ds_final_block() == prev_header.prev_hash()
            {
                prev_header.prev_hash()
            } else {
                prev_header.last_final_block()
            };

            if header.last_ds_final_block() != expected_last_ds_final_block
                || header.last_final_block() != expected_last_final_block
            {
                return Err(Error::InvalidFinalityInfo);
            }

            let block_merkle_tree = self.store.get_block_merkle_tree(header.prev_hash())?;
            let mut block_merkle_tree = PartialMerkleTree::clone(&block_merkle_tree);
            block_merkle_tree.insert(*header.prev_hash());
            if &block_merkle_tree.root() != header.block_merkle_root() {
                return Err(Error::InvalidBlockMerkleRoot);
            }

            // Check that challenges root is empty to ensure later that block doesn't contain challenges.
            // TODO (#2445): Enable challenges when they are working correctly.
            if header.challenges_root() != &MerkleHash::default() {
                return Err(Error::InvalidChallengeRoot);
            }
            if !header.challenges_result().is_empty() {
                return Err(Error::InvalidChallenge);
            }
        }

        Ok(())
    }

    /// Process block header as part of "header first" block propagation.
    /// We validate the header but we do not store it or update header head
    /// based on this. We will update these once we get the block back after
    /// requesting it.
    pub fn process_block_header(
        &self,
        header: &BlockHeader,
        challenges: &mut Vec<ChallengeBody>,
    ) -> Result<(), Error> {
        debug!(target: "chain", "Process block header: {} at {}", header.hash(), header.height());

        check_known(self, header.hash())?.map_err(|e| Error::BlockKnown(e))?;
        self.validate_header(header, &Provenance::NONE, challenges)?;
        Ok(())
    }

    /// Verify that the block signature and block body hash matches. It makes sure that the block
    /// content is not tampered by a middle man.
    /// Returns Correct if the both check succeeds. Returns Incorrect if either check fails.
    /// Returns CannotVerifyBecauseBlockIsOrphan, if we could not verify the signature because
    /// the parent block is not yet available.
    pub fn verify_block_hash_and_signature(
        &self,
        block: &Block,
    ) -> Result<VerifyBlockHashAndSignatureResult, Error> {
        // skip the verification if we are processing the genesis block
        if block.hash() == self.genesis.hash() {
            return Ok(VerifyBlockHashAndSignatureResult::Correct);
        }
        let epoch_id = match self.epoch_manager.get_epoch_id(block.header().prev_hash()) {
            Ok(epoch_id) => epoch_id,
            Err(EpochError::MissingBlock(missing_block))
                if &missing_block == block.header().prev_hash() =>
            {
                return Ok(VerifyBlockHashAndSignatureResult::CannotVerifyBecauseBlockIsOrphan);
            }
            Err(err) => return Err(err.into()),
        };
        let epoch_protocol_version = self.epoch_manager.get_epoch_protocol_version(&epoch_id)?;
        // Check that block body hash matches the block body. This makes sure that the block body
        // content is not tampered
        if checked_feature!("stable", BlockHeaderV4, epoch_protocol_version) {
            let block_body_hash = block.compute_block_body_hash();
            if block_body_hash.is_none() {
                tracing::warn!("Block version too old for block: {:?}", block.hash());
                return Ok(VerifyBlockHashAndSignatureResult::Incorrect);
            }
            if block.header().block_body_hash() != block_body_hash {
                tracing::warn!("Invalid block body hash for block: {:?}", block.hash());
                return Ok(VerifyBlockHashAndSignatureResult::Incorrect);
            }
        }

        // Verify the signature. Since the signature is signed on the hash of block header, this check
        // makes sure the block header content is not tampered
        if !self.epoch_manager.verify_header_signature(block.header())? {
            tracing::error!("wrong signature");
            return Ok(VerifyBlockHashAndSignatureResult::Incorrect);
        }
        Ok(VerifyBlockHashAndSignatureResult::Correct)
    }

    /// Verify that `challenges` are valid
    /// If all challenges are valid, returns ChallengesResult, which comprises of the list of
    /// validators that need to be slashed and the list of blocks that are challenged.
    /// Returns Error if any challenge is invalid.
    /// Note: you might be wondering why the list of challenged blocks is not part of ChallengesResult.
    /// That's because ChallengesResult is part of BlockHeader, to modify that struct requires protocol
    /// upgrade.
    pub fn verify_challenges(
        &self,
        challenges: &[Challenge],
        epoch_id: &EpochId,
        prev_block_hash: &CryptoHash,
    ) -> Result<(ChallengesResult, Vec<CryptoHash>), Error> {
        let _span = tracing::debug_span!(
            target: "chain",
            "verify_challenges",
            ?challenges)
        .entered();
        let mut result = vec![];
        let mut challenged_blocks = vec![];
        for challenge in challenges.iter() {
            match validate_challenge(
                self.epoch_manager.as_ref(),
                self.runtime_adapter.as_ref(),
                epoch_id,
                prev_block_hash,
                challenge,
            ) {
                Ok((hash, account_ids)) => {
                    let is_double_sign = match challenge.body {
                        // If it's double signed block, we don't invalidate blocks just slash.
                        ChallengeBody::BlockDoubleSign(_) => true,
                        _ => {
                            challenged_blocks.push(hash);
                            false
                        }
                    };
                    let slash_validators: Vec<_> = account_ids
                        .into_iter()
                        .map(|id| SlashedValidator::new(id, is_double_sign))
                        .collect();
                    result.extend(slash_validators);
                }
                Err(Error::MaliciousChallenge) => {
                    result.push(SlashedValidator::new(challenge.account_id.clone(), false));
                }
                Err(err) => return Err(err),
            }
        }
        Ok((result, challenged_blocks))
    }

    /// Do basic validation of the information that we can get from the chunk headers in `block`
    fn validate_chunk_headers(&self, block: &Block, prev_block: &Block) -> Result<(), Error> {
        let prev_chunk_headers =
            Chain::get_prev_chunk_headers(self.epoch_manager.as_ref(), prev_block)?;
        for (chunk_header, prev_chunk_header) in
            block.chunks().iter().zip(prev_chunk_headers.iter())
        {
            if chunk_header.height_included() == block.header().height() {
                if chunk_header.prev_block_hash() != block.header().prev_hash() {
                    return Err(Error::InvalidChunk);
                }
            } else {
                if prev_chunk_header != chunk_header {
                    return Err(Error::InvalidChunk);
                }
            }
        }

        // Verify that proposals from chunks match block header proposals.
        let block_height = block.header().height();
        for pair in block
            .chunks()
            .iter()
            .filter(|chunk| block_height == chunk.height_included())
            .flat_map(|chunk| chunk.validator_proposals())
            .zip_longest(block.header().validator_proposals())
        {
            match pair {
                itertools::EitherOrBoth::Both(cp, hp) => {
                    if hp != cp {
                        // Proposals differed!
                        return Err(Error::InvalidValidatorProposals);
                    }
                }
                _ => {
                    // Can only occur if there were a different number of proposals in the header
                    // and chunks
                    return Err(Error::InvalidValidatorProposals);
                }
            }
        }

        Ok(())
    }

    /// Check if the chain leading to the given block has challenged blocks on it. Returns Ok if the chain
    /// does not have challenged blocks, otherwise error ChallengedBlockOnChain.
    fn check_if_challenged_block_on_chain(&self, block_header: &BlockHeader) -> Result<(), Error> {
        let mut hash = *block_header.hash();
        let mut height = block_header.height();
        let mut prev_hash = *block_header.prev_hash();
        loop {
            match self.get_block_hash_by_height(height) {
                Ok(cur_hash) if cur_hash == hash => {
                    // Found common ancestor.
                    return Ok(());
                }
                _ => {
                    if self.store.is_block_challenged(&hash)? {
                        return Err(Error::ChallengedBlockOnChain);
                    }
                    let prev_header = self.get_block_header(&prev_hash)?;
                    hash = *prev_header.hash();
                    height = prev_header.height();
                    prev_hash = *prev_header.prev_hash();
                }
            };
        }
    }

    pub fn ping_missing_chunks(
        &self,
        me: &Option<AccountId>,
        parent_hash: CryptoHash,
        block: &Block,
    ) -> Result<(), Error> {
        if !self.care_about_any_shard_or_part(me, parent_hash)? {
            return Ok(());
        }
        let mut missing = vec![];
        let height = block.header().height();
        for (shard_id, chunk_header) in block.chunks().iter().enumerate() {
            // Check if any chunks are invalid in this block.
            if let Some(encoded_chunk) = self.store.is_invalid_chunk(&chunk_header.chunk_hash())? {
                let merkle_paths = Block::compute_chunk_headers_root(block.chunks().iter()).1;
                let chunk_proof = ChunkProofs {
                    block_header: block.header().try_to_vec().expect("Failed to serialize"),
                    merkle_proof: merkle_paths[shard_id].clone(),
                    chunk: MaybeEncodedShardChunk::Encoded(EncodedShardChunk::clone(
                        &encoded_chunk,
                    )),
                };
                return Err(Error::InvalidChunkProofs(Box::new(chunk_proof)));
            }
            let shard_id = shard_id as ShardId;
            if chunk_header.height_included() == height {
                let chunk_hash = chunk_header.chunk_hash();

                if let Err(_) = self.store.get_partial_chunk(&chunk_header.chunk_hash()) {
                    missing.push(chunk_header.clone());
                } else if self.shard_tracker.care_about_shard(
                    me.as_ref(),
                    &parent_hash,
                    shard_id,
                    true,
                ) || self.shard_tracker.will_care_about_shard(
                    me.as_ref(),
                    &parent_hash,
                    shard_id,
                    true,
                ) {
                    if let Err(_) = self.store.get_chunk(&chunk_hash) {
                        missing.push(chunk_header.clone());
                    }
                }
            }
        }
        if !missing.is_empty() {
            return Err(Error::ChunksMissing(missing));
        }
        Ok(())
    }

    fn care_about_any_shard_or_part(
        &self,
        me: &Option<AccountId>,
        parent_hash: CryptoHash,
    ) -> Result<bool, Error> {
        let epoch_id = self.epoch_manager.get_epoch_id_from_prev_block(&parent_hash)?;
        for shard_id in 0..self.epoch_manager.num_shards(&epoch_id)? {
            if self.shard_tracker.care_about_shard(me.as_ref(), &parent_hash, shard_id, true)
                || self.shard_tracker.will_care_about_shard(
                    me.as_ref(),
                    &parent_hash,
                    shard_id,
                    true,
                )
            {
                return Ok(true);
            }
        }
        for part_id in 0..self.epoch_manager.num_total_parts() {
            if &Some(self.epoch_manager.get_part_owner(&epoch_id, part_id as u64)?) == me {
                return Ok(true);
            }
        }
        Ok(false)
    }

    /// Collect all incoming receipts generated in `block`, return a map from target shard id to the
    /// list of receipts that the target shard receives.
    /// The receipts are sorted by the order that they will be processed.
    /// Note that the receipts returned in this function do not equal all receipts that will be
    /// processed as incoming receipts in this block, because that may include incoming receipts
    /// generated in previous blocks too, if some shards in the previous blocks did not produce
    /// new chunks.
    pub fn collect_incoming_receipts_from_block(
        &self,
        me: &Option<AccountId>,
        block: &Block,
    ) -> Result<HashMap<ShardId, Vec<ReceiptProof>>, Error> {
        if !self.care_about_any_shard_or_part(me, *block.header().prev_hash())? {
            return Ok(HashMap::new());
        }
        let height = block.header().height();
        let mut receipt_proofs_by_shard_id = HashMap::new();

        for chunk_header in block.chunks().iter() {
            if chunk_header.height_included() == height {
                let partial_encoded_chunk =
                    self.store.get_partial_chunk(&chunk_header.chunk_hash()).unwrap();
                for receipt in partial_encoded_chunk.receipts().iter() {
                    let ReceiptProof(_, shard_proof) = receipt;
                    let ShardProof { from_shard_id: _, to_shard_id, proof: _ } = shard_proof;
                    receipt_proofs_by_shard_id
                        .entry(*to_shard_id)
                        .or_insert_with(Vec::new)
                        .push(receipt.clone());
                }
            }
        }
        // sort the receipts deterministically so the order that they will be processed is deterministic
        for (_, receipt_proofs) in receipt_proofs_by_shard_id.iter_mut() {
            Self::shuffle_receipt_proofs(receipt_proofs, block.hash());
        }

        Ok(receipt_proofs_by_shard_id)
    }

    fn shuffle_receipt_proofs<ReceiptProofType>(
        receipt_proofs: &mut Vec<ReceiptProofType>,
        block_hash: &CryptoHash,
    ) {
        let mut slice = [0u8; 32];
        slice.copy_from_slice(block_hash.as_ref());
        let mut rng: ChaCha20Rng = SeedableRng::from_seed(slice);
        receipt_proofs.shuffle(&mut rng);
    }

    #[cfg(test)]
    pub(crate) fn mark_block_as_challenged(
        &mut self,
        block_hash: &CryptoHash,
        challenger_hash: &CryptoHash,
    ) -> Result<(), Error> {
        let mut chain_update = self.chain_update();
        chain_update.mark_block_as_challenged(block_hash, Some(challenger_hash))?;
        chain_update.commit()?;
        Ok(())
    }

    /// Start processing a received or produced block. This function will process block asynchronously.
    /// It preprocesses the block by verifying that the block is valid and ready to process, then
    /// schedules the work of applying chunks in rayon thread pool. The function will return before
    /// the block processing is finished.
    /// This function is used in conjunction with the function postprocess_ready_blocks, which checks
    /// if any of the blocks in processing has finished applying chunks to finish postprocessing
    /// these blocks that are ready.
    /// `block_processing_artifacts`: Callers can pass an empty object or an existing BlockProcessingArtifact.
    ///              This function will add the effect from processing this block to there.
    /// `apply_chunks_done_callback`: This callback will be called after apply_chunks are finished
    ///              (so it also happens asynchronously in the rayon thread pool). Callers can
    ///              use this callback as a way to receive notifications when apply chunks are done
    ///              so it can call postprocess_ready_blocks.
    pub fn start_process_block_async(
        &mut self,
        me: &Option<AccountId>,
        block: MaybeValidated<Block>,
        provenance: Provenance,
        block_processing_artifacts: &mut BlockProcessingArtifact,
        apply_chunks_done_callback: DoneApplyChunkCallback,
    ) -> Result<(), Error> {
        let block_received_time = StaticClock::instant();
        metrics::BLOCK_PROCESSING_ATTEMPTS_TOTAL.inc();

        let block_height = block.header().height();
        let hash = *block.hash();
        let res = self.start_process_block_impl(
            me,
            block,
            provenance,
            block_processing_artifacts,
            apply_chunks_done_callback,
            block_received_time,
        );

        if matches!(res, Err(Error::TooManyProcessingBlocks)) {
            self.blocks_delay_tracker
                .mark_block_dropped(&hash, DroppedReason::TooManyProcessingBlocks);
        }
        // Save the block as processed even if it failed. This is used to filter out the
        // incoming blocks that are not requested on heights which we already processed.
        // If there is a new incoming block that we didn't request and we already have height
        // processed 'marked as true' - then we'll not even attempt to process it
        if let Err(e) = self.save_block_height_processed(block_height) {
            warn!(target: "chain", "Failed to save processed height {}: {}", block_height, e);
        }

        res
    }

    /// Checks if any block has finished applying chunks and postprocesses these blocks to complete
    /// their processing. Return a list of blocks that have finished processing.
    /// If there are no blocks that are ready to be postprocessed, it returns immediately
    /// with an empty list. Even if there are blocks being processed, it does not wait
    /// for these blocks to be ready.
    pub fn postprocess_ready_blocks(
        &mut self,
        me: &Option<AccountId>,
        block_processing_artifacts: &mut BlockProcessingArtifact,
        apply_chunks_done_callback: DoneApplyChunkCallback,
    ) -> (Vec<AcceptedBlock>, HashMap<CryptoHash, Error>) {
        let mut accepted_blocks = vec![];
        let mut errors = HashMap::new();
        while let Ok((block_hash, apply_result)) = self.apply_chunks_receiver.try_recv() {
            match self.postprocess_block(
                me,
                block_hash,
                apply_result,
                block_processing_artifacts,
                apply_chunks_done_callback.clone(),
            ) {
                Err(e) => {
                    errors.insert(block_hash, e);
                }
                Ok(accepted_block) => {
                    accepted_blocks.push(accepted_block);
                }
            }
        }
        (accepted_blocks, errors)
    }

    /// Process challenge to invalidate chain. This is done between blocks to unroll the chain as
    /// soon as possible and allow next block producer to skip invalid blocks.
    pub fn process_challenge(&mut self, challenge: &Challenge) {
        let head = unwrap_or_return!(self.head());
        match self.verify_challenges(&[challenge.clone()], &head.epoch_id, &head.last_block_hash) {
            Ok((_, challenged_blocks)) => {
                let mut chain_update = self.chain_update();
                for block_hash in challenged_blocks {
                    match chain_update.mark_block_as_challenged(&block_hash, None) {
                        Ok(()) => {}
                        Err(err) => {
                            warn!(target: "chain", %block_hash, ?err, "Error saving block as challenged");
                        }
                    }
                }
                unwrap_or_return!(chain_update.commit());
            }
            Err(err) => {
                warn!(target: "chain", ?err, "Invalid challenge: {:#?}", challenge);
            }
        }
    }

    /// Processes headers and adds them to store for syncing.
    pub fn sync_block_headers(
        &mut self,
        mut headers: Vec<BlockHeader>,
        challenges: &mut Vec<ChallengeBody>,
    ) -> Result<(), Error> {
        // Sort headers by heights if they are out of order.
        headers.sort_by_key(|left| left.height());

        if let Some(header) = headers.first() {
            debug!(target: "chain", "Sync block headers: {} headers from {} at {}", headers.len(), header.hash(), header.height());
        } else {
            return Ok(());
        };

        let all_known = if let Some(last_header) = headers.last() {
            self.store.get_block_header(last_header.hash()).is_ok()
        } else {
            false
        };

        if !all_known {
            // Validate header and then add to the chain.
            for header in headers.iter() {
                match check_header_known(self, header)? {
                    Ok(_) => {}
                    Err(_) => continue,
                }

                self.validate_header(header, &Provenance::SYNC, challenges)?;
                let mut chain_update = self.chain_update();
                chain_update.chain_store_update.save_block_header(header.clone())?;

                // Add validator proposals for given header.
                let last_finalized_height =
                    chain_update.chain_store_update.get_block_height(header.last_final_block())?;
                let epoch_manager_update = chain_update
                    .epoch_manager
                    .add_validator_proposals(BlockHeaderInfo::new(header, last_finalized_height))?;
                chain_update.chain_store_update.merge(epoch_manager_update);
                chain_update.commit()?;
            }
        }

        let mut chain_update = self.chain_update();

        if let Some(header) = headers.last() {
            // Update header_head if it's the new tip
            chain_update.update_header_head_if_not_challenged(header)?;
        }

        chain_update.commit()
    }

    /// Returns if given block header is on the current chain.
    ///
    /// This is done by fetching header by height and checking that it’s the
    /// same one as provided.
    fn is_on_current_chain(&self, header: &BlockHeader) -> Result<bool, Error> {
        let chain_header = self.get_block_header_by_height(header.height())?;
        Ok(chain_header.hash() == header.hash())
    }

    /// Finds first of the given hashes that is known on the main chain.
    pub fn find_common_header(&self, hashes: &[CryptoHash]) -> Option<BlockHeader> {
        for hash in hashes {
            if let Ok(header) = self.get_block_header(hash) {
                if let Ok(header_at_height) = self.get_block_header_by_height(header.height()) {
                    if header.hash() == header_at_height.hash() {
                        return Some(header);
                    }
                }
            }
        }
        None
    }

    fn determine_status(&self, head: Option<Tip>, prev_head: Tip) -> BlockStatus {
        let has_head = head.is_some();
        let mut is_next_block = false;

        let old_hash = if let Some(head) = head {
            if head.prev_block_hash == prev_head.last_block_hash {
                is_next_block = true;
                None
            } else {
                Some(prev_head.last_block_hash)
            }
        } else {
            None
        };

        match (has_head, is_next_block) {
            (true, true) => BlockStatus::Next,
            (true, false) => BlockStatus::Reorg(old_hash.unwrap()),
            (false, _) => BlockStatus::Fork,
        }
    }

    pub fn reset_data_pre_state_sync(&mut self, sync_hash: CryptoHash) -> Result<(), Error> {
        let _span = tracing::debug_span!(target: "sync", "reset_data_pre_state_sync").entered();
        let head = self.head()?;
        // Get header we were syncing into.
        let header = self.get_block_header(&sync_hash)?;
        let prev_hash = *header.prev_hash();
        let sync_height = header.height();
        let gc_height = std::cmp::min(head.height + 1, sync_height);

        // GC all the data from current tail up to `gc_height`. In case tail points to a height where
        // there is no block, we need to make sure that the last block before tail is cleaned.
        let tail = self.store.tail()?;
        let mut tail_prev_block_cleaned = false;
        for height in tail..gc_height {
            let blocks_current_height = self
                .store
                .get_all_block_hashes_by_height(height)?
                .values()
                .flatten()
                .cloned()
                .collect::<Vec<_>>();
            for block_hash in blocks_current_height {
                let epoch_manager = self.epoch_manager.clone();
                let mut chain_store_update = self.mut_store().store_update();
                if !tail_prev_block_cleaned {
                    let prev_block_hash =
                        *chain_store_update.get_block_header(&block_hash)?.prev_hash();
                    if chain_store_update.get_block(&prev_block_hash).is_ok() {
                        chain_store_update.clear_block_data(
                            epoch_manager.as_ref(),
                            prev_block_hash,
                            GCMode::StateSync { clear_block_info: true },
                        )?;
                    }
                    tail_prev_block_cleaned = true;
                }
                chain_store_update.clear_block_data(
                    epoch_manager.as_ref(),
                    block_hash,
                    GCMode::StateSync { clear_block_info: block_hash != prev_hash },
                )?;
                chain_store_update.commit()?;
            }
        }

        // Clear Chunks data
        let mut chain_store_update = self.mut_store().store_update();
        // The largest height of chunk we have in storage is head.height + 1
        let chunk_height = std::cmp::min(head.height + 2, sync_height);
        chain_store_update.clear_chunk_data_and_headers(chunk_height)?;
        chain_store_update.commit()?;

        // clear all trie data

        let tries = self.runtime_adapter.get_tries();
        let mut chain_store_update = self.mut_store().store_update();
        let mut store_update = tries.store_update();
        store_update.delete_all(DBCol::State);
        chain_store_update.merge(store_update);

        // The reason to reset tail here is not to allow Tail be greater than Head
        chain_store_update.reset_tail();
        chain_store_update.commit()?;
        Ok(())
    }

    /// Set the new head after state sync was completed if it is indeed newer.
    /// Check for potentially unlocked orphans after this update.
    pub fn reset_heads_post_state_sync(
        &mut self,
        me: &Option<AccountId>,
        sync_hash: CryptoHash,
        block_processing_artifacts: &mut BlockProcessingArtifact,
        apply_chunks_done_callback: DoneApplyChunkCallback,
    ) -> Result<(), Error> {
        let _span = tracing::debug_span!(target: "sync", "reset_heads_post_state_sync").entered();
        // Get header we were syncing into.
        let header = self.get_block_header(&sync_hash)?;
        let hash = *header.prev_hash();
        let prev_block = self.get_block(&hash)?;
        let new_tail = prev_block.header().height();
        let new_chunk_tail = prev_block.chunks().iter().map(|x| x.height_created()).min().unwrap();
        let tip = Tip::from_header(prev_block.header());
        let final_head = Tip::from_header(self.genesis.header());
        // Update related heads now.
        let mut chain_store_update = self.mut_store().store_update();
        chain_store_update.save_body_head(&tip)?;
        // Reset final head to genesis since at this point we don't have the last final block.
        chain_store_update.save_final_head(&final_head)?;
        // New Tail can not be earlier than `prev_block.header.inner_lite.height`
        chain_store_update.update_tail(new_tail)?;
        // New Chunk Tail can not be earlier than minimum of height_created in Block `prev_block`
        chain_store_update.update_chunk_tail(new_chunk_tail);
        chain_store_update.commit()?;

        // Check if there are any orphans unlocked by this state sync.
        // We can't fail beyond this point because the caller will not process accepted blocks
        //    and the blocks with missing chunks if this method fails
        self.check_orphans(me, hash, block_processing_artifacts, apply_chunks_done_callback);
        Ok(())
    }

    // Unlike start_process_block() this function doesn't update metrics for
    // successful blocks processing.
    fn start_process_block_impl(
        &mut self,
        me: &Option<AccountId>,
        block: MaybeValidated<Block>,
        provenance: Provenance,
        block_processing_artifact: &mut BlockProcessingArtifact,
        apply_chunks_done_callback: DoneApplyChunkCallback,
        block_received_time: Instant,
    ) -> Result<(), Error> {
        let block_height = block.header().height();
        let _span = tracing::debug_span!(
            target: "chain",
            "start_process_block_impl",
            height = block_height)
        .entered();
        // 0) Before we proceed with any further processing, we first check that the block
        // hash and signature matches to make sure the block is indeed produced by the assigned
        // block producer. If not, we drop the block immediately
        // Note that it may appear that we call verify_block_hash_signature twice, once in
        // receive_block_impl, once here. The redundancy is because if a block is received as an orphan,
        // the check in receive_block_impl will not be complete and the block will be stored in
        // the orphan pool. When the orphaned block is ready to be processed, we must perform this check.
        // Also note that we purposely separates the check from the rest of the block verification check in
        // preprocess_block.
        if self.verify_block_hash_and_signature(&block)?
            == VerifyBlockHashAndSignatureResult::Incorrect
        {
            return Err(Error::InvalidSignature);
        }

        // 1) preprocess the block where we verify that the block is valid and ready to be processed
        //    No chain updates are applied at this step.
        let state_patch = self.pending_state_patch.take();
        let preprocess_timer = metrics::BLOCK_PREPROCESSING_TIME.start_timer();
        let preprocess_res = self.preprocess_block(
            me,
            &block,
            &provenance,
            &mut block_processing_artifact.challenges,
            &mut block_processing_artifact.invalid_chunks,
            block_received_time,
            state_patch,
        );
        let preprocess_res = match preprocess_res {
            Ok(preprocess_res) => {
                preprocess_timer.observe_duration();
                preprocess_res
            }
            Err(e) => {
                self.maybe_mark_block_invalid(*block.hash(), &e);
                preprocess_timer.stop_and_discard();
                match &e {
                    Error::Orphan => {
                        let tail_height = self.store.tail()?;
                        // we only add blocks that couldn't have been gc'ed to the orphan pool.
                        if block_height >= tail_height {
                            let block_hash = *block.hash();
                            let requested_missing_chunks = if let Some(orphan_missing_chunks) =
                                self.should_request_chunks_for_orphan(me, &block)
                            {
                                block_processing_artifact
                                    .orphans_missing_chunks
                                    .push(orphan_missing_chunks);
                                true
                            } else {
                                false
                            };

                            let time = StaticClock::instant();
                            self.blocks_delay_tracker.mark_block_orphaned(block.hash(), time);
                            let orphan = Orphan { block, provenance, added: time };
                            self.orphans.add(orphan, requested_missing_chunks);

                            debug!(
                                target: "chain",
                                "Process block: orphan: {:?}, # orphans {}{}",
                                block_hash,
                                self.orphans.len(),
                                if self.orphans.len_evicted() > 0 {
                                    format!(", # evicted {}", self.orphans.len_evicted())
                                } else {
                                    String::new()
                                },
                            );
                        }
                    }
                    Error::ChunksMissing(missing_chunks) => {
                        let block_hash = *block.hash();
                        let missing_chunk_hashes: Vec<_> =
                            missing_chunks.iter().map(|header| header.chunk_hash()).collect();
                        block_processing_artifact.blocks_missing_chunks.push(BlockMissingChunks {
                            prev_hash: *block.header().prev_hash(),
                            missing_chunks: missing_chunks.clone(),
                        });
                        let time = StaticClock::instant();
                        self.blocks_delay_tracker.mark_block_has_missing_chunks(block.hash(), time);
                        let orphan = Orphan { block, provenance, added: time };
                        self.blocks_with_missing_chunks
                            .add_block_with_missing_chunks(orphan, missing_chunk_hashes.clone());
                        debug!(
                            target: "chain",
                            "Process block: missing chunks. Block hash: {:?}. Missing chunks: {:?}",
                            block_hash, missing_chunk_hashes,
                        );
                    }
                    Error::EpochOutOfBounds(epoch_id) => {
                        // Possibly block arrived before we finished processing all of the blocks for epoch before last.
                        // Or someone is attacking with invalid chain.
                        debug!(target: "chain", "Received block {}/{} ignored, as epoch {:?} is unknown", block_height, block.hash(), epoch_id);
                    }
                    Error::BlockKnown(block_known_error) => {
                        debug!(
                            target: "chain",
                            "Block {} at {} is known at this time: {:?}",
                            block.hash(),
                            block_height,
                            block_known_error);
                    }
                    _ => {}
                }
                return Err(e);
            }
        };
        let (apply_chunk_work, block_preprocess_info) = preprocess_res;

        let need_state_snapshot = block_preprocess_info.need_state_snapshot
            | self.need_test_state_snapshot(block_preprocess_info.need_state_snapshot);
        if let Err(err) = self.maybe_start_state_snapshot(need_state_snapshot) {
            tracing::error!(target: "state_snapshot", ?err, "Failed to make a state snapshot");
        }

        let block = block.into_inner();
        let block_hash = *block.hash();
        let block_height = block.header().height();
        let apply_chunks_done_marker = block_preprocess_info.apply_chunks_done.clone();
        self.blocks_in_processing.add(block, block_preprocess_info)?;

        // 2) schedule apply chunks, which will be executed in the rayon thread pool.
        self.schedule_apply_chunks(
            block_hash,
            block_height,
            apply_chunk_work,
            apply_chunks_done_marker,
            apply_chunks_done_callback.clone(),
        );

        Ok(())
    }

    /// Applying chunks async by starting the work at the rayon thread pool
    /// `apply_chunks_done_marker`: a marker that will be set to true once applying chunks is finished
    /// `apply_chunks_done_callback`: a callback that will be called once applying chunks is finished
    fn schedule_apply_chunks(
        &self,
        block_hash: CryptoHash,
        block_height: BlockHeight,
        work: Vec<Box<dyn FnOnce(&Span) -> Result<ApplyChunkResult, Error> + Send>>,
        apply_chunks_done_marker: Arc<OnceCell<()>>,
        apply_chunks_done_callback: DoneApplyChunkCallback,
    ) {
        let sc = self.apply_chunks_sender.clone();
        spawn(move || {
            // do_apply_chunks runs `work` parallelly, but still waits for all of them to finish
            let res = do_apply_chunks(block_hash, block_height, work);
            // If we encounter error here, that means the receiver is deallocated and the client
            // thread is already shut down. The node is already crashed, so we can unwrap here
            sc.send((block_hash, res)).unwrap();
            if let Err(_) = apply_chunks_done_marker.set(()) {
                // This should never happen, if it does, it means there is a bug in our code.
                log_assert!(false, "apply chunks are called twice for block {block_hash:?}");
            }
            apply_chunks_done_callback(block_hash);
        });

        /// `rayon::spawn` decorated to propagate `tracing` context across
        /// threads.
        fn spawn(f: impl FnOnce() + Send + 'static) {
            let dispatcher = tracing::dispatcher::get_default(|it| it.clone());
            rayon::spawn(move || tracing::dispatcher::with_default(&dispatcher, f))
        }
    }

    fn postprocess_block_only(
        &mut self,
        me: &Option<AccountId>,
        block: &Block,
        block_preprocess_info: BlockPreprocessInfo,
        apply_results: Vec<Result<ApplyChunkResult, Error>>,
    ) -> Result<Option<Tip>, Error> {
        let mut chain_update = self.chain_update();
        let new_head =
            chain_update.postprocess_block(me, &block, block_preprocess_info, apply_results)?;
        chain_update.commit()?;
        Ok(new_head)
    }

<<<<<<< HEAD
    /// Update flat storage for given processed or caught up block, which includes:
    /// - merge deltas from current flat storage head to new one;
    /// - update flat storage head to the hash of final block visible from given one;
    /// - remove info about unreachable blocks from memory.
    fn update_flat_storage_for_block(
        &mut self,
        block: &Block,
        shard_uid: ShardUId,
    ) -> Result<(), Error> {
        if let Some(flat_storage) =
            self.runtime_adapter.get_flat_storage_manager().get_flat_storage_for_shard(shard_uid)
        {
            let mut new_flat_head = *block.header().last_final_block();
            if new_flat_head == CryptoHash::default() {
                new_flat_head = *self.genesis.hash();
            }
            // Try to update flat head.
            flat_storage.update_flat_head(&new_flat_head, false).unwrap_or_else(|err| {
                        match &err {
                            FlatStorageError::BlockNotSupported(_) => {
                                // It's possible that new head is not a child of current flat head, e.g. when we have a
                                // fork:
                                //
                                //      (flat head)        /-------> 6
                                // 1 ->      2     -> 3 -> 4
                                //                         \---> 5
                                //
                                // where during postprocessing (5) we call `update_flat_head(3)` and then for (6) we can
                                // call `update_flat_head(2)` because (2) will be last visible final block from it.
                                // In such case, just log an error.
                                debug!(target: "chain", "Cannot update flat head to {:?}: {:?}", new_flat_head, err);
                            }
                            _ => {
                                // All other errors are unexpected, so we panic.
                                panic!("Cannot update flat head to {:?}: {:?}", new_flat_head, err);
                            }
                        }
                    });
        } else {
            // TODO (#8250): come up with correct assertion. Currently it doesn't work because runtime may be
            // implemented by KeyValueRuntime which doesn't support flat storage, and flat storage background
            // creation may happen.
            // debug_assert!(false, "Flat storage state for shard {shard_id} does not exist and its creation was not initiated");
        }
        Ok(())
    }

=======
>>>>>>> a5238cc7
    /// Run postprocessing on this block, which stores the block on chain.
    /// Check that if accepting the block unlocks any orphans in the orphan pool and start
    /// the processing of those blocks.
    fn postprocess_block(
        &mut self,
        me: &Option<AccountId>,
        block_hash: CryptoHash,
        apply_results: Vec<Result<ApplyChunkResult, Error>>,
        block_processing_artifacts: &mut BlockProcessingArtifact,
        apply_chunks_done_callback: DoneApplyChunkCallback,
    ) -> Result<AcceptedBlock, Error> {
        let timer = metrics::BLOCK_POSTPROCESSING_TIME.start_timer();
        let (block, block_preprocess_info) =
            self.blocks_in_processing.remove(&block_hash).expect(&format!(
                "block {:?} finished applying chunks but not in blocks_in_processing pool",
                block_hash
            ));
        // We want to include block height here, so we didn't put this line at the beginning of the
        // function.
        let _span = tracing::debug_span!(
            target: "chain",
            "postprocess_block",
            height = block.header().height())
        .entered();

        let prev_head = self.store.head()?;
        let is_caught_up = block_preprocess_info.is_caught_up;
        let provenance = block_preprocess_info.provenance.clone();
        let block_start_processing_time = block_preprocess_info.block_start_processing_time;
        // TODO(#8055): this zip relies on the ordering of the apply_results.
        for (apply_result, chunk) in apply_results.iter().zip(block.chunks().iter()) {
            if let Err(err) = apply_result {
                if err.is_bad_data() {
                    block_processing_artifacts.invalid_chunks.push(chunk.clone());
                }
            }
        }
        let new_head =
            match self.postprocess_block_only(me, &block, block_preprocess_info, apply_results) {
                Err(err) => {
                    self.maybe_mark_block_invalid(*block.hash(), &err);
                    self.blocks_delay_tracker.mark_block_errored(&block_hash, err.to_string());
                    return Err(err);
                }
                Ok(new_head) => new_head,
            };

        // Update flat storage head to be the last final block. Note that this update happens
        // in a separate db transaction from the update from block processing. This is intentional
        // because flat_storage need to be locked during the update of flat head, otherwise
        // flat_storage is in an inconsistent state that could be accessed by the other
        // apply chunks processes. This means, the flat head is not always the same as
        // the last final block on chain, which is OK, because in the flat storage implementation
        // we don't assume that.
        let epoch_id = block.header().epoch_id();
        for shard_id in 0..self.epoch_manager.num_shards(epoch_id)? {
            let need_flat_storage_update = if is_caught_up {
                // If we already caught up this epoch, then flat storage exists for both shards which we already track
                // and shards which will be tracked in next epoch, so we can update them.
                self.shard_tracker.care_about_shard(
                    me.as_ref(),
                    block.header().prev_hash(),
                    shard_id,
                    true,
                ) || self.shard_tracker.will_care_about_shard(
                    me.as_ref(),
                    block.header().prev_hash(),
                    shard_id,
                    true,
                )
            } else {
                // If we didn't catch up, we can update only shards tracked right now. Remaining shards will be updated
                // during catchup of this block.
                self.shard_tracker.care_about_shard(
                    me.as_ref(),
                    block.header().prev_hash(),
                    shard_id,
                    true,
                )
            };

            if need_flat_storage_update {
                let shard_uid = self.epoch_manager.shard_id_to_uid(shard_id, epoch_id)?;
                if let Some(manager) = self.runtime_adapter.get_flat_storage_manager() {
                    manager.update_flat_storage_for_shard(shard_uid, &block)?;
                }
            }
        }

        self.pending_state_patch.clear();

        if let Some(tip) = &new_head {
            // TODO: move this logic of tracking validators metrics to EpochManager
            let mut count = 0;
            let mut stake = 0;
            if let Ok(producers) = self.epoch_manager.get_epoch_chunk_producers(&tip.epoch_id) {
                stake += producers.iter().map(|info| info.stake()).sum::<Balance>();
                count += producers.len();
            }

            stake /= NEAR_BASE;
            metrics::VALIDATOR_AMOUNT_STAKED.set(i64::try_from(stake).unwrap_or(i64::MAX));
            metrics::VALIDATOR_ACTIVE_TOTAL.set(i64::try_from(count).unwrap_or(i64::MAX));

            self.last_time_head_updated = StaticClock::instant();
        };

        metrics::BLOCK_PROCESSED_TOTAL.inc();
        metrics::BLOCK_PROCESSING_TIME.observe(
            StaticClock::instant()
                .saturating_duration_since(block_start_processing_time)
                .as_secs_f64(),
        );
        self.blocks_delay_tracker.finish_block_processing(&block_hash, new_head.clone());

        timer.observe_duration();
        let _timer = CryptoHashTimer::new_with_start(*block.hash(), block_start_processing_time);

        self.check_orphans(
            me,
            *block.hash(),
            block_processing_artifacts,
            apply_chunks_done_callback,
        );

        // Determine the block status of this block (whether it is a side fork and updates the chain head)
        // Block status is needed in Client::on_block_accepted_with_optional_chunk_produce to
        // decide to how to update the tx pool.
        let block_status = self.determine_status(new_head, prev_head);
        Ok(AcceptedBlock { hash: *block.hash(), status: block_status, provenance })
    }

    /// Preprocess a block before applying chunks, verify that we have the necessary information
    /// to process the block an the block is valid.
    //  Note that this function does NOT introduce any changes to chain state.
    pub(crate) fn preprocess_block(
        &self,
        me: &Option<AccountId>,
        block: &MaybeValidated<Block>,
        provenance: &Provenance,
        challenges: &mut Vec<ChallengeBody>,
        invalid_chunks: &mut Vec<ShardChunkHeader>,
        block_received_time: Instant,
        state_patch: SandboxStatePatch,
    ) -> Result<PreprocessBlockResult, Error> {
        let header = block.header();

        // see if the block is already in processing or if there are too many blocks being processed
        self.blocks_in_processing.add_dry_run(block.hash())?;

        debug!(target: "chain", num_approvals = header.num_approvals(), "Preprocess block");

        // Check that we know the epoch of the block before we try to get the header
        // (so that a block from unknown epoch doesn't get marked as an orphan)
        if !self.epoch_manager.epoch_exists(header.epoch_id()) {
            return Err(Error::EpochOutOfBounds(header.epoch_id().clone()));
        }

        if block.chunks().len() != self.epoch_manager.num_shards(header.epoch_id())? as usize {
            return Err(Error::IncorrectNumberOfChunkHeaders);
        }

        // Check if we have already processed this block previously.
        check_known(self, header.hash())?.map_err(|e| Error::BlockKnown(e))?;

        // Delay hitting the db for current chain head until we know this block is not already known.
        let head = self.head()?;
        let is_next = header.prev_hash() == &head.last_block_hash;

        // Sandbox allows fast-forwarding, so only enable when not within sandbox
        if !cfg!(feature = "sandbox") {
            // A heuristic to prevent block height to jump too fast towards BlockHeight::max and cause
            // overflow-related problems
            let block_height = header.height();
            if block_height > head.height + self.epoch_length * 20 {
                return Err(Error::InvalidBlockHeight(block_height));
            }
        }

        // Block is an orphan if we do not know about the previous full block.
        if !is_next && !self.block_exists(header.prev_hash())? {
            // Before we add the block to the orphan pool, do some checks:
            // 1. Block header is signed by the block producer for height.
            // 2. Chunk headers in block body match block header.
            // 3. Header has enough approvals from epoch block producers.
            // Not checked:
            // - Block producer could be slashed
            // - Chunk header signatures could be wrong
            if !self.partial_verify_orphan_header_signature(header)? {
                return Err(Error::InvalidSignature);
            }
            block.check_validity()?;
            // TODO: enable after #3729 and #3863
            // self.verify_orphan_header_approvals(&header)?;
            return Err(Error::Orphan);
        }

        let epoch_protocol_version =
            self.epoch_manager.get_epoch_protocol_version(header.epoch_id())?;
        if epoch_protocol_version > PROTOCOL_VERSION {
            panic!("The client protocol version is older than the protocol version of the network. Please update nearcore. Client protocol version:{}, network protocol version {}", PROTOCOL_VERSION, epoch_protocol_version);
        }

        // First real I/O expense.
        let prev = self.get_previous_header(header)?;
        let prev_hash = *prev.hash();
        let prev_prev_hash = *prev.prev_hash();
        let prev_gas_price = prev.gas_price();
        let prev_random_value = *prev.random_value();
        let prev_height = prev.height();

        // Do not accept old forks
        if prev_height < self.runtime_adapter.get_gc_stop_height(&head.last_block_hash) {
            return Err(Error::InvalidBlockHeight(prev_height));
        }

        let (is_caught_up, state_sync_info, need_state_snapshot) =
            self.get_catchup_and_state_sync_infos(header, prev_hash, prev_prev_hash, me, block)?;

        self.check_if_challenged_block_on_chain(header)?;

        debug!(target: "chain", block_hash = ?header.hash(), me=?me, is_caught_up=is_caught_up, "Process block");

        // Check the header is valid before we proceed with the full block.
        self.validate_header(header, provenance, challenges)?;

        self.epoch_manager.verify_block_vrf(
            header.epoch_id(),
            header.height(),
            &prev_random_value,
            block.vrf_value(),
            block.vrf_proof(),
        )?;

        if header.random_value() != &hash(block.vrf_value().0.as_ref()) {
            return Err(Error::InvalidRandomnessBeaconOutput);
        }

        let res = block.validate_with(|block| {
            Chain::validate_block_impl(self.epoch_manager.as_ref(), &self.genesis, block)
                .map(|_| true)
        });
        if let Err(e) = res {
            byzantine_assert!(false);
            return Err(e);
        }

        let protocol_version = self.epoch_manager.get_epoch_protocol_version(header.epoch_id())?;
        if !block.verify_gas_price(
            prev_gas_price,
            self.block_economics_config.min_gas_price(protocol_version),
            self.block_economics_config.max_gas_price(protocol_version),
            self.block_economics_config.gas_price_adjustment_rate(protocol_version),
        ) {
            byzantine_assert!(false);
            return Err(Error::InvalidGasPrice);
        }
        let minted_amount = if self.epoch_manager.is_next_block_epoch_start(&prev_hash)? {
            Some(self.epoch_manager.get_epoch_minted_amount(header.next_epoch_id())?)
        } else {
            None
        };

        if !block.verify_total_supply(prev.total_supply(), minted_amount) {
            byzantine_assert!(false);
            return Err(Error::InvalidGasPrice);
        }

        let (challenges_result, challenged_blocks) =
            self.verify_challenges(block.challenges(), header.epoch_id(), header.prev_hash())?;

        let prev_block = self.get_block(&prev_hash)?;

        self.validate_chunk_headers(&block, &prev_block)?;

        self.ping_missing_chunks(me, prev_hash, block)?;
        let incoming_receipts = self.collect_incoming_receipts_from_block(me, block)?;

        // Check if block can be finalized and drop it otherwise.
        self.check_if_finalizable(header)?;

        let apply_chunk_work = self.apply_chunks_preprocessing(
            me,
            block,
            &prev_block,
            &incoming_receipts,
            // If we have the state for shards in the next epoch already downloaded, apply the state transition
            // for these states as well
            // otherwise put the block into the permanent storage, waiting for be caught up
            if is_caught_up { ApplyChunksMode::IsCaughtUp } else { ApplyChunksMode::NotCaughtUp },
            state_patch,
            invalid_chunks,
        )?;

        Ok((
            apply_chunk_work,
            BlockPreprocessInfo {
                is_caught_up,
                state_sync_info,
                incoming_receipts,
                challenges_result,
                challenged_blocks,
                provenance: provenance.clone(),
                apply_chunks_done: Arc::new(OnceCell::new()),
                block_start_processing_time: block_received_time,
                need_state_snapshot,
            },
        ))
    }

    fn get_catchup_and_state_sync_infos(
        &self,
        header: &BlockHeader,
        prev_hash: CryptoHash,
        prev_prev_hash: CryptoHash,
        me: &Option<AccountId>,
        block: &MaybeValidated<Block>,
    ) -> Result<(bool, Option<StateSyncInfo>, bool), Error> {
        if self.epoch_manager.is_next_block_epoch_start(&prev_hash)? {
            debug!(target: "chain", block_hash=?header.hash(), "block is the first block of an epoch");
            if !self.prev_block_is_caught_up(&prev_prev_hash, &prev_hash)? {
                // The previous block is not caught up for the next epoch relative to the previous
                // block, which is the current epoch for this block, so this block cannot be applied
                // at all yet, needs to be orphaned
                return Err(Error::Orphan);
            }

            // For the first block of the epoch we check if we need to start download states for
            // shards that we will care about in the next epoch. If there is no state to be downloaded,
            // we consider that we are caught up, otherwise not
            let state_sync_info = self.get_state_sync_info(me, block)?;
            let is_genesis = prev_prev_hash == CryptoHash::default();
            let need_state_snapshot = !is_genesis;
            Ok((state_sync_info.is_none(), state_sync_info, need_state_snapshot))
        } else {
            Ok((self.prev_block_is_caught_up(&prev_prev_hash, &prev_hash)?, None, false))
        }
    }

    /// Check if we can request chunks for this orphan. Conditions are
    /// 1) Orphans that with outstanding missing chunks request has not exceed `MAX_ORPHAN_MISSING_CHUNKS`
    /// 2) we haven't already requested missing chunks for the orphan
    /// 3) All the `NUM_ORPHAN_ANCESTORS_CHECK` immediate parents of the block are either accepted,
    ///    or orphans or in `blocks_with_missing_chunks`
    /// 4) Among the `NUM_ORPHAN_ANCESTORS_CHECK` immediate parents of the block at least one is
    ///    accepted(is in store), call it `ancestor`
    /// 5) The next block of `ancestor` has the same epoch_id as the orphan block
    ///    (This is because when requesting chunks, we will use `ancestor` hash instead of the
    ///     previous block hash of the orphan to decide epoch id)
    /// 6) The orphan has missing chunks
    pub fn should_request_chunks_for_orphan(
        &mut self,
        me: &Option<AccountId>,
        orphan: &Block,
    ) -> Option<OrphanMissingChunks> {
        // 1) Orphans that with outstanding missing chunks request has not exceed `MAX_ORPHAN_MISSING_CHUNKS`
        // 2) we haven't already requested missing chunks for the orphan
        if !self.orphans.can_request_missing_chunks_for_orphan(orphan.hash()) {
            return None;
        }
        let mut block_hash = *orphan.header().prev_hash();
        for _ in 0..NUM_ORPHAN_ANCESTORS_CHECK {
            // 3) All the `NUM_ORPHAN_ANCESTORS_CHECK` immediate parents of the block are either accepted,
            //    or orphans or in `blocks_with_missing_chunks`
            if let Some(block) = self.blocks_with_missing_chunks.get(&block_hash) {
                block_hash = *block.prev_hash();
                continue;
            }
            if let Some(orphan) = self.orphans.get(&block_hash) {
                block_hash = *orphan.prev_hash();
                continue;
            }
            // 4) Among the `NUM_ORPHAN_ANCESTORS_CHECK` immediate parents of the block at least one is
            //    accepted(is in store), call it `ancestor`
            if self.get_block(&block_hash).is_ok() {
                if let Ok(epoch_id) = self.epoch_manager.get_epoch_id_from_prev_block(&block_hash) {
                    // 5) The next block of `ancestor` has the same epoch_id as the orphan block
                    if &epoch_id == orphan.header().epoch_id() {
                        // 6) The orphan has missing chunks
                        if let Err(e) = self.ping_missing_chunks(me, block_hash, orphan) {
                            return match e {
                                Error::ChunksMissing(missing_chunks) => {
                                    debug!(target:"chain", "Request missing chunks for orphan {:?} {:?}", orphan.hash(), missing_chunks.iter().map(|chunk|{(chunk.shard_id(), chunk.chunk_hash())}).collect::<Vec<_>>());
                                    Some(OrphanMissingChunks {
                                        missing_chunks,
                                        epoch_id,
                                        ancestor_hash: block_hash,
                                    })
                                }
                                _ => None,
                            };
                        }
                    }
                }
                return None;
            }
            return None;
        }
        None
    }

    /// only used for test
    pub fn check_orphan_partial_chunks_requested(&self, block_hash: &CryptoHash) -> bool {
        self.orphans.orphans_requested_missing_chunks.contains(block_hash)
    }

    pub fn prev_block_is_caught_up(
        &self,
        prev_prev_hash: &CryptoHash,
        prev_hash: &CryptoHash,
    ) -> Result<bool, Error> {
        // Needs to be used with care: for the first block of each epoch the semantic is slightly
        // different, since the prev_block is in a different epoch. So for all the blocks but the
        // first one in each epoch this method returns true if the block is ready to have state
        // applied for the next epoch, while for the first block in a particular epoch this method
        // returns true if the block is ready to have state applied for the current epoch (and
        // otherwise should be orphaned)
        Ok(!self.store.get_blocks_to_catchup(prev_prev_hash)?.contains(prev_hash))
    }

    /// Return all shards that whose states need to be caught up
    /// That has two cases:
    /// 1) Shard layout will change in the next epoch. In this case, the method returns all shards
    ///    in the current epoch that will be split into a future shard that `me` will track.
    /// 2) Shard layout will be the same. In this case, the method returns all shards that `me` will
    ///    track in the next epoch but not this epoch
    fn get_shards_to_state_sync(
        epoch_manager: &dyn EpochManagerAdapter,
        shard_tracker: &ShardTracker,
        me: &Option<AccountId>,
        parent_hash: &CryptoHash,
    ) -> Result<Vec<ShardId>, Error> {
        let epoch_id = epoch_manager.get_epoch_id_from_prev_block(parent_hash)?;
        Ok((0..epoch_manager.num_shards(&epoch_id)?)
            .filter(|shard_id| {
                Self::should_catch_up_shard(
                    epoch_manager,
                    shard_tracker,
                    me,
                    parent_hash,
                    *shard_id,
                )
            })
            .collect())
    }

    fn should_catch_up_shard(
        epoch_manager: &dyn EpochManagerAdapter,
        shard_tracker: &ShardTracker,
        me: &Option<AccountId>,
        parent_hash: &CryptoHash,
        shard_id: ShardId,
    ) -> bool {
        let will_shard_layout_change =
            epoch_manager.will_shard_layout_change(parent_hash).unwrap_or(false);
        // if shard layout will change the next epoch, we should catch up the shard regardless
        // whether we already have the shard's state this epoch, because we need to generate
        // new states for shards split from the current shard for the next epoch
        let will_care_about_shard =
            shard_tracker.will_care_about_shard(me.as_ref(), parent_hash, shard_id, true);
        let does_care_about_shard =
            shard_tracker.care_about_shard(me.as_ref(), parent_hash, shard_id, true);

        will_care_about_shard && (will_shard_layout_change || !does_care_about_shard)
    }

    /// Check if any block with missing chunk is ready to be processed and start processing these blocks
    pub fn check_blocks_with_missing_chunks(
        &mut self,
        me: &Option<AccountId>,
        block_processing_artifact: &mut BlockProcessingArtifact,
        apply_chunks_done_callback: DoneApplyChunkCallback,
    ) {
        let blocks = self.blocks_with_missing_chunks.ready_blocks();
        if !blocks.is_empty() {
            debug!(target:"chain", "Got {} blocks that were missing chunks but now are ready.", blocks.len());
        }
        for block in blocks {
            let block_hash = *block.block.header().hash();
            let height = block.block.header().height();
            let time = StaticClock::instant();
            let res = self.start_process_block_async(
                me,
                block.block,
                block.provenance,
                block_processing_artifact,
                apply_chunks_done_callback.clone(),
            );
            match res {
                Ok(_) => {
                    debug!(target: "chain", %block_hash, height, "Accepted block with missing chunks");
                    self.blocks_delay_tracker
                        .mark_block_completed_missing_chunks(&block_hash, time);
                }
                Err(_) => {
                    debug!(target: "chain", %block_hash, height, "Declined block with missing chunks is declined.");
                }
            }
        }
    }

    /// Check for orphans that are ready to be processed or request missing chunks, process these blocks.
    /// `prev_hash`: hash of the block that is just accepted
    /// `block_accepted`: callback to be called when an orphan is accepted
    /// `block_misses_chunks`: callback to be called when an orphan is added to the pool of blocks
    ///                        that have missing chunks
    /// `orphan_misses_chunks`: callback to be called when it is ready to request missing chunks for
    ///                         an orphan
    /// `on_challenge`: callback to be called when an orphan should be challenged
    pub fn check_orphans(
        &mut self,
        me: &Option<AccountId>,
        prev_hash: CryptoHash,
        block_processing_artifacts: &mut BlockProcessingArtifact,
        apply_chunks_done_callback: DoneApplyChunkCallback,
    ) {
        // Check if there are orphans we can process.
        debug!(target: "chain", "Check orphans: from {}, # total orphans {}", prev_hash, self.orphans.len());
        // check within the descendents of `prev_hash` to see if there are orphans there that
        // are ready to request missing chunks for
        let orphans_to_check =
            self.orphans.get_orphans_within_depth(prev_hash, NUM_ORPHAN_ANCESTORS_CHECK);
        for orphan_hash in orphans_to_check {
            let orphan = self.orphans.get(&orphan_hash).unwrap().block.clone();
            if let Some(orphan_missing_chunks) = self.should_request_chunks_for_orphan(me, &orphan)
            {
                block_processing_artifacts.orphans_missing_chunks.push(orphan_missing_chunks);
                self.orphans.mark_missing_chunks_requested_for_orphan(orphan_hash);
            }
        }
        if let Some(orphans) = self.orphans.remove_by_prev_hash(prev_hash) {
            debug!(target: "chain", found_orphans = orphans.len(), "Check orphans");
            for orphan in orphans.into_iter() {
                let block_hash = orphan.hash();
                self.blocks_delay_tracker
                    .mark_block_unorphaned(&block_hash, StaticClock::instant());
                let res = self.start_process_block_async(
                    me,
                    orphan.block,
                    orphan.provenance,
                    block_processing_artifacts,
                    apply_chunks_done_callback.clone(),
                );
                if let Err(err) = res {
                    debug!(target: "chain", "Orphan {:?} declined, error: {:?}", block_hash, err);
                }
            }
            debug!(
                target: "chain",
                remaining_orphans=self.orphans.len(),
                "Check orphans",
            );
        }
    }

    pub fn get_outgoing_receipts_for_shard(
        &self,
        prev_block_hash: CryptoHash,
        shard_id: ShardId,
        last_height_included: BlockHeight,
    ) -> Result<Vec<Receipt>, Error> {
        self.store.get_outgoing_receipts_for_shard(
            self.epoch_manager.as_ref(),
            prev_block_hash,
            shard_id,
            last_height_included,
        )
    }

    /// Computes ShardStateSyncResponseHeader.
    pub fn compute_state_response_header(
        &self,
        shard_id: ShardId,
        sync_hash: CryptoHash,
    ) -> Result<ShardStateSyncResponseHeader, Error> {
        // Consistency rules:
        // 1. Everything prefixed with `sync_` indicates new epoch, for which we are syncing.
        // 1a. `sync_prev` means the last of the prev epoch.
        // 2. Empty prefix means the height where chunk was applied last time in the prev epoch.
        //    Let's call it `current`.
        // 2a. `prev_` means we're working with height before current.
        // 3. In inner loops we use all prefixes with no relation to the context described above.
        let sync_block = self
            .get_block(&sync_hash)
            .log_storage_error("block has already been checked for existence")?;
        let sync_block_header = sync_block.header().clone();
        let sync_block_epoch_id = sync_block.header().epoch_id().clone();
        if shard_id as usize >= sync_block.chunks().len() {
            return Err(Error::InvalidStateRequest("shard_id out of bounds".into()));
        }

        // The chunk was applied at height `chunk_header.height_included`.
        // Getting the `current` state.
        let sync_prev_block = self.get_block(sync_block_header.prev_hash())?;
        if &sync_block_epoch_id == sync_prev_block.header().epoch_id() {
            return Err(Error::InvalidStateRequest(
                "sync_hash is not the first hash of the epoch".into(),
            ));
        }
        if shard_id as usize >= sync_prev_block.chunks().len() {
            return Err(Error::InvalidStateRequest("shard_id out of bounds".into()));
        }
        // Chunk header here is the same chunk header as at the `current` height.
        let sync_prev_hash = *sync_prev_block.hash();
        let chunk_header = sync_prev_block.chunks()[shard_id as usize].clone();
        let (chunk_headers_root, chunk_proofs) = merklize(
            &sync_prev_block
                .chunks()
                .iter()
                .map(|shard_chunk| {
                    ChunkHashHeight(shard_chunk.chunk_hash(), shard_chunk.height_included())
                })
                .collect::<Vec<ChunkHashHeight>>(),
        );
        assert_eq!(&chunk_headers_root, sync_prev_block.header().chunk_headers_root());

        let chunk = self.get_chunk_clone_from_header(&chunk_header)?;
        let chunk_proof = chunk_proofs[shard_id as usize].clone();
        let block_header =
            self.get_block_header_on_chain_by_height(&sync_hash, chunk_header.height_included())?;

        // Collecting the `prev` state.
        let (prev_chunk_header, prev_chunk_proof, prev_chunk_height_included) = match self
            .get_block(block_header.prev_hash())
        {
            Ok(prev_block) => {
                if shard_id as usize >= prev_block.chunks().len() {
                    return Err(Error::InvalidStateRequest("shard_id out of bounds".into()));
                }
                let prev_chunk_header = prev_block.chunks()[shard_id as usize].clone();
                let (prev_chunk_headers_root, prev_chunk_proofs) = merklize(
                    &prev_block
                        .chunks()
                        .iter()
                        .map(|shard_chunk| {
                            ChunkHashHeight(shard_chunk.chunk_hash(), shard_chunk.height_included())
                        })
                        .collect::<Vec<ChunkHashHeight>>(),
                );
                assert_eq!(&prev_chunk_headers_root, prev_block.header().chunk_headers_root());

                let prev_chunk_proof = prev_chunk_proofs[shard_id as usize].clone();
                let prev_chunk_height_included = prev_chunk_header.height_included();

                (Some(prev_chunk_header), Some(prev_chunk_proof), prev_chunk_height_included)
            }
            Err(e) => match e {
                Error::DBNotFoundErr(_) => {
                    if block_header.prev_hash() == &CryptoHash::default() {
                        (None, None, 0)
                    } else {
                        return Err(e);
                    }
                }
                _ => return Err(e),
            },
        };

        // Getting all existing incoming_receipts from prev_chunk height to the new epoch.
        let incoming_receipts_proofs = self.store.get_incoming_receipts_for_shard(
            shard_id,
            sync_hash,
            prev_chunk_height_included,
        )?;

        // Collecting proofs for incoming receipts.
        let mut root_proofs = vec![];
        for receipt_response in incoming_receipts_proofs.iter() {
            let ReceiptProofResponse(block_hash, receipt_proofs) = receipt_response;
            let block_header = self.get_block_header(block_hash)?.clone();
            let block = self.get_block(block_hash)?;
            let (block_receipts_root, block_receipts_proofs) = merklize(
                &block
                    .chunks()
                    .iter()
                    .map(|chunk| chunk.outgoing_receipts_root())
                    .collect::<Vec<CryptoHash>>(),
            );

            let mut root_proofs_cur = vec![];
            assert_eq!(receipt_proofs.len(), block_header.chunks_included() as usize);
            for receipt_proof in receipt_proofs.iter() {
                let ReceiptProof(receipts, shard_proof) = receipt_proof;
                let ShardProof { from_shard_id, to_shard_id: _, proof } = shard_proof;
                let receipts_hash = CryptoHash::hash_borsh(ReceiptList(shard_id, receipts));
                let from_shard_id = *from_shard_id as usize;

                let root_proof = block.chunks()[from_shard_id].outgoing_receipts_root();
                root_proofs_cur
                    .push(RootProof(root_proof, block_receipts_proofs[from_shard_id].clone()));

                // Make sure we send something reasonable.
                assert_eq!(block_header.chunk_receipts_root(), &block_receipts_root);
                assert!(verify_path(root_proof, proof, &receipts_hash));
                assert!(verify_path(
                    block_receipts_root,
                    &block_receipts_proofs[from_shard_id],
                    &root_proof,
                ));
            }
            root_proofs.push(root_proofs_cur);
        }

        let state_root_node = self.runtime_adapter.get_state_root_node(
            shard_id,
            &sync_prev_hash,
            &chunk_header.prev_state_root(),
        )?;

        let shard_state_header = match chunk {
            ShardChunk::V1(chunk) => {
                let prev_chunk_header =
                    prev_chunk_header.and_then(|prev_header| match prev_header {
                        ShardChunkHeader::V1(header) => Some(header),
                        ShardChunkHeader::V2(_) => None,
                        ShardChunkHeader::V3(_) => None,
                    });
                ShardStateSyncResponseHeader::V1(ShardStateSyncResponseHeaderV1 {
                    chunk,
                    chunk_proof,
                    prev_chunk_header,
                    prev_chunk_proof,
                    incoming_receipts_proofs,
                    root_proofs,
                    state_root_node,
                })
            }

            chunk @ ShardChunk::V2(_) => {
                ShardStateSyncResponseHeader::V2(ShardStateSyncResponseHeaderV2 {
                    chunk,
                    chunk_proof,
                    prev_chunk_header,
                    prev_chunk_proof,
                    incoming_receipts_proofs,
                    root_proofs,
                    state_root_node,
                })
            }
        };
        Ok(shard_state_header)
    }

    /// Returns ShardStateSyncResponseHeader for the given epoch and shard.
    /// If the header is already available in the DB, returns the cached version and doesn't recompute it.
    /// If the header was computed then it also gets cached in the DB.
    pub fn get_state_response_header(
        &self,
        shard_id: ShardId,
        sync_hash: CryptoHash,
    ) -> Result<ShardStateSyncResponseHeader, Error> {
        // Check cache
        let key = StateHeaderKey(shard_id, sync_hash).try_to_vec()?;
        if let Ok(Some(header)) = self.store.store().get_ser(DBCol::StateHeaders, &key) {
            return Ok(header);
        }

        let shard_state_header = self.compute_state_response_header(shard_id, sync_hash)?;

        // Saving the header data
        let mut store_update = self.store.store().store_update();
        store_update.set_ser(DBCol::StateHeaders, &key, &shard_state_header)?;
        store_update.commit()?;

        Ok(shard_state_header)
    }

    pub fn get_state_response_part(
        &mut self,
        shard_id: ShardId,
        part_id: u64,
        sync_hash: CryptoHash,
    ) -> Result<Vec<u8>, Error> {
        let _span = tracing::debug_span!(
            target: "sync",
            "get_state_response_part",
            shard_id,
            part_id,
            %sync_hash)
        .entered();
        // Check cache
        let key = StatePartKey(sync_hash, shard_id, part_id).try_to_vec()?;
        if let Ok(Some(state_part)) = self.store.store().get(DBCol::StateParts, &key) {
            return Ok(state_part.into());
        }

        let sync_block = self
            .get_block(&sync_hash)
            .log_storage_error("block has already been checked for existence")?;
        let sync_block_header = sync_block.header().clone();
        let sync_block_epoch_id = sync_block.header().epoch_id().clone();
        if shard_id as usize >= sync_block.chunks().len() {
            return Err(Error::InvalidStateRequest("shard_id out of bounds".into()));
        }
        let sync_prev_block = self.get_block(sync_block_header.prev_hash())?;
        if &sync_block_epoch_id == sync_prev_block.header().epoch_id() {
            return Err(Error::InvalidStateRequest(
                "sync_hash is not the first hash of the epoch".into(),
            ));
        }
        if shard_id as usize >= sync_prev_block.chunks().len() {
            return Err(Error::InvalidStateRequest("shard_id out of bounds".into()));
        }
        let state_root = sync_prev_block.chunks()[shard_id as usize].prev_state_root();
        let sync_prev_hash = *sync_prev_block.hash();
        let sync_prev_prev_hash = *sync_prev_block.header().prev_hash();
        let state_root_node = self
            .runtime_adapter
            .get_state_root_node(shard_id, &sync_prev_hash, &state_root)
            .log_storage_error("get_state_root_node fail")?;
        let num_parts = get_num_state_parts(state_root_node.memory_usage);

        if part_id >= num_parts {
            return Err(Error::InvalidStateRequest("part_id out of bound".to_string()));
        }
        let current_time = Instant::now();
        let state_part = self
            .runtime_adapter
            .obtain_state_part(
                shard_id,
                &sync_prev_prev_hash,
                &state_root,
                PartId::new(part_id, num_parts),
            )
            .log_storage_error("obtain_state_part fail")?;

        let elapsed_ms = current_time.elapsed().as_millis();
        self.requested_state_parts
            .save_state_part_elapsed(&sync_hash, &shard_id, &part_id, elapsed_ms);

        // Before saving State Part data, we need to make sure we can calculate and save State Header
        self.get_state_response_header(shard_id, sync_hash)?;

        // Saving the part data
        let mut store_update = self.store.store().store_update();
        store_update.set(DBCol::StateParts, &key, &state_part);
        store_update.commit()?;

        Ok(state_part)
    }

    pub fn set_state_header(
        &mut self,
        shard_id: ShardId,
        sync_hash: CryptoHash,
        shard_state_header: ShardStateSyncResponseHeader,
    ) -> Result<(), Error> {
        let sync_block_header = self.get_block_header(&sync_hash)?;

        let chunk = shard_state_header.cloned_chunk();
        let prev_chunk_header = shard_state_header.cloned_prev_chunk_header();

        // 1-2. Checking chunk validity
        if !validate_chunk_proofs(&chunk, self.epoch_manager.as_ref())? {
            byzantine_assert!(false);
            return Err(Error::Other(
                "set_shard_state failed: chunk header proofs are invalid".into(),
            ));
        }

        // Consider chunk itself is valid.

        // 3. Checking that chunks `chunk` and `prev_chunk` are included in appropriate blocks
        // 3a. Checking that chunk `chunk` is included into block at last height before sync_hash
        // 3aa. Also checking chunk.height_included
        let sync_prev_block_header = self.get_block_header(sync_block_header.prev_hash())?;
        if !verify_path(
            *sync_prev_block_header.chunk_headers_root(),
            shard_state_header.chunk_proof(),
            &ChunkHashHeight(chunk.chunk_hash(), chunk.height_included()),
        ) {
            byzantine_assert!(false);
            return Err(Error::Other(
                "set_shard_state failed: chunk isn't included into block".into(),
            ));
        }

        let block_header =
            self.get_block_header_on_chain_by_height(&sync_hash, chunk.height_included())?;
        // 3b. Checking that chunk `prev_chunk` is included into block at height before chunk.height_included
        // 3ba. Also checking prev_chunk.height_included - it's important for getting correct incoming receipts
        match (&prev_chunk_header, shard_state_header.prev_chunk_proof()) {
            (Some(prev_chunk_header), Some(prev_chunk_proof)) => {
                let prev_block_header =
                    self.get_block_header(block_header.prev_hash())?;
                if !verify_path(
                    *prev_block_header.chunk_headers_root(),
                    prev_chunk_proof,
                    &ChunkHashHeight(prev_chunk_header.chunk_hash(), prev_chunk_header.height_included()),
                ) {
                    byzantine_assert!(false);
                    return Err(Error::Other(
                        "set_shard_state failed: prev_chunk isn't included into block".into(),
                    ));
                }
            }
            (None, None) => {
                if chunk.height_included() != 0 {
                    return Err(Error::Other(
                    "set_shard_state failed: received empty state response for a chunk that is not at height 0".into()
                ));
                }
            }
            _ =>
                return Err(Error::Other("set_shard_state failed: `prev_chunk_header` and `prev_chunk_proof` must either both be present or both absent".into()))
        };

        // 4. Proving incoming receipts validity
        // 4a. Checking len of proofs
        if shard_state_header.root_proofs().len()
            != shard_state_header.incoming_receipts_proofs().len()
        {
            byzantine_assert!(false);
            return Err(Error::Other("set_shard_state failed: invalid proofs".into()));
        }
        let mut hash_to_compare = sync_hash;
        for (i, receipt_response) in
            shard_state_header.incoming_receipts_proofs().iter().enumerate()
        {
            let ReceiptProofResponse(block_hash, receipt_proofs) = receipt_response;

            // 4b. Checking that there is a valid sequence of continuous blocks
            if *block_hash != hash_to_compare {
                byzantine_assert!(false);
                return Err(Error::Other(
                    "set_shard_state failed: invalid incoming receipts".into(),
                ));
            }
            let header = self.get_block_header(&hash_to_compare)?;
            hash_to_compare = *header.prev_hash();

            let block_header = self.get_block_header(block_hash)?;
            // 4c. Checking len of receipt_proofs for current block
            if receipt_proofs.len() != shard_state_header.root_proofs()[i].len()
                || receipt_proofs.len() != block_header.chunks_included() as usize
            {
                byzantine_assert!(false);
                return Err(Error::Other("set_shard_state failed: invalid proofs".into()));
            }
            // We know there were exactly `block_header.chunks_included` chunks included
            // on the height of block `block_hash`.
            // There were no other proofs except for included chunks.
            // According to Pigeonhole principle, it's enough to ensure all receipt_proofs are distinct
            // to prove that all receipts were received and no receipts were hidden.
            let mut visited_shard_ids = HashSet::<ShardId>::new();
            for (j, receipt_proof) in receipt_proofs.iter().enumerate() {
                let ReceiptProof(receipts, shard_proof) = receipt_proof;
                let ShardProof { from_shard_id, to_shard_id: _, proof } = shard_proof;
                // 4d. Checking uniqueness for set of `from_shard_id`
                match visited_shard_ids.get(from_shard_id) {
                    Some(_) => {
                        byzantine_assert!(false);
                        return Err(Error::Other("set_shard_state failed: invalid proofs".into()));
                    }
                    _ => visited_shard_ids.insert(*from_shard_id),
                };
                let RootProof(root, block_proof) = &shard_state_header.root_proofs()[i][j];
                let receipts_hash = CryptoHash::hash_borsh(ReceiptList(shard_id, receipts));
                // 4e. Proving the set of receipts is the subset of outgoing_receipts of shard `shard_id`
                if !verify_path(*root, proof, &receipts_hash) {
                    byzantine_assert!(false);
                    return Err(Error::Other("set_shard_state failed: invalid proofs".into()));
                }
                // 4f. Proving the outgoing_receipts_root matches that in the block
                if !verify_path(*block_header.chunk_receipts_root(), block_proof, root) {
                    byzantine_assert!(false);
                    return Err(Error::Other("set_shard_state failed: invalid proofs".into()));
                }
            }
        }
        // 4g. Checking that there are no more heights to get incoming_receipts
        let header = self.get_block_header(&hash_to_compare)?;
        if header.height() != prev_chunk_header.map_or(0, |h| h.height_included()) {
            byzantine_assert!(false);
            return Err(Error::Other("set_shard_state failed: invalid incoming receipts".into()));
        }

        // 5. Checking that state_root_node is valid
        let chunk_inner = chunk.take_header().take_inner();
        if !self.runtime_adapter.validate_state_root_node(
            shard_state_header.state_root_node(),
            chunk_inner.prev_state_root(),
        ) {
            byzantine_assert!(false);
            return Err(Error::Other("set_shard_state failed: state_root_node is invalid".into()));
        }

        // Saving the header data.
        let mut store_update = self.store.store().store_update();
        let key = StateHeaderKey(shard_id, sync_hash).try_to_vec()?;
        store_update.set_ser(DBCol::StateHeaders, &key, &shard_state_header)?;
        store_update.commit()?;

        Ok(())
    }

    pub fn get_state_header(
        &self,
        shard_id: ShardId,
        sync_hash: CryptoHash,
    ) -> Result<ShardStateSyncResponseHeader, Error> {
        self.store.get_state_header(shard_id, sync_hash)
    }

    pub fn set_state_part(
        &mut self,
        shard_id: ShardId,
        sync_hash: CryptoHash,
        part_id: PartId,
        data: &[u8],
    ) -> Result<(), Error> {
        let shard_state_header = self.get_state_header(shard_id, sync_hash)?;
        let chunk = shard_state_header.take_chunk();
        let state_root = *chunk.take_header().take_inner().prev_state_root();
        if !self.runtime_adapter.validate_state_part(&state_root, part_id, data) {
            byzantine_assert!(false);
            return Err(Error::Other(format!(
                "set_state_part failed: validate_state_part failed. state_root={:?}",
                state_root
            )));
        }

        // Saving the part data.
        let mut store_update = self.store.store().store_update();
        let key = StatePartKey(sync_hash, shard_id, part_id.idx).try_to_vec()?;
        store_update.set(DBCol::StateParts, &key, data);
        store_update.commit()?;
        Ok(())
    }

    pub fn schedule_apply_state_parts(
        &self,
        shard_id: ShardId,
        sync_hash: CryptoHash,
        num_parts: u64,
        state_parts_task_scheduler: &dyn Fn(ApplyStatePartsRequest),
    ) -> Result<(), Error> {
        let epoch_id = self.get_block_header(&sync_hash)?.epoch_id().clone();
        let shard_uid = self.epoch_manager.shard_id_to_uid(shard_id, &epoch_id)?;

        let shard_state_header = self.get_state_header(shard_id, sync_hash)?;
        let state_root = shard_state_header.chunk_prev_state_root();

        state_parts_task_scheduler(ApplyStatePartsRequest {
            runtime_adapter: self.runtime_adapter.clone(),
            shard_uid,
            state_root,
            num_parts,
            epoch_id,
            sync_hash,
        });

        Ok(())
    }

    pub fn set_state_finalize(
        &mut self,
        shard_id: ShardId,
        sync_hash: CryptoHash,
        apply_result: Result<(), near_chain_primitives::Error>,
    ) -> Result<(), Error> {
        let _span = tracing::debug_span!(target: "sync", "set_state_finalize").entered();
        apply_result?;

        let shard_state_header = self.get_state_header(shard_id, sync_hash)?;
        let chunk = shard_state_header.cloned_chunk();

        let block_hash = chunk.prev_block();

        // We synced shard state on top of _previous_ block for chunk in shard state header and applied state parts to
        // flat storage. Now we can set flat head to hash of this block and create flat storage.
        // If block_hash is equal to default - this means that we're all the way back at genesis.
        // So we don't have to add the storage state for shard in such case.
        // TODO(8438) - add additional test scenarios for this case.
        if *block_hash != CryptoHash::default() {
            let block_header = self.get_block_header(block_hash)?;
            let epoch_id = block_header.epoch_id();
            let shard_uid = self.epoch_manager.shard_id_to_uid(shard_id, epoch_id)?;

            let flat_storage_manager = self.runtime_adapter.get_flat_storage_manager();
            // Flat storage must not exist at this point because leftover keys corrupt its state.
            assert!(flat_storage_manager.get_flat_storage_for_shard(shard_uid).is_none());

            let flat_head_hash = *chunk.prev_block();
            let flat_head_header = self.get_block_header(&flat_head_hash)?;
            let flat_head_prev_hash = *flat_head_header.prev_hash();
            let flat_head_height = flat_head_header.height();

            tracing::debug!(target: "store", ?shard_uid, ?flat_head_hash, flat_head_height, "set_state_finalize - initialized flat storage");

            let mut store_update = self.runtime_adapter.store().store_update();
            store_helper::set_flat_storage_status(
                &mut store_update,
                shard_uid,
                FlatStorageStatus::Ready(FlatStorageReadyStatus {
                    flat_head: near_store::flat::BlockInfo {
                        hash: flat_head_hash,
                        prev_hash: flat_head_prev_hash,
                        height: flat_head_height,
                    },
                }),
            );
            store_update.commit()?;
            flat_storage_manager.create_flat_storage_for_shard(shard_uid).unwrap();
        }

        let mut height = shard_state_header.chunk_height_included();
        let mut chain_update = self.chain_update();
        chain_update.set_state_finalize(shard_id, sync_hash, shard_state_header)?;
        chain_update.commit()?;

        // We restored the state on height `shard_state_header.chunk.header.height_included`.
        // Now we should build a chain up to height of `sync_hash` block.
        loop {
            height += 1;
            let mut chain_update = self.chain_update();
            // Result of successful execution of set_state_finalize_on_height is bool,
            // should we commit and continue or stop.
            if chain_update.set_state_finalize_on_height(height, shard_id, sync_hash)? {
                chain_update.commit()?;
            } else {
                break;
            }
        }

        Ok(())
    }

    pub fn clear_downloaded_parts(
        &mut self,
        shard_id: ShardId,
        sync_hash: CryptoHash,
        num_parts: u64,
    ) -> Result<(), Error> {
        let mut chain_store_update = self.mut_store().store_update();
        chain_store_update.gc_col_state_parts(sync_hash, shard_id, num_parts)?;
        Ok(chain_store_update.commit()?)
    }

    pub fn catchup_blocks_step(
        &mut self,
        me: &Option<AccountId>,
        sync_hash: &CryptoHash,
        blocks_catch_up_state: &mut BlocksCatchUpState,
        block_catch_up_scheduler: &dyn Fn(BlockCatchUpRequest),
    ) -> Result<(), Error> {
        tracing::debug!(
            target: "catchup",
            pending_blocks = ?blocks_catch_up_state.pending_blocks,
            processed_blocks = ?blocks_catch_up_state.processed_blocks.keys().collect::<Vec<_>>(),
            scheduled_blocks = ?blocks_catch_up_state.scheduled_blocks,
            done_blocks = blocks_catch_up_state.done_blocks.len(),
            "catch up blocks");
        let mut processed_blocks = HashMap::new();
        for (queued_block, results) in blocks_catch_up_state.processed_blocks.drain() {
            // If this block is parent of some blocks in processing that need to be caught up,
            // we can't mark this block as done yet because these blocks haven't been added to
            // the store as blocks to be caught up yet. If we mark this block as done right now,
            // these blocks will never get caught up. So we add these blocks back to the processed_blocks
            // queue.
            if self.blocks_in_processing.has_blocks_to_catch_up(&queued_block) {
                processed_blocks.insert(queued_block, results);
            } else {
                match self.block_catch_up_postprocess(me, &queued_block, results) {
                    Ok(_) => {
                        let mut saw_one = false;
                        for next_block_hash in
                            self.store.get_blocks_to_catchup(&queued_block)?.clone()
                        {
                            saw_one = true;
                            blocks_catch_up_state.pending_blocks.push(next_block_hash);
                        }
                        if saw_one {
                            assert_eq!(
                                self.epoch_manager.get_epoch_id_from_prev_block(&queued_block)?,
                                blocks_catch_up_state.epoch_id
                            );
                        }
                        blocks_catch_up_state.done_blocks.push(queued_block);
                    }
                    Err(_) => {
                        error!("Error processing block during catch up, retrying");
                        blocks_catch_up_state.pending_blocks.push(queued_block);
                    }
                }
            }
        }
        blocks_catch_up_state.processed_blocks = processed_blocks;

        for pending_block in blocks_catch_up_state.pending_blocks.drain(..) {
            let block = self.store.get_block(&pending_block)?.clone();
            let prev_block = self.store.get_block(block.header().prev_hash())?.clone();

            let receipts_by_shard = self.collect_incoming_receipts_from_block(me, &block)?;
            let work = self.apply_chunks_preprocessing(
                me,
                &block,
                &prev_block,
                &receipts_by_shard,
                ApplyChunksMode::CatchingUp,
                Default::default(),
                &mut Vec::new(),
            )?;
            metrics::SCHEDULED_CATCHUP_BLOCK.set(block.header().height() as i64);
            blocks_catch_up_state.scheduled_blocks.insert(pending_block);
            block_catch_up_scheduler(BlockCatchUpRequest {
                sync_hash: *sync_hash,
                block_hash: pending_block,
                block_height: block.header().height(),
                work,
            });
        }

        Ok(())
    }

    fn block_catch_up_postprocess(
        &mut self,
        me: &Option<AccountId>,
        block_hash: &CryptoHash,
        results: Vec<Result<ApplyChunkResult, Error>>,
    ) -> Result<(), Error> {
        let block = self.store.get_block(block_hash)?;
        let mut chain_update = self.chain_update();
        let results = results.into_iter().collect::<Result<Vec<_>, Error>>()?;
        chain_update.apply_chunk_postprocessing(&block, results)?;
        chain_update.commit()?;

        let epoch_id = block.header().epoch_id();
        for shard_id in 0..self.epoch_manager.num_shards(epoch_id)? {
            // Update flat storage for each shard being caught up. We catch up a shard if it is tracked in the next
            // epoch. If it is tracked in this epoch as well, it was updated during regular block processing.
            if !self.shard_tracker.care_about_shard(
                me.as_ref(),
                block.header().prev_hash(),
                shard_id,
                true,
            ) && self.shard_tracker.will_care_about_shard(
                me.as_ref(),
                block.header().prev_hash(),
                shard_id,
                true,
            ) {
                let shard_uid = self.epoch_manager.shard_id_to_uid(shard_id, epoch_id)?;
                if let Some(manager) = self.runtime_adapter.get_flat_storage_manager() {
                    manager.update_flat_storage_for_shard(shard_uid, &block)?;
                }
            }
        }

        Ok(())
    }

    /// Apply transactions in chunks for the next epoch in blocks that were blocked on the state sync
    pub fn finish_catchup_blocks(
        &mut self,
        me: &Option<AccountId>,
        epoch_first_block: &CryptoHash,
        block_processing_artifacts: &mut BlockProcessingArtifact,
        apply_chunks_done_callback: DoneApplyChunkCallback,
        affected_blocks: &[CryptoHash],
    ) -> Result<(), Error> {
        debug!(
            "Finishing catching up blocks after syncing pre {:?}, me: {:?}",
            epoch_first_block, me
        );

        let first_block = self.store.get_block(epoch_first_block)?;

        let mut chain_store_update = ChainStoreUpdate::new(&mut self.store);

        // `blocks_to_catchup` consists of pairs (`prev_hash`, `hash`). For the block that precedes
        // `epoch_first_block` we should only remove the pair with hash = epoch_first_block, while
        // for all the blocks in the queue we can remove all the pairs that have them as `prev_hash`
        // since we processed all the blocks built on top of them above during the BFS
        chain_store_update
            .remove_block_to_catchup(*first_block.header().prev_hash(), *epoch_first_block);

        for block_hash in affected_blocks {
            debug!(target: "chain", "Catching up: removing prev={:?} from the queue. I'm {:?}", block_hash, me);
            chain_store_update.remove_prev_block_to_catchup(*block_hash);
        }
        chain_store_update.remove_state_sync_info(*epoch_first_block);

        chain_store_update.commit()?;

        for hash in affected_blocks.iter() {
            self.check_orphans(
                me,
                *hash,
                block_processing_artifacts,
                apply_chunks_done_callback.clone(),
            );
        }

        Ok(())
    }

    pub fn get_transaction_execution_result(
        &self,
        id: &CryptoHash,
    ) -> Result<Vec<ExecutionOutcomeWithIdView>, Error> {
        Ok(self.store.get_outcomes_by_id(id)?.into_iter().map(Into::into).collect())
    }

    fn get_recursive_transaction_results(
        &self,
        outcomes: &mut Vec<ExecutionOutcomeWithIdView>,
        id: &CryptoHash,
    ) -> Result<(), Error> {
        outcomes.push(ExecutionOutcomeWithIdView::from(self.get_execution_outcome(id)?));
        let outcome_idx = outcomes.len() - 1;
        for idx in 0..outcomes[outcome_idx].outcome.receipt_ids.len() {
            let id = outcomes[outcome_idx].outcome.receipt_ids[idx];
            self.get_recursive_transaction_results(outcomes, &id)?;
        }
        Ok(())
    }

    pub fn get_final_transaction_result(
        &self,
        transaction_hash: &CryptoHash,
    ) -> Result<FinalExecutionOutcomeView, Error> {
        let mut outcomes = Vec::new();
        self.get_recursive_transaction_results(&mut outcomes, transaction_hash)?;
        let mut looking_for_id = *transaction_hash;
        let num_outcomes = outcomes.len();
        let status = outcomes
            .iter()
            .find_map(|outcome_with_id| {
                if outcome_with_id.id == looking_for_id {
                    match &outcome_with_id.outcome.status {
                        ExecutionStatusView::Unknown if num_outcomes == 1 => {
                            Some(FinalExecutionStatus::NotStarted)
                        }
                        ExecutionStatusView::Unknown => Some(FinalExecutionStatus::Started),
                        ExecutionStatusView::Failure(e) => {
                            Some(FinalExecutionStatus::Failure(e.clone()))
                        }
                        ExecutionStatusView::SuccessValue(v) => {
                            Some(FinalExecutionStatus::SuccessValue(v.clone()))
                        }
                        ExecutionStatusView::SuccessReceiptId(id) => {
                            looking_for_id = *id;
                            None
                        }
                    }
                } else {
                    None
                }
            })
            .expect("results should resolve to a final outcome");
        let receipts_outcome = outcomes.split_off(1);
        let transaction = self.store.get_transaction(transaction_hash)?.ok_or_else(|| {
            Error::DBNotFoundErr(format!("Transaction {} is not found", transaction_hash))
        })?;
        let transaction: SignedTransactionView = SignedTransaction::clone(&transaction).into();
        let transaction_outcome = outcomes.pop().unwrap();
        Ok(FinalExecutionOutcomeView { status, transaction, transaction_outcome, receipts_outcome })
    }

    pub fn get_final_transaction_result_with_receipt(
        &self,
        final_outcome: FinalExecutionOutcomeView,
    ) -> Result<FinalExecutionOutcomeWithReceiptView, Error> {
        let receipt_id_from_transaction =
            final_outcome.transaction_outcome.outcome.receipt_ids.get(0).cloned();
        let is_local_receipt =
            final_outcome.transaction.signer_id == final_outcome.transaction.receiver_id;

        let receipts = final_outcome
            .receipts_outcome
            .iter()
            .filter_map(|outcome| {
                if Some(outcome.id) == receipt_id_from_transaction && is_local_receipt {
                    None
                } else {
                    Some(self.store.get_receipt(&outcome.id).and_then(|r| {
                        r.map(|r| Receipt::clone(&r).into()).ok_or_else(|| {
                            Error::DBNotFoundErr(format!("Receipt {} is not found", outcome.id))
                        })
                    }))
                }
            })
            .collect::<Result<Vec<_>, _>>()?;

        Ok(FinalExecutionOutcomeWithReceiptView { final_outcome, receipts })
    }

    /// Find a validator to forward transactions to
    pub fn find_chunk_producer_for_forwarding(
        &self,
        epoch_id: &EpochId,
        shard_id: ShardId,
        horizon: BlockHeight,
    ) -> Result<AccountId, Error> {
        let head = self.head()?;
        let target_height = head.height + horizon - 1;
        Ok(self.epoch_manager.get_chunk_producer(epoch_id, target_height, shard_id)?)
    }

    /// Find a validator that is responsible for a given shard to forward requests to
    pub fn find_validator_for_forwarding(&self, shard_id: ShardId) -> Result<AccountId, Error> {
        let head = self.head()?;
        let epoch_id = self.epoch_manager.get_epoch_id_from_prev_block(&head.last_block_hash)?;
        self.find_chunk_producer_for_forwarding(&epoch_id, shard_id, TX_ROUTING_HEIGHT_HORIZON)
    }

    pub fn check_blocks_final_and_canonical(
        &self,
        block_headers: &[&BlockHeader],
    ) -> Result<(), Error> {
        let last_final_block_hash = *self.head_header()?.last_final_block();
        let last_final_height = self.get_block_header(&last_final_block_hash)?.height();
        for hdr in block_headers {
            if hdr.height() > last_final_height || !self.is_on_current_chain(&hdr)? {
                return Err(Error::Other(format!("{} not on current chain", hdr.hash())));
            }
        }
        Ok(())
    }

    pub fn create_chunk_state_challenge(
        &self,
        prev_block: &Block,
        block: &Block,
        chunk_header: &ShardChunkHeader,
    ) -> Result<ChunkState, Error> {
        let chunk_shard_id = chunk_header.shard_id();
        let prev_merkle_proofs = Block::compute_chunk_headers_root(prev_block.chunks().iter()).1;
        let merkle_proofs = Block::compute_chunk_headers_root(block.chunks().iter()).1;
        let prev_chunk = self
            .get_chunk_clone_from_header(&prev_block.chunks()[chunk_shard_id as usize].clone())
            .unwrap();

        // TODO (#6316): enable storage proof generation
        // let prev_chunk_header = &prev_block.chunks()[chunk_shard_id as usize];
        // let receipt_proof_response: Vec<ReceiptProofResponse> =
        //     self.chain_store_update.get_incoming_receipts_for_shard(
        //         chunk_shard_id,
        //         *prev_block.hash(),
        //         prev_chunk_header.height_included(),
        //     )?;
        // let receipts = collect_receipts_from_response(&receipt_proof_response);
        //
        // let challenges_result = self.verify_challenges(
        //     block.challenges(),
        //     block.header().epoch_id(),
        //     block.header().prev_hash(),
        //     Some(block.hash()),
        // )?;
        // let prev_chunk_inner = prev_chunk.cloned_header().take_inner();
        // let is_first_block_with_chunk_of_version = check_if_block_is_first_with_chunk_of_version(
        //     &mut self.chain_store_update,
        //     self.runtime_adapter.as_ref(),
        //     prev_block.hash(),
        //     chunk_shard_id,
        // )?;
        // let apply_result = self
        //     .runtime_adapter
        //     .apply_transactions_with_optional_storage_proof(
        //         chunk_shard_id,
        //         prev_chunk_inner.prev_state_root(),
        //         prev_chunk.height_included(),
        //         prev_block.header().raw_timestamp(),
        //         prev_chunk_inner.prev_block_hash(),
        //         prev_block.hash(),
        //         &receipts,
        //         prev_chunk.transactions(),
        //         prev_chunk_inner.validator_proposals(),
        //         prev_block.header().gas_price(),
        //         prev_chunk_inner.gas_limit(),
        //         &challenges_result,
        //         *block.header().random_value(),
        //         true,
        //         true,
        //         is_first_block_with_chunk_of_version,
        //         None,
        //     )
        //     .unwrap();
        // let partial_state = apply_result.proof.unwrap().nodes;
        Ok(ChunkState {
            prev_block_header: prev_block.header().try_to_vec()?,
            block_header: block.header().try_to_vec()?,
            prev_merkle_proof: prev_merkle_proofs[chunk_shard_id as usize].clone(),
            merkle_proof: merkle_proofs[chunk_shard_id as usize].clone(),
            prev_chunk,
            chunk_header: chunk_header.clone(),
            partial_state: PartialState::TrieValues(vec![]),
        })
    }

    fn get_split_state_roots(
        &self,
        block: &Block,
        shard_id: ShardId,
    ) -> Result<HashMap<ShardUId, StateRoot>, Error> {
        let next_shard_layout =
            self.epoch_manager.get_shard_layout(block.header().next_epoch_id())?;
        let new_shards = next_shard_layout.get_split_shard_uids(shard_id).unwrap_or_else(|| {
            panic!(
                "shard layout must contain maps of all shards to its split shards {} {:?}",
                shard_id, next_shard_layout,
            );
        });
        new_shards
            .iter()
            .map(|shard_uid| {
                self.get_chunk_extra(block.header().prev_hash(), shard_uid)
                    .map(|chunk_extra| (*shard_uid, *chunk_extra.state_root()))
            })
            .collect()
    }

    /// Creates jobs that would apply chunks
    fn apply_chunks_preprocessing(
        &self,
        me: &Option<AccountId>,
        block: &Block,
        prev_block: &Block,
        incoming_receipts: &HashMap<ShardId, Vec<ReceiptProof>>,
        mode: ApplyChunksMode,
        mut state_patch: SandboxStatePatch,
        invalid_chunks: &mut Vec<ShardChunkHeader>,
    ) -> Result<Vec<ApplyChunkJob>, Error> {
        let _span = tracing::debug_span!(target: "chain", "apply_chunks_preprocessing").entered();
        let prev_hash = block.header().prev_hash();
        let will_shard_layout_change = self.epoch_manager.will_shard_layout_change(prev_hash)?;
        let prev_chunk_headers =
            Chain::get_prev_chunk_headers(self.epoch_manager.as_ref(), prev_block)?;
        block
            .chunks()
            .iter()
            .zip(prev_chunk_headers.iter())
            .enumerate()
            .filter_map(|(shard_id, (chunk_header, prev_chunk_header))| {
                // XXX: This is a bit questionable -- sandbox state patching works
                // only for a single shard. This so far has been enough.
                let state_patch = state_patch.take();

                let apply_chunk_job = self.get_apply_chunk_job(
                    me,
                    block,
                    prev_block,
                    chunk_header,
                    prev_chunk_header,
                    shard_id,
                    mode,
                    will_shard_layout_change,
                    incoming_receipts,
                    state_patch,
                );

                match apply_chunk_job {
                    Ok(Some(processor)) => Some(Ok(processor)),
                    Ok(None) => None,
                    Err(err) => {
                        if err.is_bad_data() {
                            invalid_chunks.push(chunk_header.clone());
                        }
                        Some(Err(err))
                    }
                }
            })
            .collect()
    }

    /// This method returns the closure that is responsible for applying of a single chunk.
    fn get_apply_chunk_job(
        &self,
        me: &Option<AccountId>,
        block: &Block,
        prev_block: &Block,
        chunk_header: &ShardChunkHeader,
        prev_chunk_header: &ShardChunkHeader,
        shard_id: usize,
        mode: ApplyChunksMode,
        will_shard_layout_change: bool,
        incoming_receipts: &HashMap<u64, Vec<ReceiptProof>>,
        state_patch: SandboxStatePatch,
    ) -> Result<Option<ApplyChunkJob>, Error> {
        let shard_id = shard_id as ShardId;
        let prev_hash = block.header().prev_hash();
        let cares_about_shard_this_epoch =
            self.shard_tracker.care_about_shard(me.as_ref(), prev_hash, shard_id, true);
        let cares_about_shard_next_epoch =
            self.shard_tracker.will_care_about_shard(me.as_ref(), prev_hash, shard_id, true);
        let should_apply_transactions = get_should_apply_transactions(
            mode,
            cares_about_shard_this_epoch,
            cares_about_shard_next_epoch,
        );
        let need_to_split_states = will_shard_layout_change && cares_about_shard_next_epoch;
        // We can only split states when states are ready, i.e., mode != ApplyChunksMode::NotCaughtUp
        // 1) if should_apply_transactions == true && split_state_roots.is_some(),
        //     that means split states are ready.
        //    `apply_split_state_changes` will apply updates to split_states
        // 2) if should_apply_transactions == true && split_state_roots.is_none(),
        //     that means split states are not ready yet.
        //    `apply_split_state_changes` will return `state_changes_for_split_states`,
        //     which will be stored to the database in `process_apply_chunks`
        // 3) if should_apply_transactions == false && split_state_roots.is_some()
        //    This implies mode == CatchingUp and cares_about_shard_this_epoch == true,
        //    otherwise should_apply_transactions will be true
        //    That means transactions have already been applied last time when apply_chunks are
        //    called with mode NotCaughtUp, therefore `state_changes_for_split_states` have been
        //    stored in the database. Then we can safely read that and apply that to the split
        //    states
        let split_state_roots = if need_to_split_states && mode != ApplyChunksMode::NotCaughtUp {
            Some(self.get_split_state_roots(block, shard_id)?)
        } else {
            None
        };

        let shard_uid = self.epoch_manager.shard_id_to_uid(shard_id, block.header().epoch_id())?;
        let is_new_chunk = chunk_header.height_included() == block.header().height();
        let epoch_manager = self.epoch_manager.clone();
        let runtime = self.runtime_adapter.clone();
        if should_apply_transactions {
            if is_new_chunk {
                self.get_apply_chunk_job_new_chunk(
                    block,
                    prev_block,
                    chunk_header,
                    prev_chunk_header,
                    shard_uid,
                    will_shard_layout_change,
                    incoming_receipts,
                    state_patch,
                    runtime,
                    epoch_manager,
                    split_state_roots,
                )
            } else {
                self.get_apply_chunk_job_old_chunk(
                    block,
                    prev_block,
                    shard_uid,
                    will_shard_layout_change,
                    state_patch,
                    runtime,
                    epoch_manager,
                    split_state_roots,
                )
            }
        } else if let Some(split_state_roots) = split_state_roots {
            // Case 3), split state are ready. Read the state changes from the
            // database and apply them to the split states.
            assert!(mode == ApplyChunksMode::CatchingUp && cares_about_shard_this_epoch);
            self.get_apply_chunk_job_split_state(
                block,
                shard_uid,
                runtime,
                epoch_manager,
                split_state_roots,
            )
        } else {
            Ok(None)
        }
    }

    /// Returns the apply chunk job when applying a new chunk and applying transactions.
    fn get_apply_chunk_job_new_chunk(
        &self,
        block: &Block,
        prev_block: &Block,
        chunk_header: &ShardChunkHeader,
        prev_chunk_header: &ShardChunkHeader,
        shard_uid: ShardUId,
        will_shard_layout_change: bool,
        incoming_receipts: &HashMap<u64, Vec<ReceiptProof>>,
        state_patch: SandboxStatePatch,
        runtime: Arc<dyn RuntimeAdapter>,
        epoch_manager: Arc<dyn EpochManagerAdapter>,
        split_state_roots: Option<HashMap<ShardUId, CryptoHash>>,
    ) -> Result<Option<ApplyChunkJob>, Error> {
        let prev_hash = block.header().prev_hash();
        let shard_id = shard_uid.shard_id();

        let prev_chunk_height_included = prev_chunk_header.height_included();
        // Validate state root.
        let prev_chunk_extra = self.get_chunk_extra(prev_hash, &shard_uid)?;

        // Validate that all next chunk information matches previous chunk extra.
        validate_chunk_with_chunk_extra(
            // It's safe here to use ChainStore instead of ChainStoreUpdate
            // because we're asking prev_chunk_header for already committed block
            self.store(),
            self.epoch_manager.as_ref(),
            prev_hash,
            &prev_chunk_extra,
            prev_chunk_height_included,
            chunk_header,
        )
        .map_err(|err| {
            warn!(
                target: "chain",
                ?err,
                prev_block_hash=?prev_hash,
                block_hash=?block.header().hash(),
                shard_id,
                prev_chunk_height_included,
                ?prev_chunk_extra,
                ?chunk_header,
                "Failed to validate chunk extra");
            byzantine_assert!(false);
            match self.create_chunk_state_challenge(prev_block, block, chunk_header) {
                Ok(chunk_state) => Error::InvalidChunkState(Box::new(chunk_state)),
                Err(err) => err,
            }
        })?;
        // we can't use hash from the current block here yet because the incoming receipts
        // for this block is not stored yet
        let mut receipts = collect_receipts(incoming_receipts.get(&shard_id).unwrap());
        receipts.extend(collect_receipts_from_response(
            &self.store().get_incoming_receipts_for_shard(
                shard_id,
                *prev_hash,
                prev_chunk_height_included,
            )?,
        ));
        let chunk = self.get_chunk_clone_from_header(&chunk_header.clone())?;

        let transactions = chunk.transactions();
        if !validate_transactions_order(transactions) {
            let merkle_paths = Block::compute_chunk_headers_root(block.chunks().iter()).1;
            let chunk_proof = ChunkProofs {
                block_header: block.header().try_to_vec().expect("Failed to serialize"),
                merkle_proof: merkle_paths[shard_id as usize].clone(),
                chunk: MaybeEncodedShardChunk::Decoded(chunk),
            };
            return Err(Error::InvalidChunkProofs(Box::new(chunk_proof)));
        }

        // if we are running mock_node, ignore this check because
        // this check may require old block headers, which may not exist in storage
        // of the client in the mock network
        #[cfg(not(feature = "mock_node"))]
        let protocol_version =
            self.epoch_manager.get_epoch_protocol_version(block.header().epoch_id())?;

        #[cfg(not(feature = "mock_node"))]
        if checked_feature!("stable", AccessKeyNonceRange, protocol_version) {
            let transaction_validity_period = self.transaction_validity_period;
            for transaction in transactions {
                self.store()
                    .check_transaction_validity_period(
                        prev_block.header(),
                        &transaction.transaction.block_hash,
                        transaction_validity_period,
                    )
                    .map_err(|_| {
                        tracing::warn!("Invalid Transactions for mock node");
                        Error::from(Error::InvalidTransactions)
                    })?;
            }
        };

        let chunk_inner = chunk.cloned_header().take_inner();
        let gas_limit = chunk_inner.gas_limit();

        // This variable is responsible for checking to which block we can apply receipts previously lost in apply_chunks
        // (see https://github.com/near/nearcore/pull/4248/)
        // We take the first block with existing chunk in the first epoch in which protocol feature
        // RestoreReceiptsAfterFixApplyChunks was enabled, and put the restored receipts there.
        let is_first_block_with_chunk_of_version = check_if_block_is_first_with_chunk_of_version(
            self.store(),
            epoch_manager.as_ref(),
            prev_block.hash(),
            shard_id,
        )?;

        let block_hash = *block.hash();
        let challenges_result = block.header().challenges_result().clone();
        let block_timestamp = block.header().raw_timestamp();
        let gas_price = prev_block.header().gas_price();
        let random_seed = *block.header().random_value();
        let height = chunk_header.height_included();
        let prev_block_hash = *chunk_header.prev_block_hash();

        Ok(Some(Box::new(move |parent_span| -> Result<ApplyChunkResult, Error> {
            let _span = tracing::debug_span!(
                target: "chain",
                parent: parent_span,
                "new_chunk",
                shard_id)
            .entered();
            let _timer = CryptoHashTimer::new(chunk.chunk_hash().0);
            match runtime.apply_transactions(
                shard_id,
                chunk_inner.prev_state_root(),
                height,
                block_timestamp,
                &prev_block_hash,
                &block_hash,
                &receipts,
                chunk.transactions(),
                chunk_inner.validator_proposals(),
                gas_price,
                gas_limit,
                &challenges_result,
                random_seed,
                true,
                is_first_block_with_chunk_of_version,
                state_patch,
                true,
            ) {
                Ok(apply_result) => {
                    let apply_split_result_or_state_changes = if will_shard_layout_change {
                        Some(ChainUpdate::apply_split_state_changes(
                            epoch_manager.as_ref(),
                            runtime.as_ref(),
                            &block_hash,
                            &prev_block_hash,
                            &apply_result,
                            split_state_roots,
                        )?)
                    } else {
                        None
                    };
                    Ok(ApplyChunkResult::SameHeight(SameHeightResult {
                        gas_limit,
                        shard_uid,
                        apply_result,
                        apply_split_result_or_state_changes,
                    }))
                }
                Err(err) => Err(err),
            }
        })))
    }

    /// Returns the apply chunk job when applying an old chunk and applying transactions.
    fn get_apply_chunk_job_old_chunk(
        &self,
        block: &Block,
        prev_block: &Block,
        shard_uid: ShardUId,
        will_shard_layout_change: bool,
        state_patch: SandboxStatePatch,
        runtime: Arc<dyn RuntimeAdapter>,
        epoch_manager: Arc<dyn EpochManagerAdapter>,
        split_state_roots: Option<HashMap<ShardUId, CryptoHash>>,
    ) -> Result<Option<ApplyChunkJob>, Error> {
        let shard_id = shard_uid.shard_id();
        let new_extra = self.get_chunk_extra(prev_block.hash(), &shard_uid)?;

        let block_hash = *block.hash();
        let challenges_result = block.header().challenges_result().clone();
        let block_timestamp = block.header().raw_timestamp();
        let gas_price = block.header().gas_price();
        let random_seed = *block.header().random_value();
        let height = block.header().height();
        let prev_block_hash = *prev_block.hash();

        Ok(Some(Box::new(move |parent_span| -> Result<ApplyChunkResult, Error> {
            let _span = tracing::debug_span!(
                target: "chain",
                parent: parent_span,
                "existing_chunk",
                shard_id)
            .entered();
            match runtime.apply_transactions(
                shard_id,
                new_extra.state_root(),
                height,
                block_timestamp,
                &prev_block_hash,
                &block_hash,
                &[],
                &[],
                new_extra.validator_proposals(),
                gas_price,
                new_extra.gas_limit(),
                &challenges_result,
                random_seed,
                false,
                false,
                state_patch,
                true,
            ) {
                Ok(apply_result) => {
                    let apply_split_result_or_state_changes = if will_shard_layout_change {
                        Some(ChainUpdate::apply_split_state_changes(
                            epoch_manager.as_ref(),
                            runtime.as_ref(),
                            &block_hash,
                            &prev_block_hash,
                            &apply_result,
                            split_state_roots,
                        )?)
                    } else {
                        None
                    };
                    Ok(ApplyChunkResult::DifferentHeight(DifferentHeightResult {
                        shard_uid,
                        apply_result,
                        apply_split_result_or_state_changes,
                    }))
                }
                Err(err) => Err(err),
            }
        })))
    }

    /// Returns the apply chunk job when just splitting state but not applying transactions.
    fn get_apply_chunk_job_split_state(
        &self,
        block: &Block,
        shard_uid: ShardUId,
        runtime: Arc<dyn RuntimeAdapter>,
        epoch_manager: Arc<dyn EpochManagerAdapter>,
        split_state_roots: HashMap<ShardUId, CryptoHash>,
    ) -> Result<Option<ApplyChunkJob>, Error> {
        let shard_id = shard_uid.shard_id();
        let next_epoch_shard_layout =
            epoch_manager.get_shard_layout(block.header().next_epoch_id())?;
        let state_changes =
            self.store().get_state_changes_for_split_states(block.hash(), shard_id)?;
        let block_hash = *block.hash();
        Ok(Some(Box::new(move |parent_span| -> Result<ApplyChunkResult, Error> {
            let _span = tracing::debug_span!(
                target: "chain",
                parent: parent_span,
                "split_state",
                shard_id,
                ?shard_uid)
            .entered();
            let results = runtime.apply_update_to_split_states(
                &block_hash,
                split_state_roots,
                &next_epoch_shard_layout,
                state_changes,
            )?;
            Ok(ApplyChunkResult::SplitState(SplitStateResult { shard_uid, results }))
        })))
    }

    /// Checks if the time has come to make a state snapshot for testing purposes.
    /// If a state snapshot was requested for another reason, then resets the countdown.
    fn need_test_state_snapshot(&mut self, need_state_snapshot: bool) -> bool {
        let mut res = false;
        if let Some(helper) = &mut self.state_snapshot_helper {
            if let Some((countdown, frequency)) = helper.test_snapshot_countdown_and_frequency {
                helper.test_snapshot_countdown_and_frequency = if need_state_snapshot {
                    Some((frequency, frequency))
                } else if countdown == 0 {
                    res = true;
                    Some((frequency, frequency))
                } else {
                    Some((countdown - 1, frequency))
                };
            }
        }
        res
    }

    /// Makes a state snapshot.
    /// If there was already a state snapshot, deletes that first.
    fn maybe_start_state_snapshot(&self, need_state_snapshot: bool) -> Result<(), Error> {
        if need_state_snapshot {
            if let Some(helper) = &self.state_snapshot_helper {
                let head = self.head()?;
                let epoch_id = self.epoch_manager.get_epoch_id(&head.prev_block_hash)?;
                let shard_layout = self.epoch_manager.get_shard_layout(&epoch_id)?;
                let last_block = self.get_block(&head.last_block_hash)?;
                (helper.make_snapshot_callback)(
                    head.prev_block_hash,
                    shard_layout.get_shard_uids(),
                    last_block,
                )
            }
        }
        Ok(())
    }
}

/// We want to guarantee that transactions are only applied once for each shard,
/// even though apply_chunks may be called twice, once with
/// ApplyChunksMode::NotCaughtUp once with ApplyChunksMode::CatchingUp. Note
/// that it does not guard whether we split states or not, see the comments
/// before `need_to_split_state`
fn get_should_apply_transactions(
    mode: ApplyChunksMode,
    cares_about_shard_this_epoch: bool,
    cares_about_shard_next_epoch: bool,
) -> bool {
    match mode {
        // next epoch's shard states are not ready, only update this epoch's shards
        ApplyChunksMode::NotCaughtUp => cares_about_shard_this_epoch,
        // update both this epoch and next epoch
        ApplyChunksMode::IsCaughtUp => cares_about_shard_this_epoch || cares_about_shard_next_epoch,
        // catching up next epoch's shard states, do not update this epoch's shard state
        // since it has already been updated through ApplyChunksMode::NotCaughtUp
        ApplyChunksMode::CatchingUp => {
            !cares_about_shard_this_epoch && cares_about_shard_next_epoch
        }
    }
}

/// Implement block merkle proof retrieval.
impl Chain {
    fn combine_maybe_hashes(
        hash1: Option<MerkleHash>,
        hash2: Option<MerkleHash>,
    ) -> Option<MerkleHash> {
        match (hash1, hash2) {
            (Some(h1), Some(h2)) => Some(combine_hash(&h1, &h2)),
            (Some(h1), None) => Some(h1),
            (None, Some(_)) => {
                debug_assert!(false, "Inconsistent state in merkle proof computation: left node is None but right node exists");
                None
            }
            _ => None,
        }
    }

    fn chain_update(&mut self) -> ChainUpdate {
        ChainUpdate::new(
            &mut self.store,
            self.epoch_manager.clone(),
            self.shard_tracker.clone(),
            self.runtime_adapter.clone(),
            self.doomslug_threshold_mode,
            self.transaction_validity_period,
        )
    }

    /// Get node at given position (index, level). If the node does not exist, return `None`.
    fn get_merkle_tree_node(
        &self,
        index: u64,
        level: u64,
        counter: u64,
        tree_size: u64,
        tree_nodes: &mut HashMap<(u64, u64), Option<MerkleHash>>,
    ) -> Result<Option<MerkleHash>, Error> {
        if let Some(hash) = tree_nodes.get(&(index, level)) {
            Ok(*hash)
        } else {
            if level == 0 {
                let maybe_hash = if index >= tree_size {
                    None
                } else {
                    Some(self.store().get_block_hash_from_ordinal(index)?)
                };
                tree_nodes.insert((index, level), maybe_hash);
                Ok(maybe_hash)
            } else {
                let cur_tree_size = (index + 1) * counter;
                let maybe_hash = if cur_tree_size > tree_size {
                    if index * counter <= tree_size {
                        let left_hash = self.get_merkle_tree_node(
                            index * 2,
                            level - 1,
                            counter / 2,
                            tree_size,
                            tree_nodes,
                        )?;
                        let right_hash = self.reconstruct_merkle_tree_node(
                            index * 2 + 1,
                            level - 1,
                            counter / 2,
                            tree_size,
                            tree_nodes,
                        )?;
                        Self::combine_maybe_hashes(left_hash, right_hash)
                    } else {
                        None
                    }
                } else {
                    Some(
                        *self
                            .store()
                            .get_block_merkle_tree_from_ordinal(cur_tree_size)?
                            .get_path()
                            .last()
                            .ok_or_else(|| Error::Other("Merkle tree node missing".to_string()))?,
                    )
                };
                tree_nodes.insert((index, level), maybe_hash);
                Ok(maybe_hash)
            }
        }
    }

    /// Reconstruct node at given position (index, level). If the node does not exist, return `None`.
    fn reconstruct_merkle_tree_node(
        &self,
        index: u64,
        level: u64,
        counter: u64,
        tree_size: u64,
        tree_nodes: &mut HashMap<(u64, u64), Option<MerkleHash>>,
    ) -> Result<Option<MerkleHash>, Error> {
        if let Some(hash) = tree_nodes.get(&(index, level)) {
            Ok(*hash)
        } else {
            if level == 0 {
                let maybe_hash = if index >= tree_size {
                    None
                } else {
                    Some(self.store().get_block_hash_from_ordinal(index)?)
                };
                tree_nodes.insert((index, level), maybe_hash);
                Ok(maybe_hash)
            } else {
                let left_hash = self.get_merkle_tree_node(
                    index * 2,
                    level - 1,
                    counter / 2,
                    tree_size,
                    tree_nodes,
                )?;
                let right_hash = self.reconstruct_merkle_tree_node(
                    index * 2 + 1,
                    level - 1,
                    counter / 2,
                    tree_size,
                    tree_nodes,
                )?;
                let maybe_hash = Self::combine_maybe_hashes(left_hash, right_hash);
                tree_nodes.insert((index, level), maybe_hash);

                Ok(maybe_hash)
            }
        }
    }

    /// Get merkle proof for block with hash `block_hash` in the merkle tree of `head_block_hash`.
    pub fn get_block_proof(
        &self,
        block_hash: &CryptoHash,
        head_block_hash: &CryptoHash,
    ) -> Result<MerklePath, Error> {
        let leaf_index = self.store().get_block_merkle_tree(block_hash)?.size();
        let tree_size = self.store().get_block_merkle_tree(head_block_hash)?.size();
        if leaf_index >= tree_size {
            if block_hash == head_block_hash {
                // special case if the block to prove is the same as head
                return Ok(vec![]);
            }
            return Err(Error::Other(format!(
                "block {} is ahead of head block {}",
                block_hash, head_block_hash
            )));
        }
        let mut level = 0;
        let mut counter = 1;
        let mut cur_index = leaf_index;
        let mut path = vec![];
        let mut tree_nodes = HashMap::new();
        let mut iter = tree_size;
        while iter > 1 {
            if cur_index % 2 == 0 {
                cur_index += 1
            } else {
                cur_index -= 1;
            }
            let direction = if cur_index % 2 == 0 { Direction::Left } else { Direction::Right };
            let maybe_hash = if cur_index % 2 == 1 {
                // node not immediately available. Needs to be reconstructed
                self.reconstruct_merkle_tree_node(
                    cur_index,
                    level,
                    counter,
                    tree_size,
                    &mut tree_nodes,
                )?
            } else {
                self.get_merkle_tree_node(cur_index, level, counter, tree_size, &mut tree_nodes)?
            };
            if let Some(hash) = maybe_hash {
                path.push(MerklePathItem { hash, direction });
            }
            cur_index /= 2;
            iter = (iter + 1) / 2;
            level += 1;
            counter *= 2;
        }
        Ok(path)
    }
}

/// Various chain getters.
impl Chain {
    /// Gets chain head.
    #[inline]
    pub fn head(&self) -> Result<Tip, Error> {
        self.store.head()
    }

    /// Gets chain tail height
    #[inline]
    pub fn tail(&self) -> Result<BlockHeight, Error> {
        self.store.tail()
    }

    /// Gets chain header head.
    #[inline]
    pub fn header_head(&self) -> Result<Tip, Error> {
        self.store.header_head()
    }

    /// Header of the block at the head of the block chain (not the same thing as header_head).
    #[inline]
    pub fn head_header(&self) -> Result<BlockHeader, Error> {
        self.store.head_header()
    }

    /// Get final head of the chain.
    #[inline]
    pub fn final_head(&self) -> Result<Tip, Error> {
        self.store.final_head()
    }

    /// Gets a block by hash.
    #[inline]
    pub fn get_block(&self, hash: &CryptoHash) -> Result<Block, Error> {
        self.store.get_block(hash)
    }

    /// Gets the block at chain head
    pub fn get_head_block(&self) -> Result<Block, Error> {
        let tip = self.head()?;
        self.store.get_block(&tip.last_block_hash)
    }

    /// Gets a chunk from hash.
    #[inline]
    pub fn get_chunk(&self, chunk_hash: &ChunkHash) -> Result<Arc<ShardChunk>, Error> {
        self.store.get_chunk(chunk_hash)
    }

    /// Gets a chunk from header.
    #[inline]
    pub fn get_chunk_clone_from_header(
        &self,
        header: &ShardChunkHeader,
    ) -> Result<ShardChunk, Error> {
        self.store.get_chunk_clone_from_header(header)
    }

    /// Gets a block from the current chain by height.
    #[inline]
    pub fn get_block_by_height(&self, height: BlockHeight) -> Result<Block, Error> {
        let hash = self.store.get_block_hash_by_height(height)?;
        self.store.get_block(&hash)
    }

    /// Gets block hash from the current chain by height.
    #[inline]
    pub fn get_block_hash_by_height(&self, height: BlockHeight) -> Result<CryptoHash, Error> {
        self.store.get_block_hash_by_height(height)
    }

    /// Gets a block header by hash.
    #[inline]
    pub fn get_block_header(&self, hash: &CryptoHash) -> Result<BlockHeader, Error> {
        self.store.get_block_header(hash)
    }

    /// Returns block header from the canonical chain for given height if present.
    #[inline]
    pub fn get_block_header_by_height(&self, height: BlockHeight) -> Result<BlockHeader, Error> {
        self.store.get_block_header_by_height(height)
    }

    /// Returns block header from the current chain defined by `sync_hash` for given height if present.
    #[inline]
    pub fn get_block_header_on_chain_by_height(
        &self,
        sync_hash: &CryptoHash,
        height: BlockHeight,
    ) -> Result<BlockHeader, Error> {
        self.store.get_block_header_on_chain_by_height(sync_hash, height)
    }

    /// Get previous block header.
    #[inline]
    pub fn get_previous_header(&self, header: &BlockHeader) -> Result<BlockHeader, Error> {
        self.store.get_previous_header(header).map_err(|e| match e {
            Error::DBNotFoundErr(_) => Error::Orphan,
            other => other,
        })
    }

    /// Returns hash of the first available block after genesis.
    pub fn get_earliest_block_hash(&self) -> Result<Option<CryptoHash>, Error> {
        self.store.get_earliest_block_hash()
    }

    /// Check if block exists.
    #[inline]
    pub fn block_exists(&self, hash: &CryptoHash) -> Result<bool, Error> {
        self.store.block_exists(hash)
    }

    /// Get block extra that was computer after applying previous block.
    #[inline]
    pub fn get_block_extra(&self, block_hash: &CryptoHash) -> Result<Arc<BlockExtra>, Error> {
        self.store.get_block_extra(block_hash)
    }

    /// Get chunk extra that was computed after applying chunk with given hash.
    #[inline]
    pub fn get_chunk_extra(
        &self,
        block_hash: &CryptoHash,
        shard_uid: &ShardUId,
    ) -> Result<Arc<ChunkExtra>, Error> {
        self.store.get_chunk_extra(block_hash, shard_uid)
    }

    /// Get destination shard id for a given receipt id.
    #[inline]
    pub fn get_shard_id_for_receipt_id(&self, receipt_id: &CryptoHash) -> Result<ShardId, Error> {
        self.store.get_shard_id_for_receipt_id(receipt_id)
    }

    /// Get next block hash for which there is a new chunk for the shard.
    /// If sharding changes before we can find a block with a new chunk for the shard,
    /// find the first block that contains a new chunk for any of the shards that split from the
    /// original shard
    pub fn get_next_block_hash_with_new_chunk(
        &self,
        block_hash: &CryptoHash,
        shard_id: ShardId,
    ) -> Result<Option<(CryptoHash, ShardId)>, Error> {
        let mut block_hash = *block_hash;
        let mut epoch_id = self.get_block_header(&block_hash)?.epoch_id().clone();
        let mut shard_layout = self.epoch_manager.get_shard_layout(&epoch_id)?;
        // this corrects all the shard where the original shard will split to if sharding changes
        let mut shard_ids = vec![shard_id];

        while let Ok(next_block_hash) = self.store.get_next_block_hash(&block_hash) {
            let next_epoch_id = self.get_block_header(&next_block_hash)?.epoch_id().clone();
            if next_epoch_id != epoch_id {
                let next_shard_layout = self.epoch_manager.get_shard_layout(&next_epoch_id)?;
                if next_shard_layout != shard_layout {
                    shard_ids = shard_ids
                        .into_iter()
                        .flat_map(|id| {
                            next_shard_layout.get_split_shard_ids(id).unwrap_or_else(|| {
                                panic!("invalid shard layout {:?} because it does not contain split shards for parent shard {}", next_shard_layout, id)
                            })
                        })
                        .collect();

                    shard_layout = next_shard_layout;
                }
                epoch_id = next_epoch_id;
            }
            block_hash = next_block_hash;

            let block = self.get_block(&block_hash)?;
            let chunks = block.chunks();
            for &shard_id in shard_ids.iter() {
                if chunks[shard_id as usize].height_included() == block.header().height() {
                    return Ok(Some((block_hash, shard_id)));
                }
            }
        }

        Ok(None)
    }

    /// Returns underlying ChainStore.
    #[inline]
    pub fn store(&self) -> &ChainStore {
        &self.store
    }

    /// Returns mutable ChainStore.
    #[inline]
    pub fn mut_store(&mut self) -> &mut ChainStore {
        &mut self.store
    }

    /// Returns genesis block.
    #[inline]
    pub fn genesis_block(&self) -> &Block {
        &self.genesis
    }

    /// Returns genesis block header.
    #[inline]
    pub fn genesis(&self) -> &BlockHeader {
        self.genesis.header()
    }

    /// Returns number of orphans currently in the orphan pool.
    #[inline]
    pub fn orphans_len(&self) -> usize {
        self.orphans.len()
    }

    /// Returns number of orphans currently in the orphan pool.
    #[inline]
    pub fn blocks_with_missing_chunks_len(&self) -> usize {
        self.blocks_with_missing_chunks.len()
    }

    #[inline]
    pub fn blocks_in_processing_len(&self) -> usize {
        self.blocks_in_processing.len()
    }

    /// Returns number of evicted orphans.
    #[inline]
    pub fn orphans_evicted_len(&self) -> usize {
        self.orphans.len_evicted()
    }

    /// Check if hash is for a known orphan.
    #[inline]
    pub fn is_orphan(&self, hash: &CryptoHash) -> bool {
        self.orphans.contains(hash)
    }

    /// Check if hash is for a known chunk orphan.
    #[inline]
    pub fn is_chunk_orphan(&self, hash: &CryptoHash) -> bool {
        self.blocks_with_missing_chunks.contains(hash)
    }

    /// Check if hash is for a block that is being processed
    #[inline]
    pub fn is_in_processing(&self, hash: &CryptoHash) -> bool {
        self.blocks_in_processing.contains(hash)
    }

    #[inline]
    pub fn is_height_processed(&self, height: BlockHeight) -> Result<bool, Error> {
        self.store.is_height_processed(height)
    }

    #[inline]
    pub fn is_block_invalid(&self, hash: &CryptoHash) -> bool {
        self.invalid_blocks.contains(hash)
    }

    /// Check if can sync with sync_hash
    pub fn check_sync_hash_validity(&self, sync_hash: &CryptoHash) -> Result<bool, Error> {
        let head = self.head()?;
        // It's important to check that Block exists because we will sync with it.
        // Do not replace with `get_block_header`.
        let sync_block = self.get_block(sync_hash)?;
        // The Epoch of sync_hash may be either the current one or the previous one
        if head.epoch_id == *sync_block.header().epoch_id()
            || head.epoch_id == *sync_block.header().next_epoch_id()
        {
            let prev_hash = *sync_block.header().prev_hash();
            // If sync_hash is not on the Epoch boundary, it's malicious behavior
            Ok(self.epoch_manager.is_next_block_epoch_start(&prev_hash)?)
        } else {
            Ok(false) // invalid Epoch of sync_hash, possible malicious behavior
        }
    }

    /// Get transaction result for given hash of transaction or receipt id on the canonical chain
    pub fn get_execution_outcome(
        &self,
        id: &CryptoHash,
    ) -> Result<ExecutionOutcomeWithIdAndProof, Error> {
        let outcomes = self.store.get_outcomes_by_id(id)?;
        outcomes
            .into_iter()
            .find(|outcome| match self.get_block_header(&outcome.block_hash) {
                Ok(header) => self.is_on_current_chain(&header).unwrap_or(false),
                Err(_) => false,
            })
            .ok_or_else(|| Error::DBNotFoundErr(format!("EXECUTION OUTCOME: {}", id)))
    }

    /// Retrieve the up to `max_headers_returned` headers on the main chain
    /// `hashes`: a list of block "locators". `hashes` should be ordered from older blocks to
    ///           more recent blocks. This function will find the first block in `hashes`
    ///           that is on the main chain and returns the blocks after this block. If none of the
    ///           blocks in `hashes` are on the main chain, the function returns an empty vector.
    pub fn retrieve_headers(
        &self,
        hashes: Vec<CryptoHash>,
        max_headers_returned: u64,
        max_height: Option<BlockHeight>,
    ) -> Result<Vec<BlockHeader>, Error> {
        let header = match self.find_common_header(&hashes) {
            Some(header) => header,
            None => return Ok(vec![]),
        };

        let mut headers = vec![];
        let header_head_height = self.header_head()?.height;
        let max_height = max_height.unwrap_or(header_head_height);
        // TODO: this may be inefficient if there are a lot of skipped blocks.
        for h in header.height() + 1..=max_height {
            if let Ok(header) = self.get_block_header_by_height(h) {
                headers.push(header.clone());
                if headers.len() >= max_headers_returned as usize {
                    break;
                }
            }
        }
        Ok(headers)
    }

    /// Returns a vector of chunk headers, each of which corresponds to the previous chunk of
    /// a chunk in the block after `prev_block`
    /// This function is important when the block after `prev_block` has different number of chunks
    /// from `prev_block`.
    /// In block production and processing, often we need to get the previous chunks of chunks
    /// in the current block, this function provides a way to do so while handling sharding changes
    /// correctly.
    /// For example, if `prev_block` has two shards 0, 1 and the block after `prev_block` will have
    /// 4 shards 0, 1, 2, 3, 0 and 1 split from shard 0 and 2 and 3 split from shard 1.
    /// `get_prev_chunks(runtime_adapter, prev_block)` will return
    /// `[prev_block.chunks()[0], prev_block.chunks()[0], prev_block.chunks()[1], prev_block.chunks()[1]]`
    pub fn get_prev_chunk_headers(
        epoch_manager: &dyn EpochManagerAdapter,
        prev_block: &Block,
    ) -> Result<Vec<ShardChunkHeader>, Error> {
        let epoch_id = epoch_manager.get_epoch_id_from_prev_block(prev_block.hash())?;
        let num_shards = epoch_manager.num_shards(&epoch_id)?;
        let prev_shard_ids =
            epoch_manager.get_prev_shard_ids(prev_block.hash(), (0..num_shards).collect())?;
        let chunks = prev_block.chunks();
        Ok(prev_shard_ids
            .into_iter()
            .map(|shard_id| chunks.get(shard_id as usize).unwrap().clone())
            .collect())
    }

    pub fn get_prev_chunk_header(
        epoch_manager: &dyn EpochManagerAdapter,
        prev_block: &Block,
        shard_id: ShardId,
    ) -> Result<ShardChunkHeader, Error> {
        let prev_shard_id = epoch_manager.get_prev_shard_ids(prev_block.hash(), vec![shard_id])?[0];
        Ok(prev_block.chunks().get(prev_shard_id as usize).unwrap().clone())
    }

    pub fn group_receipts_by_shard(
        receipts: Vec<Receipt>,
        shard_layout: &ShardLayout,
    ) -> HashMap<ShardId, Vec<Receipt>> {
        let mut result = HashMap::with_capacity(shard_layout.num_shards() as usize);
        for receipt in receipts {
            let shard_id = account_id_to_shard_id(&receipt.receiver_id, shard_layout);
            let entry = result.entry(shard_id).or_insert_with(Vec::new);
            entry.push(receipt)
        }
        result
    }

    pub fn build_receipts_hashes(
        receipts: &[Receipt],
        shard_layout: &ShardLayout,
    ) -> Vec<CryptoHash> {
        if shard_layout.num_shards() == 1 {
            return vec![CryptoHash::hash_borsh(ReceiptList(0, receipts))];
        }
        let mut account_id_to_shard_id_map = HashMap::new();
        let mut shard_receipts: Vec<_> =
            (0..shard_layout.num_shards()).map(|i| (i, Vec::new())).collect();
        for receipt in receipts.iter() {
            let shard_id = match account_id_to_shard_id_map.get(&receipt.receiver_id) {
                Some(id) => *id,
                None => {
                    let id = account_id_to_shard_id(&receipt.receiver_id, shard_layout);
                    account_id_to_shard_id_map.insert(receipt.receiver_id.clone(), id);
                    id
                }
            };
            shard_receipts[shard_id as usize].1.push(receipt);
        }
        shard_receipts
            .into_iter()
            .map(|(i, rs)| {
                let bytes = (i, rs).try_to_vec().unwrap();
                hash(&bytes)
            })
            .collect()
    }
}

/// Sandbox node specific operations
impl Chain {
    // NB: `SandboxStatePatch` can only be created in `#[cfg(feature =
    // "sandbox")]`, so we don't need extra cfg-gating here.
    pub fn patch_state(&mut self, patch: SandboxStatePatch) {
        self.pending_state_patch.merge(patch);
    }

    pub fn patch_state_in_progress(&self) -> bool {
        !self.pending_state_patch.is_empty()
    }
}

/// Chain update helper, contains information that is needed to process block
/// and decide to accept it or reject it.
/// If rejected nothing will be updated in underlying storage.
/// Safe to stop process mid way (Ctrl+C or crash).
pub struct ChainUpdate<'a> {
    epoch_manager: Arc<dyn EpochManagerAdapter>,
    shard_tracker: ShardTracker,
    runtime_adapter: Arc<dyn RuntimeAdapter>,
    chain_store_update: ChainStoreUpdate<'a>,
    doomslug_threshold_mode: DoomslugThresholdMode,
    #[allow(unused)]
    transaction_validity_period: BlockHeightDelta,
}

#[derive(Debug)]
pub struct SameHeightResult {
    shard_uid: ShardUId,
    gas_limit: Gas,
    apply_result: ApplyTransactionResult,
    apply_split_result_or_state_changes: Option<ApplySplitStateResultOrStateChanges>,
}

#[derive(Debug)]
pub struct DifferentHeightResult {
    shard_uid: ShardUId,
    apply_result: ApplyTransactionResult,
    apply_split_result_or_state_changes: Option<ApplySplitStateResultOrStateChanges>,
}

#[derive(Debug)]
pub struct SplitStateResult {
    // parent shard of the split states
    shard_uid: ShardUId,
    results: Vec<ApplySplitStateResult>,
}

#[derive(Debug)]
pub enum ApplyChunkResult {
    SameHeight(SameHeightResult),
    DifferentHeight(DifferentHeightResult),
    SplitState(SplitStateResult),
}

impl<'a> ChainUpdate<'a> {
    pub fn new(
        store: &'a mut ChainStore,
        epoch_manager: Arc<dyn EpochManagerAdapter>,
        shard_tracker: ShardTracker,
        runtime_adapter: Arc<dyn RuntimeAdapter>,
        doomslug_threshold_mode: DoomslugThresholdMode,
        transaction_validity_period: BlockHeightDelta,
    ) -> Self {
        let chain_store_update: ChainStoreUpdate<'_> = store.store_update();
        Self::new_impl(
            epoch_manager,
            shard_tracker,
            runtime_adapter,
            doomslug_threshold_mode,
            transaction_validity_period,
            chain_store_update,
        )
    }

    fn new_impl(
        epoch_manager: Arc<dyn EpochManagerAdapter>,
        shard_tracker: ShardTracker,
        runtime_adapter: Arc<dyn RuntimeAdapter>,
        doomslug_threshold_mode: DoomslugThresholdMode,
        transaction_validity_period: BlockHeightDelta,
        chain_store_update: ChainStoreUpdate<'a>,
    ) -> Self {
        ChainUpdate {
            epoch_manager,
            shard_tracker,
            runtime_adapter,
            chain_store_update,
            doomslug_threshold_mode,
            transaction_validity_period,
        }
    }

    /// Commit changes to the chain into the database.
    pub fn commit(self) -> Result<(), Error> {
        self.chain_store_update.commit()
    }

    /// For all the outgoing receipts generated in block `hash` at the shards we
    /// are tracking in this epoch, save a mapping from receipt ids to the
    /// destination shard ids that the receipt will be sent to in the next
    /// block.
    ///
    /// Note that this function should be called after `save_block` is called on
    /// this block because it requires that the block info is available in
    /// EpochManager, otherwise it will return an error.
    pub fn save_receipt_id_to_shard_id_for_block(
        &mut self,
        me: &Option<AccountId>,
        hash: &CryptoHash,
        prev_hash: &CryptoHash,
        num_shards: NumShards,
    ) -> Result<(), Error> {
        for shard_id in 0..num_shards {
            let care_about_shard = self.shard_tracker.care_about_shard(
                me.as_ref(),
                &prev_hash,
                shard_id as ShardId,
                true,
            );
            if !care_about_shard {
                continue;
            }
            let receipt_id_to_shard_id = self.get_receipt_id_to_shard_id(hash, shard_id)?;
            for (receipt_id, shard_id) in receipt_id_to_shard_id {
                self.chain_store_update.save_receipt_id_to_shard_id(receipt_id, shard_id);
            }
        }

        Ok(())
    }

    /// Returns a mapping from the receipt id to the destination shard id.
    fn get_receipt_id_to_shard_id(
        &mut self,
        hash: &CryptoHash,
        shard_id: u64,
    ) -> Result<HashMap<CryptoHash, u64>, Error> {
        let outgoing_receipts = self.chain_store_update.get_outgoing_receipts(hash, shard_id);
        let outgoing_receipts = if let Ok(outgoing_receipts) = outgoing_receipts {
            outgoing_receipts
        } else {
            return Ok(HashMap::new());
        };
        let shard_layout = self.epoch_manager.get_shard_layout_from_prev_block(hash)?;
        let outgoing_receipts = outgoing_receipts
            .iter()
            .map(|receipt| {
                (receipt.receipt_id, account_id_to_shard_id(&receipt.receiver_id, &shard_layout))
            })
            .collect();
        Ok(outgoing_receipts)
    }

    fn apply_chunk_postprocessing(
        &mut self,
        block: &Block,
        apply_results: Vec<ApplyChunkResult>,
    ) -> Result<(), Error> {
        let _span = tracing::debug_span!(target: "chain", "apply_chunk_postprocessing").entered();
        for result in apply_results {
            self.process_apply_chunk_result(block, result)?
        }
        Ok(())
    }

    /// Process ApplyTransactionResult to apply changes to split states
    /// When shards will change next epoch,
    ///    if `split_state_roots` is not None, that means states for the split shards are ready
    ///    this function updates these states and return apply results for these states
    ///    otherwise, this function returns state changes needed to be applied to split
    ///    states. These state changes will be stored in the database by `process_split_state`
    fn apply_split_state_changes(
        epoch_manager: &dyn EpochManagerAdapter,
        runtime_adapter: &dyn RuntimeAdapter,
        block_hash: &CryptoHash,
        prev_block_hash: &CryptoHash,
        apply_result: &ApplyTransactionResult,
        split_state_roots: Option<HashMap<ShardUId, StateRoot>>,
    ) -> Result<ApplySplitStateResultOrStateChanges, Error> {
        let state_changes = StateChangesForSplitStates::from_raw_state_changes(
            apply_result.trie_changes.state_changes(),
            apply_result.processed_delayed_receipts.clone(),
        );
        let next_epoch_shard_layout = {
            let next_epoch_id = epoch_manager.get_next_epoch_id_from_prev_block(prev_block_hash)?;
            epoch_manager.get_shard_layout(&next_epoch_id)?
        };
        // split states are ready, apply update to them now
        if let Some(state_roots) = split_state_roots {
            let split_state_results = runtime_adapter.apply_update_to_split_states(
                block_hash,
                state_roots,
                &next_epoch_shard_layout,
                state_changes,
            )?;
            Ok(ApplySplitStateResultOrStateChanges::ApplySplitStateResults(split_state_results))
        } else {
            // split states are not ready yet, store state changes in consolidated_state_changes
            Ok(ApplySplitStateResultOrStateChanges::StateChangesForSplitStates(state_changes))
        }
    }

    /// Postprocess split state results or state changes, do the necessary update on chain
    /// for split state results: store the chunk extras and trie changes for the split states
    /// for state changes, store the state changes for splitting states
    fn process_split_state(
        &mut self,
        block: &Block,
        shard_uid: &ShardUId,
        apply_results_or_state_changes: ApplySplitStateResultOrStateChanges,
    ) -> Result<(), Error> {
        let block_hash = block.hash();
        let prev_hash = block.header().prev_hash();
        match apply_results_or_state_changes {
            ApplySplitStateResultOrStateChanges::ApplySplitStateResults(results) => {
                // Split validator_proposals, gas_burnt, balance_burnt to each split shard
                // and store the chunk extra for split shards
                // Note that here we do not split outcomes by the new shard layout, we simply store
                // the outcome_root from the parent shard. This is because outcome proofs are
                // generated per shard using the old shard layout and stored in the database.
                // For these proofs to work, we must store the outcome root per shard
                // using the old shard layout instead of the new shard layout
                let chunk_extra = self.chain_store_update.get_chunk_extra(block_hash, shard_uid)?;
                let next_epoch_shard_layout = {
                    let epoch_id =
                        self.epoch_manager.get_next_epoch_id_from_prev_block(prev_hash)?;
                    self.epoch_manager.get_shard_layout(&epoch_id)?
                };

                let mut validator_proposals_by_shard: HashMap<_, Vec<_>> = HashMap::new();
                for validator_proposal in chunk_extra.validator_proposals() {
                    let shard_id = account_id_to_shard_uid(
                        validator_proposal.account_id(),
                        &next_epoch_shard_layout,
                    );
                    validator_proposals_by_shard
                        .entry(shard_id)
                        .or_default()
                        .push(validator_proposal);
                }

                let num_split_shards = next_epoch_shard_layout
                    .get_split_shard_uids(shard_uid.shard_id())
                    .unwrap_or_else(|| panic!("invalid shard layout {:?}", next_epoch_shard_layout))
                    .len() as NumShards;
                let total_gas_used = chunk_extra.gas_used();
                let total_balance_burnt = chunk_extra.balance_burnt();
                let gas_res = total_gas_used % num_split_shards;
                let gas_split = total_gas_used / num_split_shards;
                let balance_res = (total_balance_burnt % num_split_shards as u128) as NumShards;
                let balance_split = total_balance_burnt / (num_split_shards as u128);
                let gas_limit = chunk_extra.gas_limit();
                let outcome_root = *chunk_extra.outcome_root();

                let mut sum_gas_used = 0;
                let mut sum_balance_burnt = 0;
                for result in results {
                    let shard_id = result.shard_uid.shard_id();
                    let gas_burnt = gas_split + if shard_id < gas_res { 1 } else { 0 };
                    let balance_burnt = balance_split + if shard_id < balance_res { 1 } else { 0 };
                    let new_chunk_extra = ChunkExtra::new(
                        &result.new_root,
                        outcome_root,
                        validator_proposals_by_shard.remove(&result.shard_uid).unwrap_or_default(),
                        gas_burnt,
                        gas_limit,
                        balance_burnt,
                    );
                    sum_gas_used += gas_burnt;
                    sum_balance_burnt += balance_burnt;

                    if let Some(manager) = self.runtime_adapter.get_flat_storage_manager() {
                        // TODO(#9430): Support manager.save_flat_state_changes and manager.update_flat_storage_for_shard
                        // functions to be a part of the same chain_store_update
                        let store_update = manager.save_flat_state_changes(
                            *block_hash,
                            *prev_hash,
                            block.header().height(),
                            result.shard_uid,
                            result.trie_changes.state_changes(),
                        )?;
                        manager.update_flat_storage_for_shard(*shard_uid, block)?;
                        self.chain_store_update.merge(store_update);
                    }

                    self.chain_store_update.save_chunk_extra(
                        block_hash,
                        &result.shard_uid,
                        new_chunk_extra,
                    );
                    self.chain_store_update.save_trie_changes(result.trie_changes);
                }
                assert_eq!(sum_gas_used, total_gas_used);
                assert_eq!(sum_balance_burnt, total_balance_burnt);
            }
            ApplySplitStateResultOrStateChanges::StateChangesForSplitStates(state_changes) => {
                self.chain_store_update.add_state_changes_for_split_states(
                    *block_hash,
                    shard_uid.shard_id(),
                    state_changes,
                );
            }
        }
        Ok(())
    }

<<<<<<< HEAD
    fn save_flat_state_changes(
        &mut self,
        block_hash: CryptoHash,
        prev_hash: CryptoHash,
        height: BlockHeight,
        shard_uid: ShardUId,
        trie_changes: &WrappedTrieChanges,
    ) -> Result<(), Error> {
        let prev_block_with_changes = if trie_changes.state_changes().is_empty() {
            // The current block has no flat state changes.
            // Find the last block with flat state changes by looking it up in
            // the prev block.
            store_helper::get_prev_block_with_changes(
                self.chain_store_update.store(),
                shard_uid,
                block_hash,
                prev_hash,
            )
            .map_err(|e| StorageError::from(e))?
        } else {
            // The current block has flat state changes.
            None
        };

        let delta = FlatStateDelta {
            changes: FlatStateChanges::from_state_changes(&trie_changes.state_changes()),
            metadata: FlatStateDeltaMetadata {
                block: near_store::flat::BlockInfo { hash: block_hash, height, prev_hash },
                prev_block_with_changes,
            },
        };

        if let Some(chain_flat_storage) =
            self.runtime_adapter.get_flat_storage_manager().get_flat_storage_for_shard(shard_uid)
        {
            // If flat storage exists, we add a block to it.
            let store_update =
                chain_flat_storage.add_delta(delta).map_err(|e| StorageError::from(e))?;
            self.chain_store_update.merge(store_update);
        } else {
            let shard_id = shard_uid.shard_id();
            // Otherwise, save delta to disk so it will be used for flat storage creation later.
            debug!(target: "chain", %shard_id, "Add delta for flat storage creation");
            let mut store_update = self.chain_store_update.store().store_update();
            store_helper::set_delta(&mut store_update, shard_uid, &delta);
            self.chain_store_update.merge(store_update);
        }

        Ok(())
    }

=======
>>>>>>> a5238cc7
    /// Processed results of applying chunk
    fn process_apply_chunk_result(
        &mut self,
        block: &Block,
        result: ApplyChunkResult,
    ) -> Result<(), Error> {
        let block_hash = block.hash();
        let prev_hash = block.header().prev_hash();
        let height = block.header().height();
        match result {
            ApplyChunkResult::SameHeight(SameHeightResult {
                gas_limit,
                shard_uid,
                apply_result,
                apply_split_result_or_state_changes,
            }) => {
                let (outcome_root, outcome_paths) =
                    ApplyTransactionResult::compute_outcomes_proof(&apply_result.outcomes);
                let shard_id = shard_uid.shard_id();

                // Save state root after applying transactions.
                self.chain_store_update.save_chunk_extra(
                    block_hash,
                    &shard_uid,
                    ChunkExtra::new(
                        &apply_result.new_root,
                        outcome_root,
                        apply_result.validator_proposals,
                        apply_result.total_gas_burnt,
                        gas_limit,
                        apply_result.total_balance_burnt,
                    ),
                );
                if let Some(manager) = self.runtime_adapter.get_flat_storage_manager() {
                    let store_update = manager.save_flat_state_changes(
                        *block_hash,
                        *prev_hash,
                        height,
                        shard_uid,
                        apply_result.trie_changes.state_changes(),
                    )?;
                    self.chain_store_update.merge(store_update);
                }
                self.chain_store_update.save_trie_changes(apply_result.trie_changes);
                self.chain_store_update.save_outgoing_receipt(
                    block_hash,
                    shard_id,
                    apply_result.outgoing_receipts,
                );
                // Save receipt and transaction results.
                self.chain_store_update.save_outcomes_with_proofs(
                    block_hash,
                    shard_id,
                    apply_result.outcomes,
                    outcome_paths,
                );
                if let Some(apply_results_or_state_changes) = apply_split_result_or_state_changes {
                    self.process_split_state(block, &shard_uid, apply_results_or_state_changes)?;
                }
            }
            ApplyChunkResult::DifferentHeight(DifferentHeightResult {
                shard_uid,
                apply_result,
                apply_split_result_or_state_changes,
            }) => {
                let old_extra = self.chain_store_update.get_chunk_extra(prev_hash, &shard_uid)?;

                let mut new_extra = ChunkExtra::clone(&old_extra);
                *new_extra.state_root_mut() = apply_result.new_root;

                if let Some(manager) = self.runtime_adapter.get_flat_storage_manager() {
                    let store_update = manager.save_flat_state_changes(
                        *block_hash,
                        *prev_hash,
                        height,
                        shard_uid,
                        apply_result.trie_changes.state_changes(),
                    )?;
                    self.chain_store_update.merge(store_update);
                }
                self.chain_store_update.save_chunk_extra(block_hash, &shard_uid, new_extra);
                self.chain_store_update.save_trie_changes(apply_result.trie_changes);

                if let Some(apply_results_or_state_changes) = apply_split_result_or_state_changes {
                    self.process_split_state(block, &shard_uid, apply_results_or_state_changes)?;
                }
            }
            ApplyChunkResult::SplitState(SplitStateResult { shard_uid, results }) => {
                self.chain_store_update
                    .remove_state_changes_for_split_states(*block.hash(), shard_uid.shard_id());
                self.process_split_state(
                    block,
                    &shard_uid,
                    ApplySplitStateResultOrStateChanges::ApplySplitStateResults(results),
                )?;
            }
        };
        Ok(())
    }

    /// This is the last step of process_block_single, where we take the preprocess block info
    /// apply chunk results and store the results on chain.
    fn postprocess_block(
        &mut self,
        me: &Option<AccountId>,
        block: &Block,
        block_preprocess_info: BlockPreprocessInfo,
        apply_chunks_results: Vec<Result<ApplyChunkResult, Error>>,
    ) -> Result<Option<Tip>, Error> {
        let prev_hash = block.header().prev_hash();
        let results = apply_chunks_results.into_iter().map(|x| {
            if let Err(err) = &x {
                warn!(target:"chain", hash = %block.hash(), error = %err, "Error in applying chunks for block");
            }
            x
        }).collect::<Result<Vec<_>, Error>>()?;
        self.apply_chunk_postprocessing(block, results)?;

        let BlockPreprocessInfo {
            is_caught_up,
            state_sync_info,
            incoming_receipts,
            challenges_result,
            challenged_blocks,
            ..
        } = block_preprocess_info;

        if !is_caught_up {
            debug!(target: "chain", %prev_hash, hash = %*block.hash(), "Add block to catch up");
            self.chain_store_update.add_block_to_catchup(*prev_hash, *block.hash());
        }

        for (shard_id, receipt_proofs) in incoming_receipts {
            self.chain_store_update.save_incoming_receipt(
                block.hash(),
                shard_id,
                Arc::new(receipt_proofs),
            );
        }
        if let Some(state_sync_info) = state_sync_info {
            self.chain_store_update.add_state_sync_info(state_sync_info);
        }

        self.chain_store_update.save_block_extra(block.hash(), BlockExtra { challenges_result });
        for block_hash in challenged_blocks {
            self.mark_block_as_challenged(&block_hash, Some(block.hash()))?;
        }

        self.chain_store_update.save_block_header(block.header().clone())?;
        self.update_header_head_if_not_challenged(block.header())?;

        // If block checks out, record validator proposals for given block.
        let last_final_block = block.header().last_final_block();
        let last_finalized_height = if last_final_block == &CryptoHash::default() {
            self.chain_store_update.get_genesis_height()
        } else {
            self.chain_store_update.get_block_header(last_final_block)?.height()
        };

        let epoch_manager_update = self
            .epoch_manager
            .add_validator_proposals(BlockHeaderInfo::new(block.header(), last_finalized_height))?;
        self.chain_store_update.merge(epoch_manager_update);

        #[cfg(feature = "new_epoch_sync")]
        {
            // BlockInfo should be already recorded in epoch_manager cache
            let block_info = self.epoch_manager.get_block_info(block.hash())?;
            self.save_epoch_sync_info(block.header().epoch_id(), block.header(), &block_info)?;
        }

        // Add validated block to the db, even if it's not the canonical fork.
        self.chain_store_update.save_block(block.clone());
        self.chain_store_update.inc_block_refcount(prev_hash)?;

        // Save receipt_id_to_shard_id for all outgoing receipts generated in this block
        self.save_receipt_id_to_shard_id_for_block(
            me,
            block.hash(),
            prev_hash,
            block.chunks().len() as NumShards,
        )?;

        // Update the chain head if it's the new tip
        let res = self.update_head(block.header())?;

        if res.is_some() {
            // On the epoch switch record the epoch light client block
            // Note that we only do it if `res.is_some()`, i.e. if the current block is the head.
            // This is necessary because the computation of the light client block relies on
            // `ColNextBlockHash`-es populated, and they are only populated for the canonical
            // chain. We need to be careful to avoid a situation when the first block of the epoch
            // never becomes a tip of the canonical chain.
            // Presently the epoch boundary is defined by the height, and the fork choice rule
            // is also just height, so the very first block to cross the epoch end is guaranteed
            // to be the head of the chain, and result in the light client block produced.
            let prev = self.chain_store_update.get_previous_header(block.header())?;
            let prev_epoch_id = prev.epoch_id().clone();
            if block.header().epoch_id() != &prev_epoch_id {
                if prev.last_final_block() != &CryptoHash::default() {
                    let light_client_block = self.create_light_client_block(&prev)?;
                    self.chain_store_update
                        .save_epoch_light_client_block(&prev_epoch_id.0, light_client_block);
                }
            }
        }
        Ok(res)
    }

    pub fn create_light_client_block(
        &mut self,
        header: &BlockHeader,
    ) -> Result<LightClientBlockView, Error> {
        // First update the last next_block, since it might not be set yet
        self.chain_store_update.save_next_block_hash(header.prev_hash(), *header.hash());

        Chain::create_light_client_block(
            header,
            self.epoch_manager.as_ref(),
            &mut self.chain_store_update,
        )
    }

    #[allow(dead_code)]
    fn verify_orphan_header_approvals(&mut self, header: &BlockHeader) -> Result<(), Error> {
        let prev_hash = header.prev_hash();
        let prev_height = match header.prev_height() {
            None => {
                // this will accept orphans of V1 and V2
                // TODO: reject header V1 and V2 after a certain height
                return Ok(());
            }
            Some(prev_height) => prev_height,
        };
        let height = header.height();
        let epoch_id = header.epoch_id();
        let approvals = header.approvals();
        self.epoch_manager.verify_approvals_and_threshold_orphan(
            epoch_id,
            &|approvals, stakes| {
                Doomslug::can_approved_block_be_produced(
                    self.doomslug_threshold_mode,
                    approvals,
                    stakes,
                )
            },
            prev_hash,
            prev_height,
            height,
            approvals,
        )
    }

    /// Update the header head if this header has most work.
    fn update_header_head_if_not_challenged(
        &mut self,
        header: &BlockHeader,
    ) -> Result<Option<Tip>, Error> {
        let header_head = self.chain_store_update.header_head()?;
        if header.height() > header_head.height {
            let tip = Tip::from_header(header);
            self.chain_store_update.save_header_head_if_not_challenged(&tip)?;
            debug!(target: "chain", "Header head updated to {} at {}", tip.last_block_hash, tip.height);
            metrics::HEADER_HEAD_HEIGHT.set(tip.height as i64);

            Ok(Some(tip))
        } else {
            Ok(None)
        }
    }

    fn update_final_head_from_block(&mut self, header: &BlockHeader) -> Result<Option<Tip>, Error> {
        let final_head = self.chain_store_update.final_head()?;
        let last_final_block_header =
            match self.chain_store_update.get_block_header(header.last_final_block()) {
                Ok(final_header) => final_header,
                Err(Error::DBNotFoundErr(_)) => return Ok(None),
                Err(err) => return Err(err),
            };
        if last_final_block_header.height() > final_head.height {
            let tip = Tip::from_header(&last_final_block_header);
            self.chain_store_update.save_final_head(&tip)?;
            Ok(Some(tip))
        } else {
            Ok(None)
        }
    }

    /// Directly updates the head if we've just appended a new block to it or handle
    /// the situation where the block has higher height to have a fork
    fn update_head(&mut self, header: &BlockHeader) -> Result<Option<Tip>, Error> {
        // if we made a fork with higher height than the head (which should also be true
        // when extending the head), update it
        self.update_final_head_from_block(header)?;
        let head = self.chain_store_update.head()?;
        if header.height() > head.height {
            let tip = Tip::from_header(header);

            self.chain_store_update.save_body_head(&tip)?;
            metrics::BLOCK_HEIGHT_HEAD.set(tip.height as i64);
            metrics::BLOCK_ORDINAL_HEAD.set(header.block_ordinal() as i64);
            debug!(target: "chain", "Head updated to {} at {}", tip.last_block_hash, tip.height);
            Ok(Some(tip))
        } else {
            Ok(None)
        }
    }

    /// Marks a block as invalid,
    fn mark_block_as_challenged(
        &mut self,
        block_hash: &CryptoHash,
        challenger_hash: Option<&CryptoHash>,
    ) -> Result<(), Error> {
        info!(target: "chain", "Marking {} as challenged block (challenged in {:?}) and updating the chain.", block_hash, challenger_hash);
        let block_header = match self.chain_store_update.get_block_header(block_hash) {
            Ok(block_header) => block_header,
            Err(e) => match e {
                Error::DBNotFoundErr(_) => {
                    // The block wasn't seen yet, still challenge is good.
                    self.chain_store_update.save_challenged_block(*block_hash);
                    return Ok(());
                }
                _ => return Err(e),
            },
        };

        let cur_block_at_same_height =
            match self.chain_store_update.get_block_hash_by_height(block_header.height()) {
                Ok(bh) => Some(bh),
                Err(e) => match e {
                    Error::DBNotFoundErr(_) => None,
                    _ => return Err(e),
                },
            };

        self.chain_store_update.save_challenged_block(*block_hash);

        // If the block being invalidated is on the canonical chain, update head
        if cur_block_at_same_height == Some(*block_hash) {
            // We only consider two candidates for the new head: the challenger and the block
            //   immediately preceding the block being challenged
            // It could be that there is a better chain known. However, it is extremely unlikely,
            //   and even if there's such chain available, the very next block built on it will
            //   bring this node's head to that chain.
            let prev_header = self.chain_store_update.get_block_header(block_header.prev_hash())?;
            let prev_height = prev_header.height();
            let new_head_header = if let Some(hash) = challenger_hash {
                let challenger_header = self.chain_store_update.get_block_header(hash)?;
                if challenger_header.height() > prev_height {
                    challenger_header
                } else {
                    prev_header
                }
            } else {
                prev_header
            };
            let last_final_block = *new_head_header.last_final_block();

            let tip = Tip::from_header(&new_head_header);
            self.chain_store_update.save_head(&tip)?;
            let new_final_header = self.chain_store_update.get_block_header(&last_final_block)?;
            self.chain_store_update.save_final_head(&Tip::from_header(&new_final_header))?;
        }

        Ok(())
    }

    pub fn set_state_finalize(
        &mut self,
        shard_id: ShardId,
        sync_hash: CryptoHash,
        shard_state_header: ShardStateSyncResponseHeader,
    ) -> Result<(), Error> {
        let _span =
            tracing::debug_span!(target: "sync", "chain_update_set_state_finalize").entered();
        let (chunk, incoming_receipts_proofs) = match shard_state_header {
            ShardStateSyncResponseHeader::V1(shard_state_header) => (
                ShardChunk::V1(shard_state_header.chunk),
                shard_state_header.incoming_receipts_proofs,
            ),
            ShardStateSyncResponseHeader::V2(shard_state_header) => {
                (shard_state_header.chunk, shard_state_header.incoming_receipts_proofs)
            }
        };

        let block_header = self
            .chain_store_update
            .get_block_header_on_chain_by_height(&sync_hash, chunk.height_included())?;

        // Getting actual incoming receipts.
        let mut receipt_proof_response: Vec<ReceiptProofResponse> = vec![];
        for incoming_receipt_proof in incoming_receipts_proofs.iter() {
            let ReceiptProofResponse(hash, _) = incoming_receipt_proof;
            let block_header = self.chain_store_update.get_block_header(hash)?;
            if block_header.height() <= chunk.height_included() {
                receipt_proof_response.push(incoming_receipt_proof.clone());
            }
        }
        let receipts = collect_receipts_from_response(&receipt_proof_response);
        // Prev block header should be present during state sync, since headers have been synced at this point.
        let gas_price = if block_header.height() == self.chain_store_update.get_genesis_height() {
            block_header.gas_price()
        } else {
            self.chain_store_update.get_block_header(block_header.prev_hash())?.gas_price()
        };

        let chunk_header = chunk.cloned_header();
        let gas_limit = chunk_header.gas_limit();
        // This is set to false because the value is only relevant
        // during protocol version RestoreReceiptsAfterFixApplyChunks.
        // TODO(nikurt): Determine the value correctly.
        let is_first_block_with_chunk_of_version = false;

        let apply_result = self.runtime_adapter.apply_transactions(
            shard_id,
            &chunk_header.prev_state_root(),
            chunk_header.height_included(),
            block_header.raw_timestamp(),
            &chunk_header.prev_block_hash(),
            block_header.hash(),
            &receipts,
            chunk.transactions(),
            chunk_header.validator_proposals(),
            gas_price,
            gas_limit,
            block_header.challenges_result(),
            *block_header.random_value(),
            true,
            is_first_block_with_chunk_of_version,
            Default::default(),
            true,
        )?;

        let (outcome_root, outcome_proofs) =
            ApplyTransactionResult::compute_outcomes_proof(&apply_result.outcomes);

        self.chain_store_update.save_chunk(chunk);

        let shard_uid = self.epoch_manager.shard_id_to_uid(shard_id, block_header.epoch_id())?;
        if let Some(manager) = self.runtime_adapter.get_flat_storage_manager() {
            let store_update = manager.save_flat_state_changes(
                *block_header.hash(),
                *chunk_header.prev_block_hash(),
                chunk_header.height_included(),
                shard_uid,
                apply_result.trie_changes.state_changes(),
            )?;
            self.chain_store_update.merge(store_update);
        }

        self.chain_store_update.save_trie_changes(apply_result.trie_changes);
        let chunk_extra = ChunkExtra::new(
            &apply_result.new_root,
            outcome_root,
            apply_result.validator_proposals,
            apply_result.total_gas_burnt,
            gas_limit,
            apply_result.total_balance_burnt,
        );
        self.chain_store_update.save_chunk_extra(block_header.hash(), &shard_uid, chunk_extra);

        self.chain_store_update.save_outgoing_receipt(
            block_header.hash(),
            shard_id,
            apply_result.outgoing_receipts,
        );
        // Saving transaction results.
        self.chain_store_update.save_outcomes_with_proofs(
            block_header.hash(),
            shard_id,
            apply_result.outcomes,
            outcome_proofs,
        );
        // Saving all incoming receipts.
        for receipt_proof_response in incoming_receipts_proofs {
            self.chain_store_update.save_incoming_receipt(
                &receipt_proof_response.0,
                shard_id,
                receipt_proof_response.1,
            );
        }
        Ok(())
    }

    pub fn set_state_finalize_on_height(
        &mut self,
        height: BlockHeight,
        shard_id: ShardId,
        sync_hash: CryptoHash,
    ) -> Result<bool, Error> {
        let _span = tracing::debug_span!(target: "sync", "set_state_finalize_on_height").entered();
        let block_header_result =
            self.chain_store_update.get_block_header_on_chain_by_height(&sync_hash, height);
        if let Err(_) = block_header_result {
            // No such height, go ahead.
            return Ok(true);
        }
        let block_header = block_header_result?;
        if block_header.hash() == &sync_hash {
            // Don't continue
            return Ok(false);
        }
        let prev_block_header =
            self.chain_store_update.get_block_header(block_header.prev_hash())?;

        let shard_uid = self.epoch_manager.shard_id_to_uid(shard_id, block_header.epoch_id())?;
        let chunk_extra =
            self.chain_store_update.get_chunk_extra(prev_block_header.hash(), &shard_uid)?;

        let apply_result = self.runtime_adapter.apply_transactions(
            shard_id,
            chunk_extra.state_root(),
            block_header.height(),
            block_header.raw_timestamp(),
            prev_block_header.hash(),
            block_header.hash(),
            &[],
            &[],
            chunk_extra.validator_proposals(),
            prev_block_header.gas_price(),
            chunk_extra.gas_limit(),
            block_header.challenges_result(),
            *block_header.random_value(),
            false,
            false,
            Default::default(),
            true,
        )?;
        if let Some(manager) = self.runtime_adapter.get_flat_storage_manager() {
            let store_update = manager.save_flat_state_changes(
                *block_header.hash(),
                *prev_block_header.hash(),
                height,
                shard_uid,
                apply_result.trie_changes.state_changes(),
            )?;
            self.chain_store_update.merge(store_update);
        }
        self.chain_store_update.save_trie_changes(apply_result.trie_changes);

        let mut new_chunk_extra = ChunkExtra::clone(&chunk_extra);
        *new_chunk_extra.state_root_mut() = apply_result.new_root;

        self.chain_store_update.save_chunk_extra(block_header.hash(), &shard_uid, new_chunk_extra);
        Ok(true)
    }

    /// If the block is the last one in the epoch
    /// construct and record `EpochSyncInfo` to `self.chain_store_update`.
    #[cfg(feature = "new_epoch_sync")]
    fn save_epoch_sync_info(
        &mut self,
        epoch_id: &EpochId,
        last_block_header: &BlockHeader,
        last_block_info: &BlockInfo,
    ) -> Result<(), Error> {
        if self.epoch_manager.is_next_block_epoch_start(last_block_header.hash())? {
            let mut store_update = self.chain_store_update.store().store_update();
            store_update
                .set_ser(
                    DBCol::EpochSyncInfo,
                    epoch_id.as_ref(),
                    &self.create_epoch_sync_info(last_block_header, last_block_info)?,
                )
                .map_err(EpochError::from)?;
            self.chain_store_update.merge(store_update);
        }
        Ok(())
    }

    /// Create a pair of `BlockHeader`s necessary to create `BlockInfo` for `block_hash`
    #[cfg(feature = "new_epoch_sync")]
    fn get_header_pair(&self, block_hash: &CryptoHash) -> Result<BlockHeaderPair, Error> {
        let header = self.chain_store_update.get_block_header(block_hash)?;
        // `block_hash` can correspond to genesis block, for which there is no last final block recorded,
        // because `last_final_block` for genesis is `CryptoHash::default()`
        // Here we return just the same genesis block header as last known block header
        // TODO(posvyatokum) process this case carefully in epoch sync validation
        // TODO(posvyatokum) process this carefully in saving the parts of epoch sync data
        let last_finalised_header = {
            if *header.last_final_block() == CryptoHash::default() {
                header.clone()
            } else {
                self.chain_store_update.get_block_header(header.last_final_block())?
            }
        };
        Ok(BlockHeaderPair { header, last_finalised_header })
    }

    /// Data that is necessary to prove Epoch in new Epoch Sync.
    #[cfg(feature = "new_epoch_sync")]
    fn create_epoch_sync_info(
        &self,
        last_block_header: &BlockHeader,
        last_block_info: &BlockInfo,
    ) -> Result<EpochSyncInfo, Error> {
        let last = self.get_header_pair(last_block_header.hash())?;
        let prev_last = self.get_header_pair(last_block_header.prev_hash())?;
        let first = self.get_header_pair(last_block_info.epoch_first_block())?;
        let epoch_info = self.epoch_manager.get_epoch_info(last_block_info.epoch_id())?;
        Ok(EpochSyncInfo {
            last,
            prev_last,
            first,
            block_producers: epoch_info.validators_iter().collect(),
        })
    }
}

pub fn do_apply_chunks(
    block_hash: CryptoHash,
    block_height: BlockHeight,
    work: Vec<Box<dyn FnOnce(&Span) -> Result<ApplyChunkResult, Error> + Send>>,
) -> Vec<Result<ApplyChunkResult, Error>> {
    let parent_span =
        tracing::debug_span!(target: "chain", "do_apply_chunks", block_height, %block_hash)
            .entered();
    work.into_par_iter()
        .map(|task| {
            // As chunks can be processed in parallel, make sure they are all tracked as children of
            // a single span.
            task(&parent_span)
        })
        .collect::<Vec<_>>()
}

pub fn collect_receipts<'a, T>(receipt_proofs: T) -> Vec<Receipt>
where
    T: IntoIterator<Item = &'a ReceiptProof>,
{
    receipt_proofs.into_iter().flat_map(|ReceiptProof(receipts, _)| receipts).cloned().collect()
}

pub fn collect_receipts_from_response(
    receipt_proof_response: &[ReceiptProofResponse],
) -> Vec<Receipt> {
    collect_receipts(
        receipt_proof_response.iter().flat_map(|ReceiptProofResponse(_, proofs)| proofs.iter()),
    )
}

#[derive(actix::Message)]
#[rtype(result = "()")]
pub struct ApplyStatePartsRequest {
    pub runtime_adapter: Arc<dyn RuntimeAdapter>,
    pub shard_uid: ShardUId,
    pub state_root: StateRoot,
    pub num_parts: u64,
    pub epoch_id: EpochId,
    pub sync_hash: CryptoHash,
}

// Skip `runtime_adapter`, because it's a complex object that has complex logic
// and many fields.
impl Debug for ApplyStatePartsRequest {
    fn fmt(&self, f: &mut Formatter<'_>) -> std::fmt::Result {
        f.debug_struct("ApplyStatePartsRequest")
            .field("runtime_adapter", &"<not shown>")
            .field("shard_uid", &self.shard_uid)
            .field("state_root", &self.state_root)
            .field("num_parts", &self.num_parts)
            .field("epoch_id", &self.epoch_id)
            .field("sync_hash", &self.sync_hash)
            .finish()
    }
}

#[derive(actix::Message, Debug)]
#[rtype(result = "()")]
pub struct ApplyStatePartsResponse {
    pub apply_result: Result<(), near_chain_primitives::error::Error>,
    pub shard_id: ShardId,
    pub sync_hash: CryptoHash,
}

#[derive(actix::Message)]
#[rtype(result = "()")]
pub struct BlockCatchUpRequest {
    pub sync_hash: CryptoHash,
    pub block_hash: CryptoHash,
    pub block_height: BlockHeight,
    pub work: Vec<Box<dyn FnOnce(&Span) -> Result<ApplyChunkResult, Error> + Send>>,
}

// Skip `work`, because displaying functions is not possible.
impl Debug for BlockCatchUpRequest {
    fn fmt(&self, f: &mut Formatter<'_>) -> std::fmt::Result {
        f.debug_struct("BlockCatchUpRequest")
            .field("sync_hash", &self.sync_hash)
            .field("block_hash", &self.block_hash)
            .field("block_height", &self.block_height)
            .field("work", &format!("<vector of length {}>", self.work.len()))
            .finish()
    }
}

#[derive(actix::Message, Debug)]
#[rtype(result = "()")]
pub struct BlockCatchUpResponse {
    pub sync_hash: CryptoHash,
    pub block_hash: CryptoHash,
    pub results: Vec<Result<ApplyChunkResult, Error>>,
}

/// Helper to track blocks catch up
/// Lifetime of a block_hash is as follows:
/// 1. It is added to pending blocks, either as first block of an epoch or because we (post)
///     processed previous block
/// 2. Block is preprocessed and scheduled for processing in sync jobs actor. Block hash
///     and state changes from preprocessing goes to scheduled blocks
/// 3. We've got response from sync jobs actor that block was processed. Block hash, state
///     changes from preprocessing and result of processing block are moved to processed blocks
/// 4. Results are postprocessed. If there is any error block goes back to pending to try again.
///     Otherwise results are commited, block is moved to done blocks and any blocks that
///     have this block as previous are added to pending
pub struct BlocksCatchUpState {
    /// Hash of first block of an epoch
    pub first_block_hash: CryptoHash,
    /// Epoch id
    pub epoch_id: EpochId,
    /// Collection of block hashes that are yet to be sent for processed
    pub pending_blocks: Vec<CryptoHash>,
    /// Map from block hashes that are scheduled for processing to saved store updates from their
    /// preprocessing
    pub scheduled_blocks: HashSet<CryptoHash>,
    /// Map from block hashes that were processed to (saved store update, process results)
    pub processed_blocks: HashMap<CryptoHash, Vec<Result<ApplyChunkResult, Error>>>,
    /// Collection of block hashes that are fully processed
    pub done_blocks: Vec<CryptoHash>,
}

impl BlocksCatchUpState {
    pub fn new(first_block_hash: CryptoHash, epoch_id: EpochId) -> Self {
        Self {
            first_block_hash,
            epoch_id,
            pending_blocks: vec![first_block_hash],
            scheduled_blocks: HashSet::new(),
            processed_blocks: HashMap::new(),
            done_blocks: vec![],
        }
    }

    pub fn is_finished(&self) -> bool {
        self.pending_blocks.is_empty()
            && self.scheduled_blocks.is_empty()
            && self.processed_blocks.is_empty()
    }
}

impl Chain {
    // Get status for debug page
    pub fn get_block_catchup_status(
        &self,
        block_catchup_state: &BlocksCatchUpState,
    ) -> Vec<BlockStatusView> {
        block_catchup_state
            .pending_blocks
            .iter()
            .chain(block_catchup_state.scheduled_blocks.iter())
            .chain(block_catchup_state.processed_blocks.keys())
            .map(|block_hash| BlockStatusView {
                height: self
                    .get_block_header(block_hash)
                    .map(|header| header.height())
                    .unwrap_or_default(),
                hash: *block_hash,
            })
            .collect()
    }
}

#[cfg(test)]
mod tests {
    use near_primitives::hash::CryptoHash;

    #[test]
    pub fn receipt_randomness_reproducibility() {
        // Sanity check that the receipt shuffling implementation does not change.
        let mut receipt_proofs = vec![0, 1, 2, 3, 4, 5, 6];
        crate::Chain::shuffle_receipt_proofs(
            &mut receipt_proofs,
            &CryptoHash::hash_bytes(&[1, 2, 3, 4, 5]),
        );
        assert_eq!(receipt_proofs, vec![2, 3, 1, 4, 0, 5, 6],);
    }
}<|MERGE_RESOLUTION|>--- conflicted
+++ resolved
@@ -2256,56 +2256,6 @@
         Ok(new_head)
     }
 
-<<<<<<< HEAD
-    /// Update flat storage for given processed or caught up block, which includes:
-    /// - merge deltas from current flat storage head to new one;
-    /// - update flat storage head to the hash of final block visible from given one;
-    /// - remove info about unreachable blocks from memory.
-    fn update_flat_storage_for_block(
-        &mut self,
-        block: &Block,
-        shard_uid: ShardUId,
-    ) -> Result<(), Error> {
-        if let Some(flat_storage) =
-            self.runtime_adapter.get_flat_storage_manager().get_flat_storage_for_shard(shard_uid)
-        {
-            let mut new_flat_head = *block.header().last_final_block();
-            if new_flat_head == CryptoHash::default() {
-                new_flat_head = *self.genesis.hash();
-            }
-            // Try to update flat head.
-            flat_storage.update_flat_head(&new_flat_head, false).unwrap_or_else(|err| {
-                        match &err {
-                            FlatStorageError::BlockNotSupported(_) => {
-                                // It's possible that new head is not a child of current flat head, e.g. when we have a
-                                // fork:
-                                //
-                                //      (flat head)        /-------> 6
-                                // 1 ->      2     -> 3 -> 4
-                                //                         \---> 5
-                                //
-                                // where during postprocessing (5) we call `update_flat_head(3)` and then for (6) we can
-                                // call `update_flat_head(2)` because (2) will be last visible final block from it.
-                                // In such case, just log an error.
-                                debug!(target: "chain", "Cannot update flat head to {:?}: {:?}", new_flat_head, err);
-                            }
-                            _ => {
-                                // All other errors are unexpected, so we panic.
-                                panic!("Cannot update flat head to {:?}: {:?}", new_flat_head, err);
-                            }
-                        }
-                    });
-        } else {
-            // TODO (#8250): come up with correct assertion. Currently it doesn't work because runtime may be
-            // implemented by KeyValueRuntime which doesn't support flat storage, and flat storage background
-            // creation may happen.
-            // debug_assert!(false, "Flat storage state for shard {shard_id} does not exist and its creation was not initiated");
-        }
-        Ok(())
-    }
-
-=======
->>>>>>> a5238cc7
     /// Run postprocessing on this block, which stores the block on chain.
     /// Check that if accepting the block unlocks any orphans in the orphan pool and start
     /// the processing of those blocks.
@@ -5199,60 +5149,6 @@
         Ok(())
     }
 
-<<<<<<< HEAD
-    fn save_flat_state_changes(
-        &mut self,
-        block_hash: CryptoHash,
-        prev_hash: CryptoHash,
-        height: BlockHeight,
-        shard_uid: ShardUId,
-        trie_changes: &WrappedTrieChanges,
-    ) -> Result<(), Error> {
-        let prev_block_with_changes = if trie_changes.state_changes().is_empty() {
-            // The current block has no flat state changes.
-            // Find the last block with flat state changes by looking it up in
-            // the prev block.
-            store_helper::get_prev_block_with_changes(
-                self.chain_store_update.store(),
-                shard_uid,
-                block_hash,
-                prev_hash,
-            )
-            .map_err(|e| StorageError::from(e))?
-        } else {
-            // The current block has flat state changes.
-            None
-        };
-
-        let delta = FlatStateDelta {
-            changes: FlatStateChanges::from_state_changes(&trie_changes.state_changes()),
-            metadata: FlatStateDeltaMetadata {
-                block: near_store::flat::BlockInfo { hash: block_hash, height, prev_hash },
-                prev_block_with_changes,
-            },
-        };
-
-        if let Some(chain_flat_storage) =
-            self.runtime_adapter.get_flat_storage_manager().get_flat_storage_for_shard(shard_uid)
-        {
-            // If flat storage exists, we add a block to it.
-            let store_update =
-                chain_flat_storage.add_delta(delta).map_err(|e| StorageError::from(e))?;
-            self.chain_store_update.merge(store_update);
-        } else {
-            let shard_id = shard_uid.shard_id();
-            // Otherwise, save delta to disk so it will be used for flat storage creation later.
-            debug!(target: "chain", %shard_id, "Add delta for flat storage creation");
-            let mut store_update = self.chain_store_update.store().store_update();
-            store_helper::set_delta(&mut store_update, shard_uid, &delta);
-            self.chain_store_update.merge(store_update);
-        }
-
-        Ok(())
-    }
-
-=======
->>>>>>> a5238cc7
     /// Processed results of applying chunk
     fn process_apply_chunk_result(
         &mut self,
