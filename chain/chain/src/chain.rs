--- conflicted
+++ resolved
@@ -2339,12 +2339,7 @@
         // the last final block on chain, which is OK, because in the flat storage implementation
         // we don't assume that.
         let epoch_id = block.header().epoch_id();
-<<<<<<< HEAD
-
-        for shard_id in 0..self.epoch_manager.num_shards(epoch_id)? {
-=======
         for shard_id in self.epoch_manager.shard_ids(epoch_id)? {
->>>>>>> dd80b4c9
             let need_flat_storage_update = if is_caught_up {
                 // If we already caught up this epoch, then flat storage exists for both shards which we already track
                 // and shards which will be tracked in next epoch, so we can update them.
