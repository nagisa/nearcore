use crate::near_chain_primitives::error::BlockKnownError;
use crate::test_utils::{setup, wait_for_all_blocks_in_processing};
use crate::{Block, BlockProcessingArtifact, ChainStoreAccess, Error};
use assert_matches::assert_matches;
use chrono;
use chrono::TimeZone;
use near_o11y::testonly::init_test_logger;
use near_primitives::hash::CryptoHash;
use near_primitives::static_clock::MockClockGuard;
use near_primitives::test_utils::TestBlockBuilder;
use near_primitives::version::PROTOCOL_VERSION;
use num_rational::Ratio;
use std::sync::Arc;
use std::time::Instant;

fn timestamp(hour: u32, min: u32, sec: u32, millis: u32) -> chrono::DateTime<chrono::Utc> {
    chrono::Utc.with_ymd_and_hms(2020, 10, 1, hour, min, sec).single().unwrap()
        + chrono::Duration::milliseconds(i64::from(millis))
}

#[test]
fn build_chain() {
    init_test_logger();
    let mock_clock_guard = MockClockGuard::default();

    mock_clock_guard.add_utc(timestamp(0, 0, 3, 444));
    mock_clock_guard.add_utc(timestamp(0, 0, 0, 0)); // Client startup timestamp.
    mock_clock_guard.add_utc(timestamp(0, 0, 0, 0)); // Client startup timestamp.
    mock_clock_guard.add_instant(Instant::now());

    // this step may fail when adding a new dynamic config
    // the dynamic config uses the static clock to update metrics
    // for every new field one extra utc timestamp should be added
    let (mut chain, _, _, signer) = setup();

    assert_eq!(mock_clock_guard.utc_call_count(), 3);
    assert_eq!(mock_clock_guard.instant_call_count(), 1);
    assert_eq!(chain.head().unwrap().height, 0);

    // The hashes here will have to be modified after changes to the protocol.
    // In particular if you update protocol version or add new protocol
    // features.  If this assert is failing without you adding any new or
    // stabilising any existing protocol features, this indicates bug in your
    // code which unexpectedly changes the protocol.
    //
    // To update the hashes you can use cargo-insta.  Note that you’ll need to
    // run the test twice: once with default features and once with
    // ‘nightly’ feature enabled:
    //
    //     cargo install cargo-insta
    //     cargo insta test --accept -p near-chain                    -- tests::simple_chain::build_chain
    //     cargo insta test --accept -p near-chain --features nightly -- tests::simple_chain::build_chain
    let hash = chain.head().unwrap().last_block_hash;
    if cfg!(feature = "nightly") {
<<<<<<< HEAD
        insta::assert_display_snapshot!(hash, @"8WF4fG7WCM2ysZvFQAgEfTEfBovtULxnWeRpwAt3BTBJ");
=======
        insta::assert_display_snapshot!(hash, @"DyeyWKAniYDFcxkf3n1VZdZfckguyvNs4qwoETYW2ofW");
>>>>>>> ca05fd41
    } else {
        insta::assert_display_snapshot!(hash, @"HJmRPXT4JM9tt6mXw2gM75YaSoqeDCphhFK26uRpd1vw");
    }

    for i in 1..5 {
        // two entries, because the clock is called 2 times per block
        // - one time for creation of the block
        // - one time for validating block header
        mock_clock_guard.add_utc(timestamp(0, 0, 3, 444 + i));
        mock_clock_guard.add_utc(timestamp(0, 0, 3, 444 + i));
        // Instant calls for CryptoHashTimer.
        mock_clock_guard.add_instant(Instant::now());
        mock_clock_guard.add_instant(Instant::now());
        mock_clock_guard.add_instant(Instant::now());
        mock_clock_guard.add_instant(Instant::now());

        let prev_hash = *chain.head_header().unwrap().hash();
        let prev = chain.get_block(&prev_hash).unwrap();
        let block = TestBlockBuilder::new(&prev, signer.clone()).build();
        chain.process_block_test(&None, block).unwrap();
        assert_eq!(chain.head().unwrap().height, i as u64);
    }

    assert_eq!(mock_clock_guard.utc_call_count(), 11);
    assert_eq!(mock_clock_guard.instant_call_count(), 17);
    assert_eq!(chain.head().unwrap().height, 4);

    let hash = chain.head().unwrap().last_block_hash;
    if cfg!(feature = "nightly") {
<<<<<<< HEAD
        insta::assert_display_snapshot!(hash, @"3iXi6BshQaPx9TsbDt5itAXUjnTQz9AR9pg2w349TFNj");
=======
        insta::assert_display_snapshot!(hash, @"B1hfhfWYpKi4KZXVv63nQyUgezLuBXXppShMxK16vZ5X");
>>>>>>> ca05fd41
    } else {
        insta::assert_display_snapshot!(hash, @"HbQVGVZ3WGxsNqeM3GfSwDoxwYZ2RBP1SinAze9SYR3C");
    }
}

#[test]
fn build_chain_with_orphans() {
    init_test_logger();
    let (mut chain, _, _, signer) = setup();
    let mut blocks = vec![chain.get_block(&chain.genesis().hash().clone()).unwrap()];
    for i in 1..4 {
        let block = TestBlockBuilder::new(&blocks[i - 1], signer.clone()).build();
        blocks.push(block);
    }
    let last_block = &blocks[blocks.len() - 1];
    let block = Block::produce(
        PROTOCOL_VERSION,
        PROTOCOL_VERSION,
        last_block.header(),
        10,
        last_block.header().block_ordinal() + 1,
        last_block.chunks().iter().cloned().collect(),
        vec![],
        last_block.header().epoch_id().clone(),
        last_block.header().next_epoch_id().clone(),
        None,
        vec![],
        Ratio::from_integer(0),
        0,
        100,
        Some(0),
        vec![],
        vec![],
        &*signer,
        *last_block.header().next_bp_hash(),
        CryptoHash::default(),
        None,
    );
    assert_matches!(chain.process_block_test(&None, block).unwrap_err(), Error::Orphan);
    assert_matches!(
        chain.process_block_test(&None, blocks.pop().unwrap()).unwrap_err(),
        Error::Orphan
    );
    assert_matches!(
        chain.process_block_test(&None, blocks.pop().unwrap()).unwrap_err(),
        Error::Orphan
    );
    chain.process_block_test(&None, blocks.pop().unwrap()).unwrap();
    while wait_for_all_blocks_in_processing(&mut chain) {
        chain.postprocess_ready_blocks(
            &None,
            &mut BlockProcessingArtifact::default(),
            Arc::new(|_| {}),
        );
    }
    assert_eq!(chain.head().unwrap().height, 10);
    assert_matches!(
        chain.process_block_test(&None, blocks.pop().unwrap(),).unwrap_err(),
        Error::BlockKnown(BlockKnownError::KnownInStore)
    );
}

/// Checks that chain successfully processes blocks with skipped blocks and forks, but doesn't process block behind
/// final head.
#[test]
fn build_chain_with_skips_and_forks() {
    init_test_logger();
    let (mut chain, _, _, signer) = setup();
    let genesis = chain.get_block(&chain.genesis().hash().clone()).unwrap();
    let b1 = TestBlockBuilder::new(&genesis, signer.clone()).build();
    let b2 = TestBlockBuilder::new(&genesis, signer.clone()).height(2).build();
    let b3 = TestBlockBuilder::new(&b1, signer.clone()).height(3).build();
    let b4 = TestBlockBuilder::new(&b2, signer.clone()).height(4).build();
    let b5 = TestBlockBuilder::new(&b4, signer.clone()).build();
    let b6 = TestBlockBuilder::new(&b5, signer.clone()).build();
    assert!(chain.process_block_test(&None, b1).is_ok());
    assert!(chain.process_block_test(&None, b2).is_ok());
    assert!(chain.process_block_test(&None, b3.clone()).is_ok());
    assert!(chain.process_block_test(&None, b4).is_ok());
    assert!(chain.process_block_test(&None, b5).is_ok());
    assert!(chain.process_block_test(&None, b6).is_ok());
    assert!(chain.get_block_header_by_height(1).is_err());
    assert_eq!(chain.get_block_header_by_height(5).unwrap().height(), 5);
    assert_eq!(chain.get_block_header_by_height(6).unwrap().height(), 6);

    let c4 = TestBlockBuilder::new(&b3, signer).height(4).build();
    assert_eq!(chain.final_head().unwrap().height, 4);
    assert_matches!(chain.process_block_test(&None, c4), Err(Error::CannotBeFinalized));
}

/// Verifies that getting block by its height are updated correctly when blocks from different forks are
/// processed, especially when certain heights are skipped.
/// Chain looks as follows (variable name + height):
///
/// 0 -> b1 (c1) -> b2
///        |  \      \
///        |   \      -> d3 -------> d5 -> d6
///        |    \
///        |     ------> c3 -> c4
///        |
///        ------------------------------------> e7
///
/// Note that only block b1 is finalized, so all blocks here can be processed. But getting block by height should
/// return only blocks from the canonical chain.
#[test]
fn blocks_at_height() {
    init_test_logger();
    let (mut chain, _, _, signer) = setup();
    let genesis = chain.get_block_by_height(0).unwrap();
    let b_1 = TestBlockBuilder::new(&genesis, signer.clone()).height(1).build();

    let b_2 = TestBlockBuilder::new(&b_1, signer.clone()).height(2).build();

    let c_1 = TestBlockBuilder::new(&genesis, signer.clone()).height(1).build();
    let c_3 = TestBlockBuilder::new(&c_1, signer.clone()).height(3).build();
    let c_4 = TestBlockBuilder::new(&c_3, signer.clone()).height(4).build();

    let d_3 = TestBlockBuilder::new(&b_2, signer.clone()).height(3).build();

    let d_5 = TestBlockBuilder::new(&d_3, signer.clone()).height(5).build();
    let d_6 = TestBlockBuilder::new(&d_5, signer.clone()).height(6).build();

    let e_7 = TestBlockBuilder::new(&b_1, signer).height(7).build();

    let b_1_hash = *b_1.hash();
    let b_2_hash = *b_2.hash();

    let c_1_hash = *c_1.hash();
    let c_3_hash = *c_3.hash();
    let c_4_hash = *c_4.hash();

    let d_3_hash = *d_3.hash();
    let d_5_hash = *d_5.hash();
    let d_6_hash = *d_6.hash();

    let e_7_hash = *e_7.hash();

    assert_ne!(c_3_hash, d_3_hash);

    chain.process_block_test(&None, b_1).unwrap();
    chain.process_block_test(&None, b_2).unwrap();
    assert_eq!(chain.header_head().unwrap().height, 2);

    assert_eq!(chain.get_block_header_by_height(1).unwrap().hash(), &b_1_hash);
    assert_eq!(chain.get_block_header_by_height(2).unwrap().hash(), &b_2_hash);

    chain.process_block_test(&None, c_1).unwrap();
    chain.process_block_test(&None, c_3).unwrap();
    chain.process_block_test(&None, c_4).unwrap();
    assert_eq!(chain.header_head().unwrap().height, 4);

    assert_eq!(chain.get_block_header_by_height(1).unwrap().hash(), &c_1_hash);
    assert!(chain.get_block_header_by_height(2).is_err());
    assert_eq!(chain.get_block_header_by_height(3).unwrap().hash(), &c_3_hash);
    assert_eq!(chain.get_block_header_by_height(4).unwrap().hash(), &c_4_hash);

    chain.process_block_test(&None, d_3).unwrap();
    chain.process_block_test(&None, d_5).unwrap();
    chain.process_block_test(&None, d_6).unwrap();
    assert_eq!(chain.header_head().unwrap().height, 6);

    assert_eq!(chain.get_block_header_by_height(1).unwrap().hash(), &b_1_hash);
    assert_eq!(chain.get_block_header_by_height(2).unwrap().hash(), &b_2_hash);
    assert_eq!(chain.get_block_header_by_height(3).unwrap().hash(), &d_3_hash);
    assert!(chain.get_block_header_by_height(4).is_err());
    assert_eq!(chain.get_block_header_by_height(5).unwrap().hash(), &d_5_hash);
    assert_eq!(chain.get_block_header_by_height(6).unwrap().hash(), &d_6_hash);

    chain.process_block_test(&None, e_7).unwrap();

    assert_eq!(chain.get_block_header_by_height(1).unwrap().hash(), &b_1_hash);
    for h in 2..=5 {
        assert!(chain.get_block_header_by_height(h).is_err());
    }
    assert_eq!(chain.get_block_header_by_height(7).unwrap().hash(), &e_7_hash);
}

#[test]
fn next_blocks() {
    init_test_logger();
    let (mut chain, _, _, signer) = setup();
    let genesis = chain.get_block(&chain.genesis().hash().clone()).unwrap();
    let b1 = TestBlockBuilder::new(&genesis, signer.clone()).build();
    let b2 = TestBlockBuilder::new(&b1, signer.clone()).height(2).build();
    let b3 = TestBlockBuilder::new(&b1, signer.clone()).height(3).build();
    let b4 = TestBlockBuilder::new(&b3, signer).height(4).build();
    let b1_hash = *b1.hash();
    let b2_hash = *b2.hash();
    let b3_hash = *b3.hash();
    let b4_hash = *b4.hash();
    assert!(chain.process_block_test(&None, b1).is_ok());
    assert!(chain.process_block_test(&None, b2).is_ok());
    assert_eq!(chain.mut_chain_store().get_next_block_hash(&b1_hash).unwrap(), b2_hash);
    assert!(chain.process_block_test(&None, b3).is_ok());
    assert!(chain.process_block_test(&None, b4).is_ok());
    assert_eq!(chain.mut_chain_store().get_next_block_hash(&b1_hash).unwrap(), b3_hash);
    assert_eq!(chain.mut_chain_store().get_next_block_hash(&b3_hash).unwrap(), b4_hash);
}<|MERGE_RESOLUTION|>--- conflicted
+++ resolved
@@ -52,11 +52,7 @@
     //     cargo insta test --accept -p near-chain --features nightly -- tests::simple_chain::build_chain
     let hash = chain.head().unwrap().last_block_hash;
     if cfg!(feature = "nightly") {
-<<<<<<< HEAD
-        insta::assert_display_snapshot!(hash, @"8WF4fG7WCM2ysZvFQAgEfTEfBovtULxnWeRpwAt3BTBJ");
-=======
-        insta::assert_display_snapshot!(hash, @"DyeyWKAniYDFcxkf3n1VZdZfckguyvNs4qwoETYW2ofW");
->>>>>>> ca05fd41
+        insta::assert_display_snapshot!(hash, @"9JRdRkSfVRwYBVFNzfKwuhuUabMkQN14b1Ge7z1FRnMF");
     } else {
         insta::assert_display_snapshot!(hash, @"HJmRPXT4JM9tt6mXw2gM75YaSoqeDCphhFK26uRpd1vw");
     }
@@ -86,11 +82,7 @@
 
     let hash = chain.head().unwrap().last_block_hash;
     if cfg!(feature = "nightly") {
-<<<<<<< HEAD
-        insta::assert_display_snapshot!(hash, @"3iXi6BshQaPx9TsbDt5itAXUjnTQz9AR9pg2w349TFNj");
-=======
-        insta::assert_display_snapshot!(hash, @"B1hfhfWYpKi4KZXVv63nQyUgezLuBXXppShMxK16vZ5X");
->>>>>>> ca05fd41
+        insta::assert_display_snapshot!(hash, @"4tEtbSAU6GgB4wdDfgdzhPm3H7fd5cyWtzFFiYo7kopi");
     } else {
         insta::assert_display_snapshot!(hash, @"HbQVGVZ3WGxsNqeM3GfSwDoxwYZ2RBP1SinAze9SYR3C");
     }
