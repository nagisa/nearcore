use itertools::Itertools;
use near_async::messaging::{CanSend, Sender};
use near_chain::chain::{
    apply_new_chunk, apply_old_chunk, NewChunkData, NewChunkResult, OldChunkData, OldChunkResult,
    ShardContext, StorageContext,
};
use near_chain::types::{
    ApplyChunkBlockContext, ApplyChunkResult, PreparedTransactions, RuntimeAdapter,
    RuntimeStorageConfig, StorageDataSource,
};
use near_chain::validate::validate_chunk_with_chunk_extra_and_receipts_root;
use near_chain::{Block, Chain, ChainStoreAccess};
use near_chain_primitives::Error;
use near_epoch_manager::EpochManagerAdapter;
use near_network::types::{NetworkRequests, PeerManagerMessageRequest, ReasonForBan};
use near_pool::TransactionGroupIteratorWrapper;
use near_primitives::block_body::ChunkEndorsementSignatures;
use near_primitives::challenge::PartialState;
use near_primitives::checked_feature;
use near_primitives::chunk_validation::{
    ChunkEndorsement, ChunkStateTransition, ChunkStateWitness, ChunkStateWitnessInner,
    StoredChunkStateTransitionData,
};
use near_primitives::hash::{hash, CryptoHash};
use near_primitives::merkle::merklize;
use near_primitives::network::PeerId;
use near_primitives::sharding::{ChunkHash, ShardChunk, ShardChunkHeader};
use near_primitives::transaction::SignedTransaction;
use near_primitives::types::chunk_extra::ChunkExtra;
use near_primitives::types::{AccountId, EpochId};
use near_primitives::validator_signer::ValidatorSigner;
use near_store::PartialStorage;
use std::collections::HashMap;
use std::sync::Arc;
use std::time::Instant;

use crate::{metrics, Client};

// This is the number of unique chunks for which we would track the chunk endorsements.
// Ideally, we should not be processing more than num_shards chunks at a time.
const NUM_CHUNK_ENDORSEMENTS_CACHE_COUNT: usize = 100;

// After validating a chunk state witness, we ideally need to send the chunk endorsement
// to just the next block producer at height h. However, it's possible that blocks at height
// h may be skipped and block producer at height h+1 picks up the chunk. We need to ensure
// that these later block producers also receive the chunk endorsement.
// Keeping a threshold of 5 block producers should be sufficient for most scenarios.
const NUM_NEXT_BLOCK_PRODUCERS_TO_SEND_CHUNK_ENDORSEMENT: u64 = 5;

/// A module that handles chunk validation logic. Chunk validation refers to a
/// critical process of stateless validation, where chunk validators (certain
/// validators selected to validate the chunk) verify that the chunk's state
/// witness is correct, and then send chunk endorsements to the block producer
/// so that the chunk can be included in the block.
pub struct ChunkValidator {
    /// The signer for our own node, if we are a validator. If not, this is None.
    my_signer: Option<Arc<dyn ValidatorSigner>>,
    epoch_manager: Arc<dyn EpochManagerAdapter>,
    network_sender: Sender<PeerManagerMessageRequest>,
    runtime_adapter: Arc<dyn RuntimeAdapter>,

    /// We store the validated chunk endorsements received from chunk validators
    /// This is keyed on chunk_hash and account_id of validator to avoid duplicates.
    /// Chunk endorsements would later be used as a part of block production.
    chunk_endorsements: lru::LruCache<ChunkHash, HashMap<AccountId, ChunkEndorsement>>,
}

impl ChunkValidator {
    pub fn new(
        my_signer: Option<Arc<dyn ValidatorSigner>>,
        epoch_manager: Arc<dyn EpochManagerAdapter>,
        network_sender: Sender<PeerManagerMessageRequest>,
        runtime_adapter: Arc<dyn RuntimeAdapter>,
    ) -> Self {
        Self {
            my_signer,
            epoch_manager,
            network_sender,
            runtime_adapter,
            chunk_endorsements: lru::LruCache::new(NUM_CHUNK_ENDORSEMENTS_CACHE_COUNT),
        }
    }

    /// Performs the chunk validation logic. When done, it will send the chunk
    /// endorsement message to the block producer. The actual validation logic
    /// happens in a separate thread.
    pub fn start_validating_chunk(
        &self,
        state_witness: ChunkStateWitness,
        chain: &Chain,
        peer_id: PeerId,
    ) -> Result<(), Error> {
        if !self.epoch_manager.verify_chunk_state_witness_signature(&state_witness)? {
            return Err(Error::InvalidChunkStateWitness("Invalid signature".to_string()));
        }

        let state_witness_inner = state_witness.inner;
        let chunk_header = state_witness_inner.chunk_header.clone();
        let Some(my_signer) = self.my_signer.as_ref() else {
            return Err(Error::NotAValidator);
        };
        let epoch_id =
            self.epoch_manager.get_epoch_id_from_prev_block(chunk_header.prev_block_hash())?;
        // We will only validate something if we are a chunk validator for this chunk.
        // Note this also covers the case before the protocol upgrade for chunk validators,
        // because the chunk validators will be empty.
        let chunk_validator_assignments = self.epoch_manager.get_chunk_validator_assignments(
            &epoch_id,
            chunk_header.shard_id(),
            chunk_header.height_created(),
        )?;
        if !chunk_validator_assignments.contains(my_signer.validator_id()) {
            return Err(Error::NotAChunkValidator);
        }

        let pre_validation_result = pre_validate_chunk_state_witness(
            &state_witness_inner,
            chain,
            self.epoch_manager.as_ref(),
            self.runtime_adapter.as_ref(),
        )?;

        let network_sender = self.network_sender.clone();
        let signer = my_signer.clone();
        let epoch_manager = self.epoch_manager.clone();
        let runtime_adapter = self.runtime_adapter.clone();
        rayon::spawn(move || {
            match validate_chunk_state_witness(
                state_witness_inner,
                pre_validation_result,
                epoch_manager.as_ref(),
                runtime_adapter.as_ref(),
            ) {
                Ok(()) => {
                    send_chunk_endorsement_to_block_producers(
                        &chunk_header,
                        epoch_manager.as_ref(),
                        signer.as_ref(),
                        &network_sender,
                    );
                }
                Err(err) => {
                    if let Error::InvalidChunkStateWitness(_) = &err {
                        network_sender.send(PeerManagerMessageRequest::NetworkRequests(
                            NetworkRequests::BanPeer {
                                peer_id,
                                ban_reason: ReasonForBan::BadChunkStateWitness,
                            },
                        ));
                    }
                    tracing::error!("Failed to validate chunk: {:?}", err);
                }
            }
        });
        Ok(())
    }

    /// Called by block producer.
    /// Returns Some(signatures) if node has enough signed stake for the chunk represented by chunk_header.
    /// Signatures have the same order as ordered_chunk_validators, thus ready to be included in a block as is.
    /// Returns None if chunk doesn't have enough stake.
    /// For older protocol version, we return an empty array of chunk endorsements.
    pub fn get_chunk_endorsement_signatures(
        &self,
        chunk_header: &ShardChunkHeader,
    ) -> Result<Option<ChunkEndorsementSignatures>, Error> {
        let epoch_id =
            self.epoch_manager.get_epoch_id_from_prev_block(chunk_header.prev_block_hash())?;
        let protocol_version = self.epoch_manager.get_epoch_protocol_version(&epoch_id)?;
        if !checked_feature!("stable", ChunkValidation, protocol_version) {
            // Return an empty array of chunk endorsements for older protocol versions.
            return Ok(Some(vec![]));
        }

        let epoch_id =
            self.epoch_manager.get_epoch_id_from_prev_block(chunk_header.prev_block_hash())?;
        let chunk_validator_assignments = self.epoch_manager.get_chunk_validator_assignments(
            &epoch_id,
            chunk_header.shard_id(),
            chunk_header.height_created(),
        )?;

        // Get the chunk_endorsements for the chunk from our cache.
        // Note that these chunk endorsements are already validated as part of process_chunk_endorsement.
        // We can safely rely on the the following details
        //    1. The chunk endorsements are from valid chunk_validator for this chunk.
        //    2. The chunk endorsements signatures are valid.
        let Some(chunk_endorsements) = self.chunk_endorsements.peek(&chunk_header.chunk_hash())
        else {
            // Early return if no chunk_enforsements found in our cache.
            // Special case when we are using MockEpochManagerAdapter and chunk_validator_assignments is an empty set
            // In case we don't have any chunk validators, we return an empty array of chunk endorsements.
            return Ok(chunk_validator_assignments
                .ordered_chunk_validators()
                .is_empty()
                .then_some(vec![]));
        };

        // Check whether the current set of chunk_validators have enough stake to include chunk in block.
        if !chunk_validator_assignments
            .does_chunk_have_enough_stake(&chunk_endorsements.keys().cloned().collect())
        {
            return Ok(None);
        }

        // We've already verified the chunk_endorsements are valid, collect signatures.
        let signatures = chunk_validator_assignments
            .ordered_chunk_validators()
            .iter()
            .map(|account_id| {
                // map Option<ChunkEndorsement> to Option<Box<Signature>>
                chunk_endorsements
                    .get(account_id)
                    .map(|endorsement| Box::new(endorsement.signature.clone()))
            })
            .collect();

        Ok(Some(signatures))
    }
}

/// Checks that proposed `transactions` are valid for a chunk with `chunk_header`.
/// Uses `storage_config` to possibly record reads or use recorded storage.
fn validate_prepared_transactions(
    chain: &Chain,
    epoch_manager: &dyn EpochManagerAdapter,
    runtime_adapter: &dyn RuntimeAdapter,
    chunk_header: &ShardChunkHeader,
    storage_config: RuntimeStorageConfig,
    transactions: &[SignedTransaction],
) -> Result<PreparedTransactions, Error> {
    let store = chain.chain_store();
    let epoch_id = epoch_manager.get_epoch_id_from_prev_block(chunk_header.prev_block_hash())?;
    let parent_block = store.get_block(chunk_header.prev_block_hash())?;
    let parent_block_header = parent_block.header();

    runtime_adapter.prepare_transactions(
        parent_block_header.next_gas_price(),
        chunk_header.gas_limit(),
        &epoch_id,
        chunk_header.shard_id(),
        storage_config,
        parent_block_header.height() + 1,
        &mut TransactionGroupIteratorWrapper::new(transactions),
        &mut |tx: &SignedTransaction| -> bool {
            store
                .check_transaction_validity_period(
                    parent_block_header,
                    &tx.transaction.block_hash,
                    chain.transaction_validity_period,
                )
                .is_ok()
        },
        epoch_manager.get_epoch_protocol_version(&epoch_id)?,
        None,
    )
}

/// Pre-validates the chunk's receipts and transactions against the chain.
/// We do this before handing off the computationally intensive part to a
/// validation thread.
fn pre_validate_chunk_state_witness(
    state_witness: &ChunkStateWitnessInner,
    chain: &Chain,
    epoch_manager: &dyn EpochManagerAdapter,
    runtime_adapter: &dyn RuntimeAdapter,
) -> Result<PreValidationOutput, Error> {
    let store = chain.chain_store();
    let shard_id = state_witness.chunk_header.shard_id();

    // First, go back through the blockchain history to locate the last new chunk
    // and last last new chunk for the shard.

    // Blocks from the last new chunk (inclusive) to the parent block (inclusive).
    let mut blocks_after_last_chunk = Vec::new();
    // Blocks from the last last new chunk (inclusive) to the last new chunk (exclusive).
    let mut blocks_after_last_last_chunk = Vec::new();

    {
        let mut block_hash = *state_witness.chunk_header.prev_block_hash();
        let mut prev_chunks_seen = 0;
        loop {
            let block = store.get_block(&block_hash)?;
            let chunks = block.chunks();
            let Some(chunk) = chunks.get(shard_id as usize) else {
                return Err(Error::InvalidChunkStateWitness(format!(
                    "Shard {} does not exist in block {:?}",
                    shard_id, block_hash
                )));
            };
            let is_new_chunk = chunk.is_new_chunk(block.header().height());
            block_hash = *block.header().prev_hash();
            if prev_chunks_seen == 0 {
                blocks_after_last_chunk.push(block);
            } else if prev_chunks_seen == 1 {
                blocks_after_last_last_chunk.push(block);
            }
            if is_new_chunk {
                prev_chunks_seen += 1;
            }
            if prev_chunks_seen == 2 {
                break;
            }
        }
    }

    // Compute the chunks from which receipts should be collected.
    // let mut chunks_to_collect_receipts_from = Vec::new();
    // for block in blocks_after_last_last_chunk.iter().rev() {
    //     // To stay consistent with the order in which receipts are applied,
    //     // blocks are iterated in reverse order (from new to old), and
    //     // chunks are shuffled for each block.
    //     let mut chunks_in_block = block
    //         .chunks()
    //         .iter()
    //         .map(|chunk| (chunk.chunk_hash(), chunk.prev_outgoing_receipts_root()))
    //         .collect::<Vec<_>>();
    //     shuffle_receipt_proofs(&mut chunks_in_block, block.hash());
    //     chunks_to_collect_receipts_from.extend(chunks_in_block);
    // }

    // Verify that for each chunk, the receipts that have been provided match
    // the receipts that we are expecting.
    // let mut receipts_to_apply = Vec::new();
    // for (chunk_hash, receipt_root) in chunks_to_collect_receipts_from {
    //     let Some(receipt_proof) = state_witness.source_receipt_proofs.get(&chunk_hash) else {
    //         return Err(Error::InvalidChunkStateWitness(format!(
    //             "Missing source receipt proof for chunk {:?}",
    //             chunk_hash
    //         )));
    //     };
    //     if !receipt_proof.verify_against_receipt_root(receipt_root) {
    //         return Err(Error::InvalidChunkStateWitness(format!(
    //             "Provided receipt proof failed verification against receipt root for chunk {:?}",
    //             chunk_hash
    //         )));
    //     }
    //     // TODO(#10265): This does not currently handle shard layout change.
    //     if receipt_proof.1.to_shard_id != shard_id {
    //         return Err(Error::InvalidChunkStateWitness(format!(
    //             "Receipt proof for chunk {:?} is for shard {}, expected shard {}",
    //             chunk_hash, receipt_proof.1.to_shard_id, shard_id
    //         )));
    //     }
    //     receipts_to_apply.extend(receipt_proof.0.iter().cloned());
    // }
    let (last_chunk_block, implicit_transition_blocks) =
        blocks_after_last_chunk.split_last().unwrap();
    let receipts_response = &store.get_incoming_receipts_for_shard(
        epoch_manager,
        shard_id,
        *last_chunk_block.header().hash(),
        blocks_after_last_last_chunk.last().unwrap().header().height(),
    )?;
    let receipts_to_apply = near_chain::chain::collect_receipts_from_response(receipts_response);
    let applied_receipts_hash = hash(&borsh::to_vec(receipts_to_apply.as_slice()).unwrap());
    if applied_receipts_hash != state_witness.applied_receipts_hash {
        return Err(Error::InvalidChunkStateWitness(format!(
            "Receipts hash {:?} does not match expected receipts hash {:?}",
            applied_receipts_hash, state_witness.applied_receipts_hash
        )));
    }
    let (tx_root_from_state_witness, _) = merklize(&state_witness.transactions);
    let last_new_chunk_tx_root =
        last_chunk_block.chunks().get(shard_id as usize).unwrap().tx_root();
    if last_new_chunk_tx_root != tx_root_from_state_witness {
        return Err(Error::InvalidChunkStateWitness(format!(
            "Transaction root {:?} does not match expected transaction root {:?}",
            tx_root_from_state_witness, last_new_chunk_tx_root
        )));
    }

    // Verify that all proposed transactions are valid.
    let new_transactions = &state_witness.new_transactions;
    if !new_transactions.is_empty() {
        let transactions_validation_storage_config = RuntimeStorageConfig {
            state_root: state_witness.chunk_header.prev_state_root(),
            use_flat_storage: true,
            source: StorageDataSource::Recorded(PartialStorage {
                nodes: state_witness.new_transactions_validation_state.clone(),
            }),
            state_patch: Default::default(),
            record_storage: false,
        };

        match validate_prepared_transactions(
            chain,
            epoch_manager,
            runtime_adapter,
            &state_witness.chunk_header,
            transactions_validation_storage_config,
            &new_transactions,
        ) {
            Ok(result) => {
                if result.transactions.len() != new_transactions.len() {
                    return Err(Error::InvalidChunkStateWitness(format!(
                        "New transactions validation failed. {} transactions out of {} proposed transactions were valid.",
                        result.transactions.len(),
                        new_transactions.len(),
                    )));
                }
            }
            Err(error) => {
                return Err(Error::InvalidChunkStateWitness(format!(
                    "New transactions validation failed: {}",
                    error,
                )));
            }
        };
    }

    Ok(PreValidationOutput {
        main_transition_params: NewChunkData {
            chunk_header: last_chunk_block.chunks().get(shard_id as usize).unwrap().clone(),
            transactions: state_witness.transactions.clone(),
            receipts: receipts_to_apply,
            resharding_state_roots: None,
            block: Chain::get_apply_chunk_block_context(
                epoch_manager,
                last_chunk_block.header(),
                &store.get_previous_header(last_chunk_block.header())?,
                true,
            )?,
            is_first_block_with_chunk_of_version: false,
            storage_context: StorageContext {
                storage_data_source: StorageDataSource::Recorded(PartialStorage {
                    nodes: state_witness.main_state_transition.base_state.clone(),
                }),
                state_patch: Default::default(),
                record_storage: false,
            },
        },
        implicit_transition_params: implicit_transition_blocks
            .into_iter()
            .rev()
            .map(|block| -> Result<_, Error> {
                Ok(Chain::get_apply_chunk_block_context(
                    epoch_manager,
                    block.header(),
                    &store.get_previous_header(block.header())?,
                    false,
                )?)
            })
            .collect::<Result<_, _>>()?,
    })
}

struct PreValidationOutput {
    main_transition_params: NewChunkData,
    implicit_transition_params: Vec<ApplyChunkBlockContext>,
}

fn validate_chunk_state_witness(
    state_witness: ChunkStateWitnessInner,
    pre_validation_output: PreValidationOutput,
    epoch_manager: &dyn EpochManagerAdapter,
    runtime_adapter: &dyn RuntimeAdapter,
) -> Result<(), Error> {
    let main_transition = pre_validation_output.main_transition_params;
    let _timer = metrics::CHUNK_STATE_WITNESS_VALIDATION_TIME
        .with_label_values(&[&main_transition.chunk_header.shard_id().to_string()])
        .start_timer();
    let span = tracing::debug_span!(target: "chain", "validate_chunk_state_witness").entered();
    let chunk_header = main_transition.chunk_header.clone();
    let epoch_id = epoch_manager.get_epoch_id(&main_transition.block.block_hash)?;
    let shard_uid =
        epoch_manager.shard_id_to_uid(main_transition.chunk_header.shard_id(), &epoch_id)?;
    // Should we validate other fields?
    let NewChunkResult { apply_result: mut main_apply_result, .. } = apply_new_chunk(
        &span,
        main_transition,
        ShardContext {
            shard_uid,
            cares_about_shard_this_epoch: true,
            will_shard_layout_change: false,
            should_apply_chunk: true,
            need_to_reshard: false,
        },
        runtime_adapter,
        epoch_manager,
    )?;
    let outgoing_receipts = std::mem::take(&mut main_apply_result.outgoing_receipts);
    let mut chunk_extra = apply_result_to_chunk_extra(main_apply_result, &chunk_header);
    if chunk_extra.state_root() != &state_witness.main_state_transition.post_state_root {
        // This is an early check, it's not for correctness, only for better
        // error reporting in case of an invalid state witness due to a bug.
        // Only the final state root check against the chunk header is required.
        return Err(Error::InvalidChunkStateWitness(format!(
            "Post state root {:?} for main transition does not match expected post state root {:?}",
            chunk_extra.state_root(),
            state_witness.main_state_transition.post_state_root,
        )));
    }

    for (block, transition) in pre_validation_output
        .implicit_transition_params
        .into_iter()
        .zip(state_witness.implicit_transitions.into_iter())
    {
        let block_hash = block.block_hash;
        let old_chunk_data = OldChunkData {
            prev_chunk_extra: chunk_extra.clone(),
            resharding_state_roots: None,
            block,
            storage_context: StorageContext {
                storage_data_source: StorageDataSource::Recorded(PartialStorage {
                    nodes: transition.base_state,
                }),
                state_patch: Default::default(),
                record_storage: false,
            },
        };
        let OldChunkResult { apply_result, .. } = apply_old_chunk(
            &span,
            old_chunk_data,
            ShardContext {
                // Consider other shard uid in case of resharding.
                shard_uid,
                cares_about_shard_this_epoch: true,
                will_shard_layout_change: false,
                should_apply_chunk: false,
                need_to_reshard: false,
            },
            runtime_adapter,
            epoch_manager,
        )?;
        *chunk_extra.state_root_mut() = apply_result.new_root;
        if chunk_extra.state_root() != &transition.post_state_root {
            // This is an early check, it's not for correctness, only for better
            // error reporting in case of an invalid state witness due to a bug.
            // Only the final state root check against the chunk header is required.
            return Err(Error::InvalidChunkStateWitness(format!(
                "Post state root {:?} for implicit transition at block {:?}, does not match expected state root {:?}",
                chunk_extra.state_root(), block_hash, transition.post_state_root
            )));
        }
    }

    // Finally, verify that the newly proposed chunk matches everything we have computed.
    let outgoing_receipts_hashes = {
        let shard_layout = epoch_manager
            .get_shard_layout_from_prev_block(state_witness.chunk_header.prev_block_hash())?;
        Chain::build_receipts_hashes(&outgoing_receipts, &shard_layout)
    };
    let (outgoing_receipts_root, _) = merklize(&outgoing_receipts_hashes);
    validate_chunk_with_chunk_extra_and_receipts_root(
        &chunk_extra,
        &state_witness.chunk_header,
        &outgoing_receipts_root,
    )?;

    Ok(())
}

fn apply_result_to_chunk_extra(
    apply_result: ApplyChunkResult,
    chunk: &ShardChunkHeader,
) -> ChunkExtra {
    let (outcome_root, _) = ApplyChunkResult::compute_outcomes_proof(&apply_result.outcomes);
    ChunkExtra::new(
        &apply_result.new_root,
        outcome_root,
        apply_result.validator_proposals,
        apply_result.total_gas_burnt,
        chunk.gas_limit(),
        apply_result.total_balance_burnt,
    )
}

fn send_chunk_endorsement_to_block_producers(
    chunk_header: &ShardChunkHeader,
    epoch_manager: &dyn EpochManagerAdapter,
    signer: &dyn ValidatorSigner,
    network_sender: &Sender<PeerManagerMessageRequest>,
) {
    let epoch_id =
        epoch_manager.get_epoch_id_from_prev_block(chunk_header.prev_block_hash()).unwrap();

    // Send the chunk endorsement to the next NUM_NEXT_BLOCK_PRODUCERS_TO_SEND_CHUNK_ENDORSEMENT block producers.
    // It's possible we may reach the end of the epoch, in which case, ignore the error from get_block_producer.
    let block_height = chunk_header.height_created();
    let block_producers = (0..NUM_NEXT_BLOCK_PRODUCERS_TO_SEND_CHUNK_ENDORSEMENT)
        .map_while(|i| epoch_manager.get_block_producer(&epoch_id, block_height + i).ok())
        .collect_vec();
    assert!(!block_producers.is_empty());

    tracing::debug!(
        target: "chunk_validation",
        chunk_hash=?chunk_header.chunk_hash(),
        ?block_producers,
        "Chunk validated successfully, sending endorsement",
    );

    let endorsement = ChunkEndorsement::new(chunk_header.chunk_hash(), signer);
    for block_producer in block_producers {
        network_sender.send(PeerManagerMessageRequest::NetworkRequests(
            NetworkRequests::ChunkEndorsement(block_producer, endorsement.clone()),
        ));
    }
}

impl Client {
    /// Responds to a network request to verify a `ChunkStateWitness`, which is
    /// sent by chunk producers after they produce a chunk.
    pub fn process_chunk_state_witness(
        &mut self,
        witness: ChunkStateWitness,
        peer_id: PeerId,
    ) -> Result<(), Error> {
        // TODO(stateless_validation): Properly handle case for chunk right after genesis
        // Context: We can not generate a state witness for the first chunk after genesis as it's not possible
        // to run the genesis chunk in runtime. For now we just send an empty state witness
        if witness.inner.chunk_header.prev_block_hash() == self.chain.genesis().hash() {
            let Some(signer) = self.validator_signer.as_ref() else {
                return Err(Error::NotAChunkValidator);
            };
            send_chunk_endorsement_to_block_producers(
                &witness.inner.chunk_header,
                self.epoch_manager.as_ref(),
                signer.as_ref(),
                &self.chunk_validator.network_sender,
            );
            return Ok(());
        }

        // TODO(#10265): If the previous block does not exist, we should
        // queue this (similar to orphans) to retry later.
        let result =
            self.chunk_validator.start_validating_chunk(witness, &self.chain, peer_id.clone());
        if let Err(Error::InvalidChunkStateWitness(_)) = &result {
            self.network_adapter.send(PeerManagerMessageRequest::NetworkRequests(
                NetworkRequests::BanPeer {
                    peer_id,
                    ban_reason: ReasonForBan::BadChunkStateWitness,
                },
            ));
        }
        result
    }

    /// Collect state transition data necessary to produce state witness for
    /// `chunk_header`.
    fn collect_state_transition_data(
        &mut self,
        chunk_header: &ShardChunkHeader,
        prev_chunk_header: &ShardChunkHeader,
    ) -> Result<(ChunkStateTransition, Vec<ChunkStateTransition>, CryptoHash), Error> {
        let shard_id = chunk_header.shard_id();
        let epoch_id =
            self.epoch_manager.get_epoch_id_from_prev_block(chunk_header.prev_block_hash())?;
        let shard_uid = self.epoch_manager.shard_id_to_uid(shard_id, &epoch_id)?;
        let prev_chunk_height_included = prev_chunk_header.height_included();

        let mut prev_blocks = self.chain.get_blocks_until_height(
            *chunk_header.prev_block_hash(),
            prev_chunk_height_included,
            true,
        )?;
        prev_blocks.reverse();
        let (main_block, implicit_blocks) = prev_blocks.split_first().unwrap();
        let store = self.chain.chain_store().store();
        let StoredChunkStateTransitionData { base_state, receipts_hash } = store
            .get_ser(
                near_store::DBCol::StateTransitionData,
                &near_primitives::utils::get_block_shard_id(main_block, shard_id),
            )?
            .ok_or(Error::Other(format!(
                "Missing state proof for block {main_block} and shard {shard_id}"
            )))?;
        let main_transition = ChunkStateTransition {
            block_hash: *main_block,
            base_state,
            post_state_root: *self.chain.get_chunk_extra(main_block, &shard_uid)?.state_root(),
        };
        let mut implicit_transitions = vec![];
        for block_hash in implicit_blocks {
            let StoredChunkStateTransitionData { base_state, .. } = store
                .get_ser(
                    near_store::DBCol::StateTransitionData,
                    &near_primitives::utils::get_block_shard_id(block_hash, shard_id),
                )?
                .ok_or(Error::Other(format!(
                    "Missing state proof for block {block_hash} and shard {shard_id}"
                )))?;
            implicit_transitions.push(ChunkStateTransition {
                block_hash: *block_hash,
                base_state,
                post_state_root: *self.chain.get_chunk_extra(block_hash, &shard_uid)?.state_root(),
            });
        }

        Ok((main_transition, implicit_transitions, receipts_hash))
    }

    /// Distributes the chunk state witness to chunk validators that are
    /// selected to validate this chunk.
    pub fn send_chunk_state_witness_to_chunk_validators(
        &mut self,
        epoch_id: &EpochId,
        prev_chunk_header: &ShardChunkHeader,
        chunk: &ShardChunk,
        transactions_storage_proof: Option<PartialState>,
    ) -> Result<(), Error> {
        let protocol_version = self.epoch_manager.get_epoch_protocol_version(epoch_id)?;
        if !checked_feature!("stable", ChunkValidation, protocol_version) {
            return Ok(());
        }

        let chunk_header = chunk.cloned_header();
<<<<<<< HEAD
        let chunk_validators = self.epoch_manager.get_chunk_validator_assignments(
            epoch_id,
            chunk_header.shard_id(),
            chunk_header.height_created(),
        )?;
        let ordered_chunk_validators = chunk_validators.ordered_chunk_validators();

        let witness = self.create_state_witness(prev_chunk_header, chunk)?;
=======
        let chunk_validators = self
            .epoch_manager
            .get_chunk_validator_assignments(
                epoch_id,
                chunk_header.shard_id(),
                chunk_header.height_created(),
            )?
            .ordered_chunk_validators();
        let witness =
            self.create_state_witness(prev_chunk_header, chunk, transactions_storage_proof)?;
>>>>>>> 7ccc4923
        tracing::debug!(
            target: "chunk_validation",
            "Sending chunk state witness for chunk {:?} to chunk validators {:?}",
            chunk.chunk_hash(),
            ordered_chunk_validators,
        );
        self.network_adapter.send(PeerManagerMessageRequest::NetworkRequests(
            NetworkRequests::ChunkStateWitness(ordered_chunk_validators, witness),
        ));

        // Since we've created the state witness, we can directly send the chunk endorsement to ourselves.
        let Some(my_signer) = self.validator_signer.as_ref() else {
            return Ok(());
        };
        if chunk_validators.contains(my_signer.validator_id()) {
            let endorsement = ChunkEndorsement::new(chunk_header.chunk_hash(), my_signer.as_ref());
            self.process_chunk_endorsement(endorsement)?;
        }

        Ok(())
    }

    pub(crate) fn shadow_validate_block_chunks(&mut self, block: &Block) -> Result<(), Error> {
        if !cfg!(feature = "shadow_chunk_validation") {
            return Ok(());
        }
        let block_hash = block.hash();
        tracing::debug!(target: "chunk_validation", ?block_hash, "shadow validation for block chunks");
        let prev_block = self.chain.get_block(block.header().prev_hash())?;
        let prev_block_chunks = prev_block.chunks();
        for chunk in
            block.chunks().iter().filter(|chunk| chunk.is_new_chunk(block.header().height()))
        {
            let chunk = self.chain.get_chunk_clone_from_header(chunk)?;
            let prev_chunk_header = prev_block_chunks.get(chunk.shard_id() as usize).unwrap();
            if let Err(err) = self.shadow_validate_chunk(prev_chunk_header, &chunk) {
                metrics::SHADOW_CHUNK_VALIDATION_FAILED_TOTAL.inc();
                tracing::error!(
                    target: "chunk_validation",
                    ?err,
                    shard_id = chunk.shard_id(),
                    ?block_hash,
                    "shadow chunk validation failed"
                );
            }
        }
        Ok(())
    }

    fn shadow_validate_chunk(
        &mut self,
        prev_chunk_header: &ShardChunkHeader,
        chunk: &ShardChunk,
    ) -> Result<(), Error> {
        let shard_id = chunk.shard_id();
        let chunk_hash = chunk.chunk_hash();
<<<<<<< HEAD
        let witness = self.create_state_witness(prev_chunk_header, chunk)?;
=======
        let chunk_header = chunk.cloned_header();

        let transactions_validation_storage_config = RuntimeStorageConfig {
            state_root: chunk_header.prev_state_root(),
            use_flat_storage: true,
            source: StorageDataSource::Db,
            state_patch: Default::default(),
            record_storage: true,
        };

        // We call `validate_prepared_transactions()` here because we need storage proof for transactions validation.
        // Normally it is provided by chunk producer, but for shadow validation we need to generate it ourselves.
        let Ok(validated_transactions) = validate_prepared_transactions(
            &self.chain,
            self.epoch_manager.as_ref(),
            self.runtime_adapter.as_ref(),
            &chunk_header,
            transactions_validation_storage_config,
            chunk.transactions(),
        ) else {
            return Err(Error::Other(
                "Could not produce storage proof for new transactions".to_owned(),
            ));
        };

        let witness = self.create_state_witness_inner(
            prev_chunk_header,
            chunk,
            validated_transactions.storage_proof,
        )?;
>>>>>>> 7ccc4923
        let witness_size = borsh::to_vec(&witness)?.len();
        metrics::CHUNK_STATE_WITNESS_TOTAL_SIZE
            .with_label_values(&[&shard_id.to_string()])
            .observe(witness_size as f64);
        let pre_validation_start = Instant::now();
        let pre_validation_result = pre_validate_chunk_state_witness(
            &witness,
            &self.chain,
            self.epoch_manager.as_ref(),
            self.runtime_adapter.as_ref(),
        )?;
        tracing::debug!(
            target: "chunk_validation",
            shard_id,
            ?chunk_hash,
            witness_size,
            pre_validation_elapsed = ?pre_validation_start.elapsed(),
            "completed shadow chunk pre-validation"
        );
        let epoch_manager = self.epoch_manager.clone();
        let runtime_adapter = self.runtime_adapter.clone();
        rayon::spawn(move || {
            let validation_start = Instant::now();
            match validate_chunk_state_witness(
                witness,
                pre_validation_result,
                epoch_manager.as_ref(),
                runtime_adapter.as_ref(),
            ) {
                Ok(()) => {
                    tracing::debug!(
                        target: "chunk_validation",
                        shard_id,
                        ?chunk_hash,
                        validation_elapsed = ?validation_start.elapsed(),
                        "completed shadow chunk validation"
                    );
                }
                Err(err) => {
                    metrics::SHADOW_CHUNK_VALIDATION_FAILED_TOTAL.inc();
                    tracing::error!(
                        target: "chunk_validation",
                        ?err,
                        shard_id,
                        ?chunk_hash,
                        "shadow chunk validation failed"
                    );
                }
            }
        });
        Ok(())
    }

    fn create_state_witness_inner(
        &mut self,
        prev_chunk_header: &ShardChunkHeader,
        chunk: &ShardChunk,
<<<<<<< HEAD
    ) -> Result<ChunkStateWitness, Error> {
        // TODO(stateless_validation): Previous chunk is genesis chunk. Properly handle creating state witness.
        if prev_chunk_header.prev_block_hash() == &CryptoHash::default() {
            return Ok(ChunkStateWitness::empty(chunk.cloned_header()));
        }
=======
        transactions_storage_proof: Option<PartialState>,
    ) -> Result<ChunkStateWitnessInner, Error> {
>>>>>>> 7ccc4923
        let chunk_header = chunk.cloned_header();
        let prev_chunk = self.chain.get_chunk(&prev_chunk_header.chunk_hash())?;
        let (main_state_transition, implicit_transitions, applied_receipts_hash) =
            self.collect_state_transition_data(&chunk_header, prev_chunk_header)?;

        let new_transactions = chunk.transactions().to_vec();
        let new_transactions_validation_state = if new_transactions.is_empty() {
            PartialState::default()
        } else {
            // With stateless validation chunk producer uses recording reads when validating transactions. The storage proof must be available here.
            transactions_storage_proof.expect("Missing storage proof for transactions validation")
        };

        let witness_inner = ChunkStateWitnessInner::new(
            chunk_header.clone(),
            main_state_transition,
            // TODO(#9292): Iterate through the chain to derive this.
            HashMap::new(),
            // (Could also be derived from iterating through the receipts, but
            // that defeats the purpose of this check being a debugging
            // mechanism.)
            applied_receipts_hash,
            prev_chunk.transactions().to_vec(),
            implicit_transitions,
            new_transactions,
            new_transactions_validation_state,
        );
        Ok(witness_inner)
    }

    fn create_state_witness(
        &mut self,
        prev_chunk_header: &ShardChunkHeader,
        chunk: &ShardChunk,
        transactions_storage_proof: Option<PartialState>,
    ) -> Result<ChunkStateWitness, Error> {
        let witness_inner =
            self.create_state_witness_inner(prev_chunk_header, chunk, transactions_storage_proof)?;
        let signer = self.validator_signer.as_ref().ok_or(Error::NotAValidator)?;
        let signature = signer.sign_chunk_state_witness(&witness_inner);
        let witness = ChunkStateWitness { inner: witness_inner, signature };
        Ok(witness)
    }

    /// Function to process an incoming chunk endorsement from chunk validators.
    /// We first verify the chunk endorsement and then store it in a cache.
    /// We would later include the endorsements in the block production.
    pub fn process_chunk_endorsement(
        &mut self,
        endorsement: ChunkEndorsement,
    ) -> Result<(), Error> {
        let chunk_hash = endorsement.chunk_hash();
        let account_id = &endorsement.account_id;

        // If we have already processed this chunk endorsement, return early.
        if self
            .chunk_validator
            .chunk_endorsements
            .get(chunk_hash)
            .is_some_and(|existing_endorsements| existing_endorsements.get(account_id).is_some())
        {
            tracing::debug!(target: "chunk_validation", ?endorsement, "Already received chunk endorsement.");
            return Ok(());
        }

        let chunk_header = self.chain.get_chunk(chunk_hash)?.cloned_header();
        if !self.epoch_manager.verify_chunk_endorsement(&chunk_header, &endorsement)? {
            tracing::error!(target: "chunk_validation", ?endorsement, "Invalid chunk endorsement.");
            return Err(Error::InvalidChunkEndorsement);
        }

        // If we are the current block producer, we store the chunk endorsement for each chunk which
        // would later be used during block production to check whether to include the chunk or not.
        // TODO(stateless_validation): It's possible for a malicious validator to send endorsements
        // for 100 unique chunks thus pushing out current valid endorsements from our cache.
        // Maybe add check to ensure we don't accept endorsements from chunks already included in some block?
        // Maybe add check to ensure we don't accept endorsements from chunks that have too old height_created?
        tracing::debug!(target: "chunk_validation", ?endorsement, "Received and saved chunk endorsement.");
        self.chunk_validator
            .chunk_endorsements
            .get_or_insert(chunk_hash.clone(), || HashMap::new());
        let chunk_endorsements =
            self.chunk_validator.chunk_endorsements.get_mut(chunk_hash).unwrap();
        chunk_endorsements.insert(account_id.clone(), endorsement);

        Ok(())
    }
}<|MERGE_RESOLUTION|>--- conflicted
+++ resolved
@@ -707,16 +707,6 @@
         }
 
         let chunk_header = chunk.cloned_header();
-<<<<<<< HEAD
-        let chunk_validators = self.epoch_manager.get_chunk_validator_assignments(
-            epoch_id,
-            chunk_header.shard_id(),
-            chunk_header.height_created(),
-        )?;
-        let ordered_chunk_validators = chunk_validators.ordered_chunk_validators();
-
-        let witness = self.create_state_witness(prev_chunk_header, chunk)?;
-=======
         let chunk_validators = self
             .epoch_manager
             .get_chunk_validator_assignments(
@@ -725,9 +715,9 @@
                 chunk_header.height_created(),
             )?
             .ordered_chunk_validators();
-        let witness =
-            self.create_state_witness(prev_chunk_header, chunk, transactions_storage_proof)?;
->>>>>>> 7ccc4923
+        let Some(witness) = self.create_state_witness(prev_chunk_header, chunk)? else {
+            return Ok(());
+        };
         tracing::debug!(
             target: "chunk_validation",
             "Sending chunk state witness for chunk {:?} to chunk validators {:?}",
@@ -784,40 +774,9 @@
     ) -> Result<(), Error> {
         let shard_id = chunk.shard_id();
         let chunk_hash = chunk.chunk_hash();
-<<<<<<< HEAD
-        let witness = self.create_state_witness(prev_chunk_header, chunk)?;
-=======
-        let chunk_header = chunk.cloned_header();
-
-        let transactions_validation_storage_config = RuntimeStorageConfig {
-            state_root: chunk_header.prev_state_root(),
-            use_flat_storage: true,
-            source: StorageDataSource::Db,
-            state_patch: Default::default(),
-            record_storage: true,
+        let Some(witness) = self.create_state_witness(prev_chunk_header, chunk)? else {
+            return Err(Error::Other("State witness is None".to_owned()));
         };
-
-        // We call `validate_prepared_transactions()` here because we need storage proof for transactions validation.
-        // Normally it is provided by chunk producer, but for shadow validation we need to generate it ourselves.
-        let Ok(validated_transactions) = validate_prepared_transactions(
-            &self.chain,
-            self.epoch_manager.as_ref(),
-            self.runtime_adapter.as_ref(),
-            &chunk_header,
-            transactions_validation_storage_config,
-            chunk.transactions(),
-        ) else {
-            return Err(Error::Other(
-                "Could not produce storage proof for new transactions".to_owned(),
-            ));
-        };
-
-        let witness = self.create_state_witness_inner(
-            prev_chunk_header,
-            chunk,
-            validated_transactions.storage_proof,
-        )?;
->>>>>>> 7ccc4923
         let witness_size = borsh::to_vec(&witness)?.len();
         metrics::CHUNK_STATE_WITNESS_TOTAL_SIZE
             .with_label_values(&[&shard_id.to_string()])
@@ -875,16 +834,7 @@
         &mut self,
         prev_chunk_header: &ShardChunkHeader,
         chunk: &ShardChunk,
-<<<<<<< HEAD
-    ) -> Result<ChunkStateWitness, Error> {
-        // TODO(stateless_validation): Previous chunk is genesis chunk. Properly handle creating state witness.
-        if prev_chunk_header.prev_block_hash() == &CryptoHash::default() {
-            return Ok(ChunkStateWitness::empty(chunk.cloned_header()));
-        }
-=======
-        transactions_storage_proof: Option<PartialState>,
-    ) -> Result<ChunkStateWitnessInner, Error> {
->>>>>>> 7ccc4923
+    ) -> Result<Option<ChunkStateWitness>, Error> {
         let chunk_header = chunk.cloned_header();
         let prev_chunk = self.chain.get_chunk(&prev_chunk_header.chunk_hash())?;
         let (main_state_transition, implicit_transitions, applied_receipts_hash) =
