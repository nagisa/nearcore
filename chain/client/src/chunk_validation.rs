use itertools::Itertools;
use near_async::messaging::{CanSend, Sender};
use near_chain::chain::{
    apply_new_chunk, apply_old_chunk, NewChunkData, NewChunkResult, OldChunkData, OldChunkResult,
    ShardContext, StorageContext,
};
use near_chain::types::{
    ApplyChunkBlockContext, ApplyChunkResult, RuntimeAdapter, StorageDataSource,
};
use near_chain::validate::validate_chunk_with_chunk_extra_and_receipts_root;
use near_chain::{Block, Chain, ChainStore, ChainStoreAccess};
use near_chain_primitives::Error;
use near_epoch_manager::EpochManagerAdapter;
use near_network::types::{NetworkRequests, PeerManagerMessageRequest, ReasonForBan};
use near_primitives::block_body::ChunkEndorsementSignatures;
use near_primitives::challenge::PartialState;
use near_primitives::checked_feature;
use near_primitives::chunk_validation::{
    ChunkEndorsement, ChunkStateTransition, ChunkStateWitness, ChunkStateWitnessInner,
    StoredChunkStateTransitionData,
};
use near_primitives::hash::{hash, CryptoHash};
use near_primitives::merkle::merklize;
use near_primitives::network::PeerId;
use near_primitives::sharding::{ChunkHash, ShardChunk, ShardChunkHeader};
use near_primitives::types::chunk_extra::ChunkExtra;
use near_primitives::types::{AccountId, EpochId};
use near_primitives::validator_signer::ValidatorSigner;
use near_store::PartialStorage;
use std::collections::HashMap;
use std::sync::Arc;
use std::time::Instant;

use crate::{metrics, Client};

// This is the number of unique chunks for which we would track the chunk endorsements.
// Ideally, we should not be processing more than num_shards chunks at a time.
const NUM_CHUNK_ENDORSEMENTS_CACHE_COUNT: usize = 100;

// After validating a chunk state witness, we ideally need to send the chunk endorsement
// to just the next block producer at height h. However, it's possible that blocks at height
// h may be skipped and block producer at height h+1 picks up the chunk. We need to ensure
// that these later block producers also receive the chunk endorsement.
// Keeping a threshold of 5 block producers should be sufficient for most scenarios.
const NUM_NEXT_BLOCK_PRODUCERS_TO_SEND_CHUNK_ENDORSEMENT: u64 = 5;

/// A module that handles chunk validation logic. Chunk validation refers to a
/// critical process of stateless validation, where chunk validators (certain
/// validators selected to validate the chunk) verify that the chunk's state
/// witness is correct, and then send chunk endorsements to the block producer
/// so that the chunk can be included in the block.
pub struct ChunkValidator {
    /// The signer for our own node, if we are a validator. If not, this is None.
    my_signer: Option<Arc<dyn ValidatorSigner>>,
    epoch_manager: Arc<dyn EpochManagerAdapter>,
    network_sender: Sender<PeerManagerMessageRequest>,
    runtime_adapter: Arc<dyn RuntimeAdapter>,

    /// We store the validated chunk endorsements received from chunk validators
    /// This is keyed on chunk_hash and account_id of validator to avoid duplicates.
    /// Chunk endorsements would later be used as a part of block production.
    chunk_endorsements: lru::LruCache<ChunkHash, HashMap<AccountId, ChunkEndorsement>>,
}

impl ChunkValidator {
    pub fn new(
        my_signer: Option<Arc<dyn ValidatorSigner>>,
        epoch_manager: Arc<dyn EpochManagerAdapter>,
        network_sender: Sender<PeerManagerMessageRequest>,
        runtime_adapter: Arc<dyn RuntimeAdapter>,
    ) -> Self {
        Self {
            my_signer,
            epoch_manager,
            network_sender,
            runtime_adapter,
            chunk_endorsements: lru::LruCache::new(NUM_CHUNK_ENDORSEMENTS_CACHE_COUNT),
        }
    }

    /// Performs the chunk validation logic. When done, it will send the chunk
    /// endorsement message to the block producer. The actual validation logic
    /// happens in a separate thread.
    pub fn start_validating_chunk(
        &self,
        state_witness: ChunkStateWitness,
        chain_store: &ChainStore,
        peer_id: PeerId,
    ) -> Result<(), Error> {
        if !self.epoch_manager.verify_chunk_state_witness_signature(&state_witness)? {
            return Err(Error::InvalidChunkStateWitness("Invalid signature".to_string()));
        }

        let state_witness_inner = state_witness.inner;
        let chunk_header = state_witness_inner.chunk_header.clone();
        let Some(my_signer) = self.my_signer.as_ref() else {
            return Err(Error::NotAValidator);
        };
        let epoch_id =
            self.epoch_manager.get_epoch_id_from_prev_block(chunk_header.prev_block_hash())?;
        // We will only validate something if we are a chunk validator for this chunk.
        // Note this also covers the case before the protocol upgrade for chunk validators,
        // because the chunk validators will be empty.
        let chunk_validator_assignments = self.epoch_manager.get_chunk_validator_assignments(
            &epoch_id,
            chunk_header.shard_id(),
            chunk_header.height_created(),
        )?;
        if !chunk_validator_assignments.contains(my_signer.validator_id()) {
            return Err(Error::NotAChunkValidator);
        }

        let pre_validation_result = pre_validate_chunk_state_witness(
            &state_witness_inner,
            chain_store,
            self.epoch_manager.as_ref(),
        )?;

        let network_sender = self.network_sender.clone();
        let signer = my_signer.clone();
        let epoch_manager = self.epoch_manager.clone();
        let runtime_adapter = self.runtime_adapter.clone();
        rayon::spawn(move || {
            match validate_chunk_state_witness(
                state_witness_inner,
                pre_validation_result,
                epoch_manager.as_ref(),
                runtime_adapter.as_ref(),
            ) {
                Ok(()) => {
                    send_chunk_endorsement_to_block_producers(
                        &chunk_header,
                        epoch_manager.as_ref(),
                        signer.as_ref(),
                        &network_sender,
                    );
                }
                Err(err) => {
                    if let Error::InvalidChunkStateWitness(_) = &err {
                        network_sender.send(PeerManagerMessageRequest::NetworkRequests(
                            NetworkRequests::BanPeer {
                                peer_id,
                                ban_reason: ReasonForBan::BadChunkStateWitness,
                            },
                        ));
                    }
                    tracing::error!("Failed to validate chunk: {:?}", err);
                }
            }
        });
        Ok(())
    }

    /// Called by block producer.
    /// Returns Some(signatures) if node has enough signed stake for the chunk represented by chunk_header.
    /// Signatures have the same order as ordered_chunk_validators, thus ready to be included in a block as is.
    /// Returns None if chunk doesn't have enough stake.
    /// For older protocol version, we return an empty array of chunk endorsements.
    pub fn get_chunk_endorsement_signatures(
        &self,
        chunk_header: &ShardChunkHeader,
    ) -> Result<Option<ChunkEndorsementSignatures>, Error> {
        let epoch_id =
            self.epoch_manager.get_epoch_id_from_prev_block(chunk_header.prev_block_hash())?;
        let protocol_version = self.epoch_manager.get_epoch_protocol_version(&epoch_id)?;
        if !checked_feature!("stable", ChunkValidation, protocol_version) {
            // Return an empty array of chunk endorsements for older protocol versions.
            return Ok(Some(vec![]));
        }

        let epoch_id =
            self.epoch_manager.get_epoch_id_from_prev_block(chunk_header.prev_block_hash())?;
        let chunk_validator_assignments = self.epoch_manager.get_chunk_validator_assignments(
            &epoch_id,
            chunk_header.shard_id(),
            chunk_header.height_created(),
        )?;

        // Get the chunk_endorsements for the chunk from our cache.
        // Note that these chunk endorsements are already validated as part of process_chunk_endorsement.
        // We can safely rely on the the following details
        //    1. The chunk endorsements are from valid chunk_validator for this chunk.
        //    2. The chunk endorsements signatures are valid.
        let Some(chunk_endorsements) = self.chunk_endorsements.peek(&chunk_header.chunk_hash())
        else {
            // Early return if no chunk_enforsements found in our cache.
            // Special case when we are using MockEpochManagerAdapter and chunk_validator_assignments is an empty set
            // In case we don't have any chunk validators, we return an empty array of chunk endorsements.
            return Ok(chunk_validator_assignments
                .ordered_chunk_validators()
                .is_empty()
                .then_some(vec![]));
        };

        // Check whether the current set of chunk_validators have enough stake to include chunk in block.
        if !chunk_validator_assignments
            .does_chunk_have_enough_stake(&chunk_endorsements.keys().cloned().collect())
        {
            return Ok(None);
        }

        // We've already verified the chunk_endorsements are valid, collect signatures.
        let signatures = chunk_validator_assignments
            .ordered_chunk_validators()
            .iter()
            .map(|account_id| {
                // map Option<ChunkEndorsement> to Option<Box<Signature>>
                chunk_endorsements
                    .get(account_id)
                    .map(|endorsement| Box::new(endorsement.signature.clone()))
            })
            .collect();

        Ok(Some(signatures))
    }
}

/// Pre-validates the chunk's receipts and transactions against the chain.
/// We do this before handing off the computationally intensive part to a
/// validation thread.
fn pre_validate_chunk_state_witness(
    state_witness: &ChunkStateWitnessInner,
    store: &ChainStore,
    epoch_manager: &dyn EpochManagerAdapter,
) -> Result<PreValidationOutput, Error> {
    let shard_id = state_witness.chunk_header.shard_id();

    // First, go back through the blockchain history to locate the last new chunk
    // and last last new chunk for the shard.

    // Blocks from the last new chunk (inclusive) to the parent block (inclusive).
    let mut blocks_after_last_chunk = Vec::new();
    // Blocks from the last last new chunk (inclusive) to the last new chunk (exclusive).
    let mut blocks_after_last_last_chunk = Vec::new();

    {
        let mut block_hash = *state_witness.chunk_header.prev_block_hash();
        let mut prev_chunks_seen = 0;
        loop {
            let block = store.get_block(&block_hash)?;
            let chunks = block.chunks();
            let Some(chunk) = chunks.get(shard_id as usize) else {
                return Err(Error::InvalidChunkStateWitness(format!(
                    "Shard {} does not exist in block {:?}",
                    shard_id, block_hash
                )));
            };
            let is_new_chunk = chunk.is_new_chunk(block.header().height());
            block_hash = *block.header().prev_hash();
            if prev_chunks_seen == 0 {
                blocks_after_last_chunk.push(block);
            } else if prev_chunks_seen == 1 {
                blocks_after_last_last_chunk.push(block);
            }
            if is_new_chunk {
                prev_chunks_seen += 1;
            }
            if prev_chunks_seen == 2 {
                break;
            }
        }
    }

    // Compute the chunks from which receipts should be collected.
    // let mut chunks_to_collect_receipts_from = Vec::new();
    // for block in blocks_after_last_last_chunk.iter().rev() {
    //     // To stay consistent with the order in which receipts are applied,
    //     // blocks are iterated in reverse order (from new to old), and
    //     // chunks are shuffled for each block.
    //     let mut chunks_in_block = block
    //         .chunks()
    //         .iter()
    //         .map(|chunk| (chunk.chunk_hash(), chunk.prev_outgoing_receipts_root()))
    //         .collect::<Vec<_>>();
    //     shuffle_receipt_proofs(&mut chunks_in_block, block.hash());
    //     chunks_to_collect_receipts_from.extend(chunks_in_block);
    // }

    // Verify that for each chunk, the receipts that have been provided match
    // the receipts that we are expecting.
    // let mut receipts_to_apply = Vec::new();
    // for (chunk_hash, receipt_root) in chunks_to_collect_receipts_from {
    //     let Some(receipt_proof) = state_witness.source_receipt_proofs.get(&chunk_hash) else {
    //         return Err(Error::InvalidChunkStateWitness(format!(
    //             "Missing source receipt proof for chunk {:?}",
    //             chunk_hash
    //         )));
    //     };
    //     if !receipt_proof.verify_against_receipt_root(receipt_root) {
    //         return Err(Error::InvalidChunkStateWitness(format!(
    //             "Provided receipt proof failed verification against receipt root for chunk {:?}",
    //             chunk_hash
    //         )));
    //     }
    //     // TODO(#10265): This does not currently handle shard layout change.
    //     if receipt_proof.1.to_shard_id != shard_id {
    //         return Err(Error::InvalidChunkStateWitness(format!(
    //             "Receipt proof for chunk {:?} is for shard {}, expected shard {}",
    //             chunk_hash, receipt_proof.1.to_shard_id, shard_id
    //         )));
    //     }
    //     receipts_to_apply.extend(receipt_proof.0.iter().cloned());
    // }
    let (last_chunk_block, implicit_transition_blocks) =
        blocks_after_last_chunk.split_last().unwrap();
    let receipts_response = &store.get_incoming_receipts_for_shard(
        epoch_manager,
        shard_id,
        *last_chunk_block.header().hash(),
        blocks_after_last_last_chunk.last().unwrap().header().height(),
    )?;
    let receipts_to_apply = near_chain::chain::collect_receipts_from_response(receipts_response);
    let applied_receipts_hash = hash(&borsh::to_vec(receipts_to_apply.as_slice()).unwrap());
    if applied_receipts_hash != state_witness.applied_receipts_hash {
        return Err(Error::InvalidChunkStateWitness(format!(
            "Receipts hash {:?} does not match expected receipts hash {:?}",
            applied_receipts_hash, state_witness.applied_receipts_hash
        )));
    }
    let (tx_root_from_state_witness, _) = merklize(&state_witness.transactions);
    let last_new_chunk_tx_root =
        last_chunk_block.chunks().get(shard_id as usize).unwrap().tx_root();
    if last_new_chunk_tx_root != tx_root_from_state_witness {
        return Err(Error::InvalidChunkStateWitness(format!(
            "Transaction root {:?} does not match expected transaction root {:?}",
            tx_root_from_state_witness, last_new_chunk_tx_root
        )));
    }

    Ok(PreValidationOutput {
        main_transition_params: NewChunkData {
            chunk_header: last_chunk_block.chunks().get(shard_id as usize).unwrap().clone(),
            transactions: state_witness.transactions.clone(),
            receipts: receipts_to_apply,
            resharding_state_roots: None,
            block: Chain::get_apply_chunk_block_context(
                epoch_manager,
                last_chunk_block.header(),
                &store.get_previous_header(last_chunk_block.header())?,
                true,
            )?,
            is_first_block_with_chunk_of_version: false,
            storage_context: StorageContext {
                storage_data_source: StorageDataSource::Recorded(PartialStorage {
                    nodes: state_witness.main_state_transition.base_state.clone(),
                }),
                state_patch: Default::default(),
                record_storage: false,
            },
        },
        implicit_transition_params: implicit_transition_blocks
            .into_iter()
            .rev()
            .map(|block| -> Result<_, Error> {
                Ok(Chain::get_apply_chunk_block_context(
                    epoch_manager,
                    block.header(),
                    &store.get_previous_header(block.header())?,
                    false,
                )?)
            })
            .collect::<Result<_, _>>()?,
    })
}

struct PreValidationOutput {
    main_transition_params: NewChunkData,
    implicit_transition_params: Vec<ApplyChunkBlockContext>,
}

fn validate_chunk_state_witness(
    state_witness: ChunkStateWitnessInner,
    pre_validation_output: PreValidationOutput,
    epoch_manager: &dyn EpochManagerAdapter,
    runtime_adapter: &dyn RuntimeAdapter,
) -> Result<(), Error> {
    let span = tracing::debug_span!(target: "chain", "validate_chunk_state_witness").entered();
    let main_transition = pre_validation_output.main_transition_params;
    let chunk_header = main_transition.chunk_header.clone();
    let epoch_id = epoch_manager.get_epoch_id(&main_transition.block.block_hash)?;
    let shard_uid =
        epoch_manager.shard_id_to_uid(main_transition.chunk_header.shard_id(), &epoch_id)?;
    // Should we validate other fields?
    let NewChunkResult { apply_result: mut main_apply_result, .. } = apply_new_chunk(
        &span,
        main_transition,
        ShardContext {
            shard_uid,
            cares_about_shard_this_epoch: true,
            will_shard_layout_change: false,
            should_apply_chunk: true,
            need_to_reshard: false,
        },
        runtime_adapter,
        epoch_manager,
    )?;
    let outgoing_receipts = std::mem::take(&mut main_apply_result.outgoing_receipts);
    let mut chunk_extra = apply_result_to_chunk_extra(main_apply_result, &chunk_header);
    if chunk_extra.state_root() != &state_witness.main_state_transition.post_state_root {
        // This is an early check, it's not for correctness, only for better
        // error reporting in case of an invalid state witness due to a bug.
        // Only the final state root check against the chunk header is required.
        return Err(Error::InvalidChunkStateWitness(format!(
            "Post state root {:?} for main transition does not match expected post state root {:?}",
            chunk_extra.state_root(),
            state_witness.main_state_transition.post_state_root,
        )));
    }

    for (block, transition) in pre_validation_output
        .implicit_transition_params
        .into_iter()
        .zip(state_witness.implicit_transitions.into_iter())
    {
        let block_hash = block.block_hash;
        let old_chunk_data = OldChunkData {
            prev_chunk_extra: chunk_extra.clone(),
            resharding_state_roots: None,
            block,
            storage_context: StorageContext {
                storage_data_source: StorageDataSource::Recorded(PartialStorage {
                    nodes: transition.base_state,
                }),
                state_patch: Default::default(),
                record_storage: false,
            },
        };
        let OldChunkResult { apply_result, .. } = apply_old_chunk(
            &span,
            old_chunk_data,
            ShardContext {
                // Consider other shard uid in case of resharding.
                shard_uid,
                cares_about_shard_this_epoch: true,
                will_shard_layout_change: false,
                should_apply_chunk: false,
                need_to_reshard: false,
            },
            runtime_adapter,
            epoch_manager,
        )?;
        *chunk_extra.state_root_mut() = apply_result.new_root;
        if chunk_extra.state_root() != &transition.post_state_root {
            // This is an early check, it's not for correctness, only for better
            // error reporting in case of an invalid state witness due to a bug.
            // Only the final state root check against the chunk header is required.
            return Err(Error::InvalidChunkStateWitness(format!(
                "Post state root {:?} for implicit transition at block {:?}, does not match expected state root {:?}",
                chunk_extra.state_root(), block_hash, transition.post_state_root
            )));
        }
    }

    // Finally, verify that the newly proposed chunk matches everything we have computed.
    let outgoing_receipts_hashes = {
        let shard_layout = epoch_manager
            .get_shard_layout_from_prev_block(state_witness.chunk_header.prev_block_hash())?;
        Chain::build_receipts_hashes(&outgoing_receipts, &shard_layout)
    };
    let (outgoing_receipts_root, _) = merklize(&outgoing_receipts_hashes);
    validate_chunk_with_chunk_extra_and_receipts_root(
        &chunk_extra,
        &state_witness.chunk_header,
        &outgoing_receipts_root,
    )?;

    // Before we're done we have one last thing to do: verify that the proposed transactions
    // are valid.
    // TODO(#9292): Not sure how to do this.
    Ok(())
}

fn apply_result_to_chunk_extra(
    apply_result: ApplyChunkResult,
    chunk: &ShardChunkHeader,
) -> ChunkExtra {
    let (outcome_root, _) = ApplyChunkResult::compute_outcomes_proof(&apply_result.outcomes);
    ChunkExtra::new(
        &apply_result.new_root,
        outcome_root,
        apply_result.validator_proposals,
        apply_result.total_gas_burnt,
        chunk.gas_limit(),
        apply_result.total_balance_burnt,
    )
}

fn send_chunk_endorsement_to_block_producers(
    chunk_header: &ShardChunkHeader,
    epoch_manager: &dyn EpochManagerAdapter,
    signer: &dyn ValidatorSigner,
    network_sender: &Sender<PeerManagerMessageRequest>,
) {
    let epoch_id =
        epoch_manager.get_epoch_id_from_prev_block(chunk_header.prev_block_hash()).unwrap();

    // Send the chunk endorsement to the next NUM_NEXT_BLOCK_PRODUCERS_TO_SEND_CHUNK_ENDORSEMENT block producers.
    // It's possible we may reach the end of the epoch, in which case, ignore the error from get_block_producer.
    let block_height = chunk_header.height_created();
    let block_producers = (0..NUM_NEXT_BLOCK_PRODUCERS_TO_SEND_CHUNK_ENDORSEMENT)
        .map_while(|i| epoch_manager.get_block_producer(&epoch_id, block_height + i).ok())
        .collect_vec();
    assert!(!block_producers.is_empty());

    tracing::debug!(
        target: "chunk_validation",
        chunk_hash=?chunk_header.chunk_hash(),
        ?block_producers,
        "Chunk validated successfully, sending endorsement",
    );

    let endorsement = ChunkEndorsement::new(chunk_header.chunk_hash(), signer);
    for block_producer in block_producers {
        network_sender.send(PeerManagerMessageRequest::NetworkRequests(
            NetworkRequests::ChunkEndorsement(block_producer, endorsement.clone()),
        ));
    }
}

impl Client {
    /// Responds to a network request to verify a `ChunkStateWitness`, which is
    /// sent by chunk producers after they produce a chunk.
<<<<<<< HEAD
    pub fn process_chunk_state_witness(&mut self, witness: ChunkStateWitness) -> Result<(), Error> {
        // TODO(stateless_validation): Properly handle case for chunk right after genesis
        // Context: We can not generate a state witness for the first chunk after genesis as it's not possible
        // to run the genesis chunk in runtime. For now we just send an empty state witness
        if witness.chunk_header.prev_block_hash() == self.chain.genesis().hash() {
=======
    pub fn process_chunk_state_witness(
        &mut self,
        witness: ChunkStateWitness,
        peer_id: PeerId,
    ) -> Result<(), Error> {
        // First chunk after genesis doesn't have to be endorsed.
        if witness.inner.chunk_header.prev_block_hash() == self.chain.genesis().hash() {
>>>>>>> 8582a0a5
            let Some(signer) = self.validator_signer.as_ref() else {
                return Err(Error::NotAChunkValidator);
            };
            send_chunk_endorsement_to_block_producers(
                &witness.inner.chunk_header,
                self.epoch_manager.as_ref(),
                signer.as_ref(),
                &self.chunk_validator.network_sender,
            );
            return Ok(());
        }

        // TODO(#10265): If the previous block does not exist, we should
        // queue this (similar to orphans) to retry later.
        let result = self.chunk_validator.start_validating_chunk(
            witness,
            self.chain.chain_store(),
            peer_id.clone(),
        );
        if let Err(Error::InvalidChunkStateWitness(_)) = &result {
            self.network_adapter.send(PeerManagerMessageRequest::NetworkRequests(
                NetworkRequests::BanPeer {
                    peer_id,
                    ban_reason: ReasonForBan::BadChunkStateWitness,
                },
            ));
        }
        result
    }

    /// Collect state transition data necessary to produce state witness for
    /// `chunk_header`.
    fn collect_state_transition_data(
        &mut self,
        chunk_header: &ShardChunkHeader,
        prev_chunk_header: &ShardChunkHeader,
    ) -> Result<(ChunkStateTransition, Vec<ChunkStateTransition>, CryptoHash), Error> {
        let shard_id = chunk_header.shard_id();
        let epoch_id =
            self.epoch_manager.get_epoch_id_from_prev_block(chunk_header.prev_block_hash())?;
        let shard_uid = self.epoch_manager.shard_id_to_uid(shard_id, &epoch_id)?;
        let prev_chunk_height_included = prev_chunk_header.height_included();

        let mut prev_blocks = self.chain.get_blocks_until_height(
            *chunk_header.prev_block_hash(),
            prev_chunk_height_included,
            true,
        )?;
        prev_blocks.reverse();
        let (main_block, implicit_blocks) = prev_blocks.split_first().unwrap();
        let store = self.chain.chain_store().store();
        let StoredChunkStateTransitionData { base_state, receipts_hash } = store
            .get_ser(
                near_store::DBCol::StateTransitionData,
                &near_primitives::utils::get_block_shard_id(main_block, shard_id),
            )?
            .ok_or(Error::Other(format!(
                "Missing state proof for block {main_block} and shard {shard_id}"
            )))?;
        let main_transition = ChunkStateTransition {
            block_hash: *main_block,
            base_state,
            post_state_root: *self.chain.get_chunk_extra(main_block, &shard_uid)?.state_root(),
        };
        let mut implicit_transitions = vec![];
        for block_hash in implicit_blocks {
            let StoredChunkStateTransitionData { base_state, .. } = store
                .get_ser(
                    near_store::DBCol::StateTransitionData,
                    &near_primitives::utils::get_block_shard_id(block_hash, shard_id),
                )?
                .ok_or(Error::Other(format!(
                    "Missing state proof for block {block_hash} and shard {shard_id}"
                )))?;
            implicit_transitions.push(ChunkStateTransition {
                block_hash: *block_hash,
                base_state,
                post_state_root: *self.chain.get_chunk_extra(block_hash, &shard_uid)?.state_root(),
            });
        }

        Ok((main_transition, implicit_transitions, receipts_hash))
    }

    /// Distributes the chunk state witness to chunk validators that are
    /// selected to validate this chunk.
    pub fn send_chunk_state_witness_to_chunk_validators(
        &mut self,
        epoch_id: &EpochId,
        prev_chunk_header: &ShardChunkHeader,
        chunk: &ShardChunk,
    ) -> Result<(), Error> {
        let protocol_version = self.epoch_manager.get_epoch_protocol_version(epoch_id)?;
        if !checked_feature!("stable", ChunkValidation, protocol_version) {
            return Ok(());
        }

        let chunk_header = chunk.cloned_header();
        let chunk_validators = self.epoch_manager.get_chunk_validator_assignments(
            epoch_id,
            chunk_header.shard_id(),
            chunk_header.height_created(),
        )?;
        let ordered_chunk_validators = chunk_validators.ordered_chunk_validators();

        let witness = self.create_state_witness(prev_chunk_header, chunk)?;
        tracing::debug!(
            target: "chunk_validation",
            "Sending chunk state witness for chunk {:?} to chunk validators {:?}",
            chunk.chunk_hash(),
            ordered_chunk_validators,
        );
        self.network_adapter.send(PeerManagerMessageRequest::NetworkRequests(
            NetworkRequests::ChunkStateWitness(ordered_chunk_validators, witness),
        ));

        // Since we've created the state witness, we can directly send the chunk endorsement to ourselves.
        let Some(my_signer) = self.validator_signer.as_ref() else {
            return Ok(());
        };
        if chunk_validators.contains(my_signer.validator_id()) {
            let endorsement = ChunkEndorsement::new(chunk_header.chunk_hash(), my_signer.as_ref());
            self.process_chunk_endorsement(endorsement)?;
        }

        Ok(())
    }

    pub(crate) fn shadow_validate_block_chunks(&mut self, block: &Block) -> Result<(), Error> {
        if !cfg!(feature = "shadow_chunk_validation") {
            return Ok(());
        }
        let block_hash = block.hash();
        tracing::debug!(target: "chunk_validation", ?block_hash, "shadow validation for block chunks");
        let prev_block = self.chain.get_block(block.header().prev_hash())?;
        let prev_block_chunks = prev_block.chunks();
        for chunk in
            block.chunks().iter().filter(|chunk| chunk.is_new_chunk(block.header().height()))
        {
            let chunk = self.chain.get_chunk_clone_from_header(chunk)?;
            let prev_chunk_header = prev_block_chunks.get(chunk.shard_id() as usize).unwrap();
            if let Err(err) = self.shadow_validate_chunk(prev_chunk_header, &chunk) {
                metrics::SHADOW_CHUNK_VALIDATION_FAILED_TOTAL.inc();
                tracing::error!(
                    target: "chunk_validation",
                    ?err,
                    shard_id = chunk.shard_id(),
                    ?block_hash,
                    "shadow chunk validation failed"
                );
            }
        }
        Ok(())
    }

    fn shadow_validate_chunk(
        &mut self,
        prev_chunk_header: &ShardChunkHeader,
        chunk: &ShardChunk,
    ) -> Result<(), Error> {
        let shard_id = chunk.shard_id();
        let chunk_hash = chunk.chunk_hash();
        let witness = self.create_state_witness(prev_chunk_header, chunk)?;
        let witness_size = borsh::to_vec(&witness)?.len();
        metrics::CHUNK_STATE_WITNESS_TOTAL_SIZE
            .with_label_values(&[&shard_id.to_string()])
            .observe(witness_size as f64);
        let pre_validation_start = Instant::now();
        let pre_validation_result = pre_validate_chunk_state_witness(
            &witness.inner,
            self.chain.chain_store(),
            self.epoch_manager.as_ref(),
        )?;
        tracing::debug!(
            target: "chunk_validation",
            shard_id,
            ?chunk_hash,
            witness_size,
            pre_validation_elapsed = ?pre_validation_start.elapsed(),
            "completed shadow chunk pre-validation"
        );
        let epoch_manager = self.epoch_manager.clone();
        let runtime_adapter = self.runtime_adapter.clone();
        rayon::spawn(move || {
            let validation_start = Instant::now();
            match validate_chunk_state_witness(
                witness.inner,
                pre_validation_result,
                epoch_manager.as_ref(),
                runtime_adapter.as_ref(),
            ) {
                Ok(()) => {
                    tracing::debug!(
                        target: "chunk_validation",
                        shard_id,
                        ?chunk_hash,
                        validation_elapsed = ?validation_start.elapsed(),
                        "completed shadow chunk validation"
                    );
                }
                Err(err) => {
                    metrics::SHADOW_CHUNK_VALIDATION_FAILED_TOTAL.inc();
                    tracing::error!(
                        target: "chunk_validation",
                        ?err,
                        shard_id,
                        ?chunk_hash,
                        "shadow chunk validation failed"
                    );
                }
            }
        });
        Ok(())
    }

    fn create_state_witness(
        &mut self,
        prev_chunk_header: &ShardChunkHeader,
        chunk: &ShardChunk,
<<<<<<< HEAD
    ) -> Result<ChunkStateWitness, Error> {
        // TODO(stateless_validation): Previous chunk is genesis chunk. Properly handle creating state witness.
        if prev_chunk_header.prev_block_hash() == &CryptoHash::default() {
            return Ok(ChunkStateWitness::empty(chunk.cloned_header()));
        }
=======
    ) -> Result<Option<ChunkStateWitness>, Error> {
>>>>>>> 8582a0a5
        let chunk_header = chunk.cloned_header();
        let prev_chunk = self.chain.get_chunk(&prev_chunk_header.chunk_hash())?;
        let (main_state_transition, implicit_transitions, applied_receipts_hash) =
            self.collect_state_transition_data(&chunk_header, prev_chunk_header)?;
        let witness_inner = ChunkStateWitnessInner::new(
            chunk_header.clone(),
            main_state_transition,
            // TODO(#9292): Iterate through the chain to derive this.
            HashMap::new(),
            // (Could also be derived from iterating through the receipts, but
            // that defeats the purpose of this check being a debugging
            // mechanism.)
            applied_receipts_hash,
            prev_chunk.transactions().to_vec(),
            implicit_transitions,
            chunk.transactions().to_vec(),
            // TODO(#9292): Derive this during chunk production, during
            // prepare_transactions or the like.
<<<<<<< HEAD
            new_transactions_validation_state: PartialState::default(),
        };
        Ok(witness)
=======
            PartialState::default(),
        );
        let signer = self.validator_signer.as_ref().ok_or(Error::NotAValidator)?;
        let signature = signer.sign_chunk_state_witness(&witness_inner);
        let witness = ChunkStateWitness { inner: witness_inner, signature };
        Ok(Some(witness))
>>>>>>> 8582a0a5
    }

    /// Function to process an incoming chunk endorsement from chunk validators.
    /// We first verify the chunk endorsement and then store it in a cache.
    /// We would later include the endorsements in the block production.
    pub fn process_chunk_endorsement(
        &mut self,
        endorsement: ChunkEndorsement,
    ) -> Result<(), Error> {
        let chunk_hash = endorsement.chunk_hash();
        let account_id = &endorsement.account_id;

        // If we have already processed this chunk endorsement, return early.
        if self
            .chunk_validator
            .chunk_endorsements
            .get(chunk_hash)
            .is_some_and(|existing_endorsements| existing_endorsements.get(account_id).is_some())
        {
            tracing::debug!(target: "chunk_validation", ?endorsement, "Already received chunk endorsement.");
            return Ok(());
        }

        let chunk_header = self.chain.get_chunk(chunk_hash)?.cloned_header();
        if !self.epoch_manager.verify_chunk_endorsement(&chunk_header, &endorsement)? {
            tracing::error!(target: "chunk_validation", ?endorsement, "Invalid chunk endorsement.");
            return Err(Error::InvalidChunkEndorsement);
        }

        // If we are the current block producer, we store the chunk endorsement for each chunk which
        // would later be used during block production to check whether to include the chunk or not.
        // TODO(stateless_validation): It's possible for a malicious validator to send endorsements
        // for 100 unique chunks thus pushing out current valid endorsements from our cache.
        // Maybe add check to ensure we don't accept endorsements from chunks already included in some block?
        // Maybe add check to ensure we don't accept endorsements from chunks that have too old height_created?
        tracing::debug!(target: "chunk_validation", ?endorsement, "Received and saved chunk endorsement.");
        self.chunk_validator
            .chunk_endorsements
            .get_or_insert(chunk_hash.clone(), || HashMap::new());
        let chunk_endorsements =
            self.chunk_validator.chunk_endorsements.get_mut(chunk_hash).unwrap();
        chunk_endorsements.insert(account_id.clone(), endorsement);

        Ok(())
    }
}<|MERGE_RESOLUTION|>--- conflicted
+++ resolved
@@ -520,21 +520,15 @@
 impl Client {
     /// Responds to a network request to verify a `ChunkStateWitness`, which is
     /// sent by chunk producers after they produce a chunk.
-<<<<<<< HEAD
-    pub fn process_chunk_state_witness(&mut self, witness: ChunkStateWitness) -> Result<(), Error> {
-        // TODO(stateless_validation): Properly handle case for chunk right after genesis
-        // Context: We can not generate a state witness for the first chunk after genesis as it's not possible
-        // to run the genesis chunk in runtime. For now we just send an empty state witness
-        if witness.chunk_header.prev_block_hash() == self.chain.genesis().hash() {
-=======
     pub fn process_chunk_state_witness(
         &mut self,
         witness: ChunkStateWitness,
         peer_id: PeerId,
     ) -> Result<(), Error> {
-        // First chunk after genesis doesn't have to be endorsed.
+        // TODO(stateless_validation): Properly handle case for chunk right after genesis
+        // Context: We can not generate a state witness for the first chunk after genesis as it's not possible
+        // to run the genesis chunk in runtime. For now we just send an empty state witness
         if witness.inner.chunk_header.prev_block_hash() == self.chain.genesis().hash() {
->>>>>>> 8582a0a5
             let Some(signer) = self.validator_signer.as_ref() else {
                 return Err(Error::NotAChunkValidator);
             };
@@ -754,15 +748,11 @@
         &mut self,
         prev_chunk_header: &ShardChunkHeader,
         chunk: &ShardChunk,
-<<<<<<< HEAD
     ) -> Result<ChunkStateWitness, Error> {
         // TODO(stateless_validation): Previous chunk is genesis chunk. Properly handle creating state witness.
         if prev_chunk_header.prev_block_hash() == &CryptoHash::default() {
             return Ok(ChunkStateWitness::empty(chunk.cloned_header()));
         }
-=======
-    ) -> Result<Option<ChunkStateWitness>, Error> {
->>>>>>> 8582a0a5
         let chunk_header = chunk.cloned_header();
         let prev_chunk = self.chain.get_chunk(&prev_chunk_header.chunk_hash())?;
         let (main_state_transition, implicit_transitions, applied_receipts_hash) =
@@ -781,18 +771,12 @@
             chunk.transactions().to_vec(),
             // TODO(#9292): Derive this during chunk production, during
             // prepare_transactions or the like.
-<<<<<<< HEAD
-            new_transactions_validation_state: PartialState::default(),
-        };
-        Ok(witness)
-=======
             PartialState::default(),
         );
         let signer = self.validator_signer.as_ref().ok_or(Error::NotAValidator)?;
         let signature = signer.sign_chunk_state_witness(&witness_inner);
         let witness = ChunkStateWitness { inner: witness_inner, signature };
-        Ok(Some(witness))
->>>>>>> 8582a0a5
+        Ok(witness)
     }
 
     /// Function to process an incoming chunk endorsement from chunk validators.
