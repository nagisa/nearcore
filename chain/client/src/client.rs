//! Client is responsible for tracking the chain and related pieces of infrastructure.
//! Block production is done in done in this actor as well (at the moment).

use std::collections::HashMap;
use std::ops::Sub;
use std::sync::{Arc, RwLock};
use std::thread;
use std::time::{Duration, Instant};

use actix::{
    Actor, ActorFuture, Addr, AsyncContext, Context, ContextFutureSpawner, Handler, Recipient,
    WrapFuture,
};
use chrono::{DateTime, Utc};
use futures::Future;
use log::{debug, error, info, warn};

use near_chain::{
    Block, BlockApproval, BlockHeader, BlockStatus, Chain, ChainGenesis, ErrorKind, Provenance,
    RuntimeAdapter,
};
use near_chunks::ShardsManager;
use near_network::types::{
    AnnounceAccount, AnnounceAccountRoute, NetworkInfo, PeerId, ReasonForBan,
};
use near_network::{
    NetworkClientMessages, NetworkClientResponses, NetworkRequests, NetworkResponses,
};
use near_primitives::crypto::signature::{verify, Signature};
use near_primitives::hash::{hash, CryptoHash};
use near_primitives::sharding::ShardChunkHeader;
use near_primitives::transaction::ReceiptTransaction;
use near_primitives::types::{AccountId, BlockIndex, ShardId};
use near_primitives::unwrap_or_return;
use near_store::Store;
use near_telemetry::TelemetryActor;

use crate::info::InfoHelper;
use crate::sync::{most_weight_peer, BlockSync, HeaderSync, StateSync, StateSyncResult};
use crate::types::{
    BlockProducer, ClientConfig, Error, ShardSyncStatus, Status, StatusSyncInfo, SyncStatus,
};
use crate::{sync, StatusResponse};
<<<<<<< HEAD
=======
use near_primitives::rpc::ValidatorInfo;
>>>>>>> 79f37245

/// Macro to either return value if the result is Ok, or exit function logging error.
macro_rules! unwrap_or_return(($obj: expr, $ret: expr) => (match $obj {
    Ok(value) => value,
    Err(err) => {
        error!(target: "client", "Error: {:?}", err);
        return $ret;
    }
}));

pub struct ClientActor {
    config: ClientConfig,
    sync_status: SyncStatus,
    chain: Chain,
    runtime_adapter: Arc<dyn RuntimeAdapter>,
    shards_mgr: ShardsManager,
    /// A mapping from a block for which a state sync is underway for the next epoch, and the object
    /// storing the current status of the state sync
    catchup_state_syncs: HashMap<CryptoHash, (StateSync, HashMap<u64, ShardSyncStatus>)>,
    block_producer: Option<BlockProducer>,
    network_actor: Recipient<NetworkRequests>,
    network_info: NetworkInfo,
    /// Identity that represents this Client at the network level.
    /// It is used as part of the messages that identify this client.
    node_id: PeerId,
    /// Set of approvals for the next block.
    approvals: HashMap<usize, Signature>,
    /// Timestamp when last block was received / processed. Used to timeout block production.
    last_block_processed: Instant,
    /// Keeps track of syncing headers.
    header_sync: HeaderSync,
    /// Keeps track of syncing block.
    block_sync: BlockSync,
    /// Keeps track of syncing state.
    state_sync: StateSync,
    /// Last time we announced our accounts as validators.
    last_val_announce_height: Option<BlockIndex>,
    /// Info helper.
    info_helper: InfoHelper,
}

fn wait_until_genesis(genesis_time: &DateTime<Utc>) {
    let now = Utc::now();
    //get chrono::Duration::num_seconds() by deducting genesis_time from now
    let chrono_seconds = genesis_time.signed_duration_since(now).num_seconds();
    //check if number of seconds in chrono::Duration larger than zero
    if chrono_seconds > 0 {
        info!(target: "chain", "Waiting until genesis: {}", chrono_seconds);
        let seconds = Duration::from_secs(chrono_seconds as u64);
        thread::sleep(seconds);
    }
}

impl ClientActor {
    pub fn new(
        config: ClientConfig,
        store: Arc<Store>,
        chain_genesis: ChainGenesis,
        runtime_adapter: Arc<dyn RuntimeAdapter>,
        node_id: PeerId,
        network_actor: Recipient<NetworkRequests>,
        block_producer: Option<BlockProducer>,
        telemtetry_actor: Addr<TelemetryActor>,
    ) -> Result<Self, Error> {
        wait_until_genesis(&chain_genesis.time);
        let chain = Chain::new(store.clone(), runtime_adapter.clone(), chain_genesis)?;
        let shards_mgr = ShardsManager::new(
            block_producer.as_ref().map(|x| x.account_id.clone()),
            runtime_adapter.clone(),
            network_actor.clone(),
            store.clone(),
        );
        let sync_status = SyncStatus::AwaitingPeers;
        let header_sync = HeaderSync::new(network_actor.clone());
        let block_sync = BlockSync::new(network_actor.clone(), config.block_fetch_horizon);
        let state_sync = StateSync::new(network_actor.clone());
        if let Some(bp) = &block_producer {
            info!(target: "client", "Starting validator node: {}", bp.account_id);
        }

        let info_helper = InfoHelper::new(telemtetry_actor, block_producer.clone());

        Ok(ClientActor {
            config,
            sync_status,
            chain,
            runtime_adapter,
            shards_mgr,
            catchup_state_syncs: HashMap::new(),
            network_actor,
            node_id,
            block_producer,
            network_info: NetworkInfo {
                num_active_peers: 0,
                peer_max_count: 0,
                most_weight_peers: vec![],
                received_bytes_per_sec: 0,
                sent_bytes_per_sec: 0,
                routes: None,
            },
            approvals: HashMap::default(),
            last_block_processed: Instant::now(),
            header_sync,
            block_sync,
            state_sync,
            last_val_announce_height: None,
            info_helper,
        })
    }

    fn check_signature_account_announce(
        &self,
        announce_account: &AnnounceAccount,
    ) -> Result<(), ReasonForBan> {
        debug!(target: "client", "Received account announce: {:?}", announce_account);
        // Check header is correct.
        let header_hash = announce_account.header_hash();
        let header = announce_account.header();

        // hash must match announcement hash ...
        if header_hash != header.hash {
            return Err(ReasonForBan::InvalidHash);
        }

        // ... and signature should be valid.
        if !self.runtime_adapter.verify_validator_signature(
            &announce_account.epoch,
            &announce_account.account_id,
            header_hash.as_ref(),
            &header.signature,
        ) {
            return Err(ReasonForBan::InvalidSignature);
        }

        // Check intermediates hops are correct.
        // Skip first element (header)
        announce_account
            .route
            .iter()
            .skip(1)
            .fold(Ok(header_hash), |previous_hash, hop| {
                // Folding function will return None if at least one hop checking fail,
                // otherwise it will return hash from last hop.
                if let Ok(previous_hash) = previous_hash {
                    let AnnounceAccountRoute { peer_id, hash: current_hash, signature } = hop;

                    let real_current_hash =
                        &hash([previous_hash.as_ref(), peer_id.as_ref()].concat().as_slice());

                    if real_current_hash != current_hash {
                        return Err(ReasonForBan::InvalidHash);
                    }

                    if verify(current_hash.as_ref(), signature, &peer_id.public_key()) {
                        Ok(previous_hash)
                    } else {
                        Err(ReasonForBan::InvalidSignature)
                    }
                } else {
                    previous_hash
                }
            })
            .map(|_hash| ())
    }
}

impl Actor for ClientActor {
    type Context = Context<Self>;

    fn started(&mut self, ctx: &mut Self::Context) {
        // Start syncing job.
        self.start_sync(ctx);

        // Start fetching information from network.
        self.fetch_network_info(ctx);

        // Start periodic logging of current state of the client.
        self.log_summary(ctx);
    }
}

impl Handler<NetworkClientMessages> for ClientActor {
    type Result = NetworkClientResponses;

    fn handle(&mut self, msg: NetworkClientMessages, ctx: &mut Context<Self>) -> Self::Result {
        match msg {
            NetworkClientMessages::Transaction(tx) => {
                let runtime_adapter = self.runtime_adapter.clone();
                let shard_id = runtime_adapter.account_id_to_shard_id(&tx.body.get_originator());
                if let Ok(chunk_extra) = self.chain.get_latest_chunk_extra(shard_id) {
                    match self.runtime_adapter.validate_tx(shard_id, chunk_extra.state_root, tx) {
                        Ok(valid_transaction) => {
                            debug!(
                                "MOO recording a transaction. I'm {:?}, {}",
                                self.block_producer.clone().unwrap().account_id,
                                shard_id
                            );
                            self.shards_mgr.insert_transaction(shard_id, valid_transaction);
                            NetworkClientResponses::ValidTx
                        }
                        Err(err) => NetworkClientResponses::InvalidTx(err),
                    }
                } else {
                    NetworkClientResponses::NoResponse
                }
            }
            NetworkClientMessages::BlockHeader(header, peer_id) => {
                self.receive_header(header, peer_id)
            }
            NetworkClientMessages::Block(block, peer_id, was_requested) => {
                self.receive_block(ctx, block, peer_id, was_requested)
            }
            NetworkClientMessages::BlockRequest(hash) => {
                if let Ok(block) = self.chain.get_block(&hash) {
                    NetworkClientResponses::Block(block.clone())
                } else {
                    NetworkClientResponses::NoResponse
                }
            }
            NetworkClientMessages::BlockHeadersRequest(hashes) => {
                if let Ok(headers) = self.retrieve_headers(hashes) {
                    NetworkClientResponses::BlockHeaders(headers)
                } else {
                    NetworkClientResponses::NoResponse
                }
            }
            NetworkClientMessages::GetChainInfo => match self.chain.head() {
                Ok(head) => NetworkClientResponses::ChainInfo {
                    genesis: self.chain.genesis().hash(),
                    height: head.height,
                    total_weight: head.total_weight,
                },
                Err(err) => {
                    error!(target: "client", "{}", err);
                    NetworkClientResponses::NoResponse
                }
            },
            NetworkClientMessages::BlockHeaders(headers, peer_id) => {
                if self.receive_headers(headers, peer_id) {
                    NetworkClientResponses::NoResponse
                } else {
                    warn!(target: "client", "Banning node for sending invalid block headers");
                    NetworkClientResponses::Ban { ban_reason: ReasonForBan::BadBlockHeader }
                }
            }
            NetworkClientMessages::BlockApproval(account_id, hash, signature) => {
                if self.collect_block_approval(&account_id, &hash, &signature) {
                    NetworkClientResponses::NoResponse
                } else {
                    warn!(target: "client", "Banning node for sending invalid block approval: {} {} {}", account_id, hash, signature);
                    NetworkClientResponses::Ban { ban_reason: ReasonForBan::BadBlockApproval }
                }
            }
            NetworkClientMessages::StateRequest(shard_id, hash) => {
                debug!(
                    "MOO received state request for hash {:?}, I'm {:?}",
                    hash,
                    self.block_producer.clone().map(|x| x.account_id)
                );
                if let Ok((payload, receipts)) = self.state_request(shard_id, hash) {
                    return NetworkClientResponses::StateResponse {
                        shard_id,
                        hash,
                        payload,
                        receipts,
                    };
                }
                NetworkClientResponses::NoResponse
            }
            NetworkClientMessages::StateResponse(shard_id, hash, payload, receipts) => {
                debug!(
                    "MOO received state response for hash {:?}, I'm {:?}",
                    hash,
                    self.block_producer.clone().map(|x| x.account_id)
                );
                // Populate the hashmaps with shard statuses that might be interested in this state
                //     (naturally, the plural of statuses is statuseses)
                let mut shard_statuseses = vec![];

                // ... It could be that the state was requested by the state sync
                if let SyncStatus::StateSync(sync_hash, shard_statuses) = &mut self.sync_status {
                    if hash == *sync_hash {
                        shard_statuseses.push(shard_statuses);
                    }
                }

                // ... Or one of the catchups
                for (sync_hash, state_sync_info) in self.chain.store().iterate_state_sync_infos() {
                    if hash == sync_hash {
                        assert_eq!(sync_hash, state_sync_info.epoch_tail_hash);
                        if let Some((_, shard_statuses)) =
                            self.catchup_state_syncs.get_mut(&sync_hash)
                        {
                            debug!("MOO there's a status to update for {:?}", hash);
                            shard_statuseses.push(shard_statuses);
                        }
                        // We should not be requesting the same state twice.
                        break;
                    }
                }

                if !shard_statuseses.is_empty() {
                    match self.chain.set_shard_state(shard_id, hash, payload, receipts) {
                        Ok(()) => {
                            for shard_statuses in shard_statuseses {
                                shard_statuses.insert(shard_id, ShardSyncStatus::StateDone);
                            }
                        }
                        Err(err) => {
                            for shard_statuses in shard_statuseses {
                                shard_statuses.insert(
                                    shard_id,
                                    ShardSyncStatus::Error(format!(
                                        "Failed to set state for {} @ {}: {}",
                                        shard_id, hash, err
                                    )),
                                );
                            }
                        }
                    }
                }

                NetworkClientResponses::NoResponse
            }
            NetworkClientMessages::ChunkPartRequest(part_request_msg, peer_id) => {
                let _ = self.shards_mgr.process_chunk_part_request(part_request_msg, peer_id);
                NetworkClientResponses::NoResponse
            }
            NetworkClientMessages::ChunkOnePartRequest(part_request_msg, peer_id) => {
                let _ = self.shards_mgr.process_chunk_one_part_request(part_request_msg, peer_id);
                NetworkClientResponses::NoResponse
            }
            NetworkClientMessages::ChunkPart(part_msg) => {
                if let Ok(Some(height)) = self.shards_mgr.process_chunk_part(part_msg) {
                    self.process_blocks_with_missing_chunks(ctx, height);
                }
                NetworkClientResponses::NoResponse
            }
            NetworkClientMessages::ChunkOnePart(one_part_msg) => {
                let prev_block_hash = one_part_msg.header.prev_block_hash;
                let height = one_part_msg.header.height_created;
                if let Ok(ret) = self.shards_mgr.process_chunk_one_part(one_part_msg.clone()) {
                    if ret {
                        // If the chunk builds on top of the current head, get all the remaining parts
                        // TODO: if the bp receives the chunk before they receive the block, they will
                        //     not collect the parts currently. It will result in chunk not included
                        //     in the next block.
                        if self.block_producer.as_ref().map_or_else(
                            || false,
                            |bp| {
                                self.shards_mgr.cares_about_shard_this_or_next_epoch(
                                    &bp.account_id,
                                    prev_block_hash,
                                    one_part_msg.shard_id,
                                )
                            },
                        ) && self
                            .chain
                            .head()
                            .map(|head| head.last_block_hash == one_part_msg.header.prev_block_hash)
                            .unwrap_or(false)
                        {
                            self.shards_mgr.request_chunks(vec![one_part_msg.header]);
                        } else {
                            // We are getting here either because we don't care about the shard, or
                            //    because we see the one part before we see the block.
                            // In the latter case we will request parts once the block is received
                        }
                        self.process_blocks_with_missing_chunks(ctx, height);
                    }
                }
                NetworkClientResponses::NoResponse
            }
            NetworkClientMessages::AnnounceAccount(announce_account) => {
                match self.check_signature_account_announce(&announce_account) {
                    Ok(_) => {
                        actix::spawn(
                            self.network_actor
                                .send(NetworkRequests::AnnounceAccount(announce_account))
                                .map_err(|e| error!(target: "client", "{}", e))
                                .map(|_| ()),
                        );
                        NetworkClientResponses::NoResponse
                    }
                    Err(ban_reason) => NetworkClientResponses::Ban { ban_reason },
                }
            }
        }
    }
}

impl Handler<Status> for ClientActor {
    type Result = Result<StatusResponse, String>;

    fn handle(&mut self, _: Status, _: &mut Context<Self>) -> Self::Result {
        let head = self.chain.head().map_err(|err| err.to_string())?;
        let prev_header =
            self.chain.get_block_header(&head.last_block_hash).map_err(|err| err.to_string())?;
        let latest_block_time = prev_header.timestamp.clone();
        let validators = self
            .runtime_adapter
            .get_epoch_block_proposers(&head.epoch_hash, &head.last_block_hash)
            .map_err(|err| err.to_string())?
            .into_iter()
            .map(|(account_id, is_slashed)| ValidatorInfo { account_id, is_slashed })
            .collect();
        Ok(StatusResponse {
            version: self.config.version.clone(),
            chain_id: self.config.chain_id.clone(),
            rpc_addr: self.config.rpc_addr.clone(),
            validators,
            sync_info: StatusSyncInfo {
                latest_block_hash: head.last_block_hash,
                latest_block_height: head.height,
                latest_state_root: prev_header.prev_state_root.clone(),
                latest_block_time,
                syncing: self.sync_status.is_syncing(),
            },
        })
    }
}

impl ClientActor {
    /// Gets called when block got accepted.
    /// Send updates over network, update tx pool and notify ourselves if it's time to produce next block.
    fn on_block_accepted(
        &mut self,
        ctx: &mut Context<ClientActor>,
        block_hash: CryptoHash,
        status: BlockStatus,
        provenance: Provenance,
    ) {
        let block = match self.chain.get_block(&block_hash) {
            Ok(block) => block.clone(),
            Err(err) => {
                error!(target: "client", "Failed to find block {} that was just accepted: {}", block_hash, err);
                return;
            }
        };

        // Update when last block was processed.
        self.last_block_processed = Instant::now();

        // Count blocks and transactions processed both in SYNC and regular modes.
        self.info_helper.block_processed(block.transactions.len() as u64);

        // Process orphaned chunk_one_parts
        if self.shards_mgr.process_orphaned_one_parts(block_hash) {
            // process_orphaned_one_parts returns true if some of the one parts were not known before
            //    generally in this case we would check blocks with missing chunks, but since the
            //    block that unbloked the one parts was just processed, any block that would actually
            //    depend on those one parts would have been an orphan, not a block with missing chunks,
            //    so no need to process anything here
            error!("MOO unlocked some orphaned one parts");
            self.process_blocks_with_missing_chunks(ctx, block.header.height + 1);
        }

        if provenance != Provenance::SYNC {
            // If we produced the block, then we want to broadcast it.
            // If received the block from another node then broadcast "header first" to minimise network traffic.
            if provenance == Provenance::PRODUCED {
                let _ = self.network_actor.do_send(NetworkRequests::Block { block: block.clone() });
            } else {
                let approval = self.get_block_approval(&block);
                let _ = self.network_actor.do_send(NetworkRequests::BlockHeaderAnnounce {
                    header: block.header.clone(),
                    approval,
                });
            }

            // If this is block producing node and next block is produced by us, schedule to produce a block after a delay.
            self.handle_scheduling_block_production(
                ctx,
                block.hash(),
                block.header.height,
                block.header.height,
            );
        }

        if let Some(bp) = self.block_producer.clone() {
            // Reconcile the txpool against the new block *after* we have broadcast it too our peers.
            // This may be slow and we do not want to delay block propagation.
            match status {
                BlockStatus::Next => {
                    // If this block immediately follows the current tip, remove transactions
                    //    from the txpool
                    self.remove_transactions_for_block(bp.account_id.clone(), &block);
                }
                BlockStatus::Fork => {
                    // If it's a fork, no need to reconcile transactions or produce chunks
                    return;
                }
                BlockStatus::Reorg(prev_head) => {
                    // If a reorg happened, reintroduce transactions from the previous chain and
                    //    remove transactions from the new chain
                    let mut reintroduce_head =
                        self.chain.get_block_header(&prev_head).unwrap().clone();
                    let mut remove_head = block.header.clone();
                    assert_ne!(remove_head.hash(), reintroduce_head.hash());

                    let mut to_remove = vec![];
                    let mut to_reintroduce = vec![];

                    while remove_head.hash() != reintroduce_head.hash() {
                        while remove_head.height > reintroduce_head.height {
                            to_remove.push(remove_head.hash());
                            remove_head = self
                                .chain
                                .get_block_header(&remove_head.prev_hash)
                                .unwrap()
                                .clone();
                        }
                        while reintroduce_head.height > remove_head.height
                            || reintroduce_head.height == remove_head.height
                                && reintroduce_head.hash() != remove_head.hash()
                        {
                            to_reintroduce.push(reintroduce_head.hash());
                            reintroduce_head = self
                                .chain
                                .get_block_header(&reintroduce_head.prev_hash)
                                .unwrap()
                                .clone();
                        }
                    }

                    for to_reintroduce_hash in to_reintroduce {
                        let block = self.chain.get_block(&to_reintroduce_hash).unwrap().clone();
                        self.reintroduce_transactions_for_block(bp.account_id.clone(), &block);
                    }

                    for to_remove_hash in to_remove {
                        let block = self.chain.get_block(&to_remove_hash).unwrap().clone();
                        self.remove_transactions_for_block(bp.account_id.clone(), &block);
                    }
                }
            };

            if provenance != Provenance::SYNC {
                // Produce new chunks
                for shard_id in 0..self.runtime_adapter.num_shards() {
                    let next_epoch_hash =
                        self.runtime_adapter.get_epoch_hash(block.header.hash()).unwrap();
                    let chunk_proposer = self
                        .runtime_adapter
                        .get_chunk_proposer(next_epoch_hash, block.header.height + 1, shard_id)
                        .unwrap();

                    if chunk_proposer == *bp.account_id {
                        if let Err(err) = self.produce_chunk(
                            ctx,
                            block.hash(),
                            next_epoch_hash,
                            block.chunks[shard_id as usize].clone(),
                            block.header.height + 1,
                            shard_id,
                        ) {
                            error!(target: "client", "Error producing chunk {:?}", err);
                        }
                    }
                }
            }
        }

        self.check_send_announce_account(block.header.epoch_hash);
    }

    fn remove_transactions_for_block(&mut self, me: AccountId, block: &Block) {
        for (shard_id, chunk_header) in block.chunks.iter().enumerate() {
            let shard_id = shard_id as ShardId;
            if block.header.height == chunk_header.height_included {
                if self.shards_mgr.cares_about_shard_this_or_next_epoch(
                    &me,
                    block.header.prev_hash,
                    shard_id,
                ) {
                    self.shards_mgr.remove_transactions(
                        shard_id,
                        // By now the chunk must be in store, otherwise the block would have been orphaned
                        &self.chain.get_chunk(&chunk_header).unwrap().transactions,
                    );
                }
            }
        }
    }

    fn reintroduce_transactions_for_block(&mut self, me: AccountId, block: &Block) {
        for (shard_id, chunk_header) in block.chunks.iter().enumerate() {
            let shard_id = shard_id as ShardId;
            if block.header.height == chunk_header.height_included {
                if self.shards_mgr.cares_about_shard_this_or_next_epoch(
                    &me,
                    block.header.prev_hash,
                    shard_id,
                ) {
                    self.shards_mgr.reintroduce_transactions(
                        shard_id,
                        // By now the chunk must be in store, otherwise the block would have been orphaned
                        &self.chain.get_chunk(&chunk_header).unwrap().transactions,
                    );
                }
            }
        }
    }

    /// Check if client Account Id should be sent and send it.
    /// Account Id is sent when is not current a validator but are becoming a validator soon.
    fn check_send_announce_account(&mut self, epoch_hash: CryptoHash) {
        // Announce AccountId if client is becoming a validator soon.

        // First check that we currently have an AccountId
        if self.block_producer.is_none() {
            // There is no account id associated with this client
            return;
        }

        let block_producer = self.block_producer.as_ref().unwrap();
        debug!(target: "client", "Check announce account for {}", block_producer.account_id);

        // TODO MOO XXX: only announce if become a validator soon

        if let Ok(epoch_block) = self.chain.get_block(&epoch_hash) {
            let epoch_height = epoch_block.header.height;

            if let Some(last_val_announce_height) = self.last_val_announce_height {
                if last_val_announce_height >= epoch_height {
                    // This announcement was already done!
                    return;
                }
            }

            // Check client is part of the futures validators
            if let Ok(validators) =
                self.runtime_adapter.get_epoch_block_proposers(&epoch_hash, &epoch_block.hash())
            {
                // TODO(MarX): Use HashSet in validator manager to do fast searching.
<<<<<<< HEAD
                if validators.iter().any(|account_id| (account_id == &block_producer.account_id)) {
                    debug!(target: "client", "Sending announce account for {}", block_producer.account_id);
=======
                if validators
                    .iter()
                    .any(|account_id| (&(account_id.0) == &block_producer.account_id))
                {
>>>>>>> 79f37245
                    self.last_val_announce_height = Some(epoch_height);
                    let (hash, signature) = self.sign_announce_account(epoch_hash).unwrap();

                    actix::spawn(
                        self.network_actor
                            .send(NetworkRequests::AnnounceAccount(AnnounceAccount::new(
                                block_producer.account_id.clone(),
                                epoch_hash,
                                self.node_id,
                                hash,
                                signature,
                            )))
                            .map_err(|e| error!(target: "client", "{:?}", e))
                            .map(|_| ()),
                    );
                }
            }
        }
    }

    fn sign_announce_account(&self, epoch_hash: CryptoHash) -> Result<(CryptoHash, Signature), ()> {
        if let Some(block_producer) = self.block_producer.as_ref() {
            let hash = AnnounceAccount::build_header_hash(
                &block_producer.account_id,
                &self.node_id,
                epoch_hash,
            );
            let signature = block_producer.signer.sign(hash.as_ref());
            Ok((hash, signature))
        } else {
            Err(())
        }
    }

    fn get_block_proposer(
        &self,
        epoch_hash: &CryptoHash,
        height: BlockIndex,
    ) -> Result<AccountId, Error> {
        self.runtime_adapter
            .get_block_proposer(&epoch_hash, height)
            .map_err(|err| Error::Other(err.to_string()))
    }

    fn get_epoch_block_proposers(
        &self,
        epoch_hash: &CryptoHash,
        block_hash: &CryptoHash,
    ) -> Result<Vec<(AccountId, bool)>, Error> {
        self.runtime_adapter
            .get_epoch_block_proposers(epoch_hash, block_hash)
            .map_err(|err| Error::Other(err.to_string()))
    }

    /// Create approval for given block or return none if not a block producer.
    fn get_block_approval(&mut self, block: &Block) -> Option<BlockApproval> {
        let mut epoch_hash = self.runtime_adapter.get_epoch_hash(block.hash()).ok()?;
        let next_block_producer_account =
            self.get_block_proposer(&epoch_hash, block.header.height + 1);
        if let (Some(block_producer), Ok(next_block_producer_account)) =
            (&self.block_producer, &next_block_producer_account)
        {
            if &block_producer.account_id != next_block_producer_account {
                epoch_hash = block.header.epoch_hash;
                if let Ok(validators) =
                    self.runtime_adapter.get_epoch_block_proposers(&epoch_hash, &block.hash())
                {
                    if let Some((_, is_slashed)) =
                        validators.into_iter().find(|v| v.0 == block_producer.account_id)
                    {
                        if !is_slashed {
                            return Some(BlockApproval::new(
                                block.hash(),
                                &*block_producer.signer,
                                next_block_producer_account.clone(),
                            ));
                        }
                    }
                }
            }
        }
        None
    }

    /// Checks if we are block producer and if we are next block producer schedules calling `produce_block`.
    /// If we are not next block producer, schedule to check timeout.
    fn handle_scheduling_block_production(
        &mut self,
        ctx: &mut Context<ClientActor>,
        block_hash: CryptoHash,
        last_height: BlockIndex,
        check_height: BlockIndex,
    ) {
        let epoch_hash = unwrap_or_return!(self.runtime_adapter.get_epoch_hash(block_hash), ());
        let next_block_producer_account =
            unwrap_or_return!(self.get_block_proposer(&epoch_hash, check_height + 1), ());
        if let Some(block_producer) = &self.block_producer {
            if block_producer.account_id.clone() == next_block_producer_account {
                ctx.run_later(self.config.min_block_production_delay, move |act, ctx| {
                    act.produce_block(ctx, block_hash, last_height, check_height + 1);
                });
            } else {
                // Otherwise, schedule timeout to check if the next block was produced.
                ctx.run_later(self.config.max_block_production_delay, move |act, ctx| {
                    act.check_block_timeout(ctx, last_height, check_height);
                });
            }
        }
    }

    /// Checks if next block was produced within timeout, if not check if we should produce next block.
    /// `last_height` is the height of the `head` at the point of scheduling,
    /// `check_height` is the height at which to call `handle_scheduling_block_production` to skip non received blocks.
    /// TODO: should we send approvals for `last_height` block to next block producer?
    fn check_block_timeout(
        &mut self,
        ctx: &mut Context<ClientActor>,
        last_height: BlockIndex,
        check_height: BlockIndex,
    ) {
        let head = unwrap_or_return!(self.chain.head(), ());
        // If height changed since we scheduled this, exit.
        if head.height != last_height {
            return;
        }
        debug!(target: "client", "Timeout for {}, current head {}, suggesting to skip", last_height, head.height);
        // Update how long ago last block arrived to reset block production timer.
        self.last_block_processed = Instant::now();
        self.handle_scheduling_block_production(
            ctx,
            head.last_block_hash,
            last_height,
            check_height + 1,
        );
    }

    /// Produce block if we are block producer for given block. If error happens, retry.
    fn produce_block(
        &mut self,
        ctx: &mut Context<ClientActor>,
        block_hash: CryptoHash,
        last_height: BlockIndex,
        next_height: BlockIndex,
    ) {
        if let Err(err) = self.produce_block_err(ctx, last_height, next_height) {
            error!(target: "client", "Block production failed: {:?}", err);
            self.handle_scheduling_block_production(ctx, block_hash, last_height, next_height - 1);
        }
    }

    fn produce_chunk(
        &mut self,
        _ctx: &mut Context<ClientActor>, // TODO: remove?
        prev_block_hash: CryptoHash,
        epoch_hash: CryptoHash,
        last_header: ShardChunkHeader,
        next_height: BlockIndex,
        shard_id: ShardId,
    ) -> Result<(), Error> {
        let block_producer = self.block_producer.as_ref().ok_or_else(|| {
            Error::ChunkProducer("Called without block producer info.".to_string())
        })?;

        let chunk_proposer = self
            .runtime_adapter
            .get_chunk_proposer(epoch_hash, next_height, shard_id)
            .map_err(|err| Error::Other(err.to_string()))
            .unwrap();
        if block_producer.account_id != chunk_proposer {
            debug!(target: "client", "Not producing chunk for shard {}: chain at {}, not block producer for next block. Me: {}, proposer: {}", shard_id, next_height, block_producer.account_id, chunk_proposer);
            return Ok(());
        }

        debug!(
            target: "client",
            "Producing chunk at height {} for shard {}, I'm {}",
            next_height,
            shard_id,
            block_producer.account_id
        );

        let chunk_extra = self
            .chain
            .get_latest_chunk_extra(shard_id)
            .map_err(|err| Error::ChunkProducer(format!("No chunk extra available: {}", err)))?
            .clone();

        let transactions =
            self.shards_mgr.prepare_transactions(shard_id, self.config.block_expected_weight)?;
        info!("Creating a chunk with {} transactions for shard {}", transactions.len(), shard_id);

        let mut receipts = vec![];
        let mut receipts_block_hash = prev_block_hash.clone();
        loop {
            let block_header = self.chain.get_block_header(&receipts_block_hash)?;

            assert!(
                block_header.height < last_header.height_created
                    || block_header.height >= last_header.height_included
            );

            if block_header.height == last_header.height_included {
                if let Ok(cur_receipts) = self.chain.get_receipts(&receipts_block_hash, shard_id) {
                    receipts.extend_from_slice(cur_receipts);
                }
                break;
            } else {
                receipts_block_hash = block_header.prev_hash.clone();
            }
        }

        let encoded_chunk = self
            .shards_mgr
            .create_encoded_shard_chunk(
                prev_block_hash,
                chunk_extra.state_root,
                next_height,
                shard_id,
                chunk_extra.gas_used,
                chunk_extra.gas_limit,
                chunk_extra.validator_proposals.clone(),
                &transactions,
                &receipts,
                block_producer.signer.clone(),
            )
            .map_err(|_e| {
                Error::ChunkProducer("Can't create encoded chunk, serialization error.".to_string())
            })?;

        debug!(
            target: "client",
            "Produced chunk at height {} for shard {} with {} txs and {} receipts, I'm {}, chunk_hash: {}",
            next_height,
            shard_id,
            transactions.len(),
            receipts.len(),
            block_producer.account_id,
            encoded_chunk.chunk_hash().0,
        );

        self.shards_mgr.distribute_encoded_chunk(encoded_chunk, receipts);

        Ok(())
    }

    /// Produce block if we are block producer for given `next_height` index.
    /// Can return error, should be called with `produce_block` to handle errors and reschedule.
    fn produce_block_err(
        &mut self,
        ctx: &mut Context<ClientActor>,
        last_height: BlockIndex,
        next_height: BlockIndex,
    ) -> Result<(), Error> {
        let block_producer = self.block_producer.as_ref().ok_or_else(|| {
            Error::BlockProducer("Called without block producer info.".to_string())
        })?;
        let head = self.chain.head()?;
        assert_eq!(
            head.epoch_hash,
            self.runtime_adapter.get_epoch_hash(head.prev_block_hash).unwrap()
        );
        // If last height changed, this process should stop as we spun up another one.
        if head.height != last_height {
            return Ok(());
        }

        // Check that we are were called at the block that we are producer for.
        let next_block_proposer = self.get_block_proposer(
            &self.runtime_adapter.get_epoch_hash(head.last_block_hash).unwrap(),
            next_height,
        )?;
        println!("MOO Produce block {}? {:?} {:?}", next_block_proposer, last_height, next_height);
        if block_producer.account_id != next_block_proposer {
            info!(target: "client", "Produce block: chain at {}, not block producer for next block.", next_height);
            return Ok(());
        }
        let prev = self.chain.get_block_header(&head.last_block_hash)?;
        let prev_hash = prev.hash();
        let prev_prev_hash = prev.prev_hash;

        if self
            .runtime_adapter
            .is_epoch_start(head.last_block_hash, next_height)
            .map_err(|err| ErrorKind::Other(err.to_string()))?
        {
            if !self.chain.prev_block_is_caught_up(&prev_prev_hash, &prev_hash)? {
                // Currently state for the chunks we are interested in this epoch
                // are not yet caught up (e.g. still state syncing).
                // We reschedule block production.
                // Alex's comment:
                // The previous block is not caught up for the next epoch relative to the previous
                // block, which is the current epoch for this block, so this block cannot be applied
                // at all yet, block production must to be rescheduled
                ctx.run_later(self.config.block_production_retry_delay, move |act, ctx| {
                    act.produce_block(ctx, head.last_block_hash, last_height, next_height);
                });
                return Ok(());
            }
        }

        // Wait until we have all approvals or timeouts per max block production delay.
        let validators = self
            .runtime_adapter
            .get_epoch_block_proposers(&head.epoch_hash, &head.last_block_hash)
            .map_err(|err| Error::Other(err.to_string()))?;
        let total_validators = validators.len();
        let prev_same_bp = self
            .runtime_adapter
            .get_block_proposer(&head.epoch_hash, last_height)
            .map_err(|err| Error::Other(err.to_string()))?
            == block_producer.account_id.clone();
        // If epoch changed, and before there was 2 validators and now there is 1 - prev_same_bp is false, but total validators right now is 1.
        let total_approvals =
            total_validators - if prev_same_bp || total_validators < 2 { 1 } else { 2 };
        let elapsed = self.last_block_processed.elapsed();
        if self.approvals.len() < total_approvals
            && elapsed < self.config.max_block_production_delay
        {
            // Schedule itself for (max BP delay - how much time passed).
            ctx.run_later(self.config.max_block_production_delay.sub(elapsed), move |act, ctx| {
                act.produce_block(ctx, head.last_block_hash, last_height, next_height);
            });
            return Ok(());
        }

        // If we are not producing empty blocks, skip this and call handle scheduling for the next block.
        let new_chunks = self.shards_mgr.prepare_chunks(prev_hash);

        if !self.config.produce_empty_blocks && new_chunks.is_empty() {
            self.handle_scheduling_block_production(
                ctx,
                head.last_block_hash,
                head.height,
                next_height,
            );
            return Ok(());
        }

        let prev_block = self.chain.get_block(&head.last_block_hash)?;
        let mut chunks = prev_block.chunks.clone();

<<<<<<< HEAD
        // Collect aggregate of validators and gas usage/limits from chunks.
        let mut validator_proposals = vec![];
        let mut gas_used = 0;
        let mut gas_limit = 0;
        for chunk in chunks.iter() {
            validator_proposals.extend_from_slice(&chunk.validator_proposal);
            gas_used += chunk.gas_used;
            gas_limit += chunk.gas_limit;
        }
        gas_used /= chunks.len() as u64;
        gas_limit /= chunks.len() as u64;

=======
>>>>>>> 79f37245
        // Collect new chunks.
        for (shard_id, mut chunk_header) in new_chunks {
            chunk_header.height_included = next_height;
            chunks[shard_id as usize] = chunk_header;
        }

        let prev_header = self.chain.get_block_header(&head.last_block_hash)?;

        // TODO XXX MOO: this is kept here in case we want to revive txs on the block level.
        let transactions = vec![];

        // At this point, the previous epoch hash must be available
        let epoch_hash = self
            .runtime_adapter
            .get_epoch_hash(head.last_block_hash)
            .expect("Epoch hash should exist at this point");

        // TODO: current gas used and gas limit.
        let block = Block::produce(
            &prev_header,
            next_height,
            chunks,
            epoch_hash,
            gas_used,
            gas_limit,
            transactions,
            self.approvals.drain().collect(),
<<<<<<< HEAD
            validator_proposals,
=======
>>>>>>> 79f37245
            block_producer.signer.clone(),
        );

        let ret = self.process_block(ctx, block, Provenance::PRODUCED).map_err(|err| err.into());
        assert!(ret.is_ok());
        ret
    }

    /// Check if any block with missing chunks is ready to be processed
    fn process_blocks_with_missing_chunks(&mut self, ctx: &mut Context<ClientActor>, height: u64) {
        // We need to process all heights after and including the height, since the
        //    chunk could have been included in a later block
        for height_key in self.chain.all_heights_with_missing_chunks() {
            if height_key >= height {
                let height = height_key;

                let accepted_blocks = Arc::new(RwLock::new(vec![]));
                let blocks_missing_chunks = Arc::new(RwLock::new(vec![]));
                let me = self
                    .block_producer
                    .as_ref()
                    .map(|block_producer| block_producer.account_id.clone());
                self.chain.check_blocks_with_missing_chunks(&me, height, |block, status, provenance| {
                    debug!(target: "client", "Block {} was missing chunks but now is ready to be processed", block.hash());
                    accepted_blocks.write().unwrap().push((block.hash(), status, provenance));
                }, |missing_chunks| blocks_missing_chunks.write().unwrap().push(missing_chunks));
                for (hash, status, provenance) in accepted_blocks.write().unwrap().drain(..) {
                    self.on_block_accepted(ctx, hash, status, provenance);
                }
                for missing_chunks in blocks_missing_chunks.write().unwrap().drain(..) {
                    self.shards_mgr.request_chunks(missing_chunks);
                }
            }
        }
    }

    /// Process block and execute callbacks.
    fn process_block(
        &mut self,
        ctx: &mut Context<ClientActor>,
        block: Block,
        provenance: Provenance,
    ) -> Result<(), near_chain::Error> {
        // XXX: this is bad, there is no multithreading here, what is the better way to handle this callback?
        // TODO: replace to channels or cross beams here?
        let accepted_blocks = Arc::new(RwLock::new(vec![]));
        let blocks_missing_chunks = Arc::new(RwLock::new(vec![]));
        let result = {
            let me = self
                .block_producer
                .as_ref()
                .map(|block_producer| block_producer.account_id.clone());
            self.chain.process_block(
                &me,
                block,
                provenance,
                |block, status, provenance| {
                    accepted_blocks.write().unwrap().push((block.hash(), status, provenance));
                },
                |missing_chunks| blocks_missing_chunks.write().unwrap().push(missing_chunks),
            )
        };
        // Process all blocks that were accepted.
        for (hash, status, provenance) in accepted_blocks.write().unwrap().drain(..) {
            self.on_block_accepted(ctx, hash, status, provenance);
        }
        for missing_chunks in blocks_missing_chunks.write().unwrap().drain(..) {
            self.shards_mgr.request_chunks(missing_chunks);
        }
        result.map(|_| ())
    }

    /// Processes received block, returns boolean if block was reasonable or malicious.
    fn receive_block(
        &mut self,
        ctx: &mut Context<ClientActor>,
        block: Block,
        peer_id: PeerId,
        was_requested: bool,
    ) -> NetworkClientResponses {
        let hash = block.hash();
        debug!(target: "client", "Received block {} <- {} at {} from {}", hash, block.header.prev_hash, block.header.height, peer_id);
        let prev_hash = block.header.prev_hash;
        let provenance =
            if was_requested { near_chain::Provenance::SYNC } else { near_chain::Provenance::NONE };
        match self.process_block(ctx, block, provenance) {
            Ok(_) => NetworkClientResponses::NoResponse,
            Err(ref err) if err.is_bad_data() => {
                NetworkClientResponses::Ban { ban_reason: ReasonForBan::BadBlock }
            }
            Err(ref err) if err.is_error() => {
                if self.sync_status.is_syncing() {
                    // While syncing, we may receive blocks that are older or from next epochs.
                    // This leads to Old Block or EpochOutOfBounds errors.
                    info!(target: "client", "Error on receival of block: {}", err);
                } else {
                    error!(target: "client", "Error on receival of block: {}", err);
                }
                NetworkClientResponses::NoResponse
            }
            Err(e) => match e.kind() {
                near_chain::ErrorKind::Orphan => {
                    if !self.chain.is_orphan(&prev_hash) && !self.sync_status.is_syncing() {
                        self.request_block_by_hash(prev_hash, peer_id)
                    }
                    NetworkClientResponses::NoResponse
                }
                near_chain::ErrorKind::ChunksMissing(missing_chunks) => {
                    debug!(
                        "Chunks were missing for block {}, I'm {}, requesting. Missing: {:?}, ({:?})",
                        hash.clone(),
                        self.block_producer.as_ref().unwrap().account_id.clone(),
                        missing_chunks.clone(),
                        missing_chunks.iter().map(|header| header.chunk_hash()).collect::<Vec<_>>()
                    );
                    self.shards_mgr.request_chunks(missing_chunks);
                    NetworkClientResponses::NoResponse
                }
                _ => {
                    debug!("Process block: block {} refused by chain: {}", hash, e.kind());
                    NetworkClientResponses::NoResponse
                }
            },
        }
    }

    fn receive_header(&mut self, header: BlockHeader, peer_info: PeerId) -> NetworkClientResponses {
        let hash = header.hash();
        debug!(target: "client", "Received block header {} at {} from {}", hash, header.height, peer_info);

        // Process block by chain, if it's valid header ask for the block.
        let result = self.chain.process_block_header(&header);

        match result {
            Err(ref e) if e.is_bad_data() => {
                return NetworkClientResponses::Ban { ban_reason: ReasonForBan::BadBlockHeader }
            }
            // Some error that worth surfacing.
            Err(ref e) if e.is_error() => {
                error!(target: "client", "Error on receival of header: {}", e);
                return NetworkClientResponses::NoResponse;
            }
            // Got an error when trying to process the block header, but it's not due to
            // invalid data or underlying error. Surface as fine.
            Err(_) => return NetworkClientResponses::NoResponse,
            _ => {}
        }

        // Succesfully processed a block header and can request the full block.
        self.request_block_by_hash(header.hash(), peer_info);
        NetworkClientResponses::NoResponse
    }

    fn receive_headers(&mut self, headers: Vec<BlockHeader>, peer_id: PeerId) -> bool {
        info!(target: "client", "Received {} block headers from {}", headers.len(), peer_id);
        if headers.len() == 0 {
            return true;
        }
        match self.chain.sync_block_headers(headers) {
            Ok(_) => true,
            Err(err) => {
                if err.is_bad_data() {
                    error!(target: "client", "Error processing sync blocks: {}", err);
                    false
                } else {
                    debug!(target: "client", "Block headers refused by chain: {}", err);
                    true
                }
            }
        }
    }

    fn request_block_by_hash(&mut self, hash: CryptoHash, peer_id: PeerId) {
        match self.chain.block_exists(&hash) {
            Ok(false) => {
                // TODO: ?? should we add a wait for response here?
                let _ = self.network_actor.do_send(NetworkRequests::BlockRequest { hash, peer_id });
            }
            Ok(true) => {
                debug!(target: "client", "send_block_request_to_peer: block {} already known", hash)
            }
            Err(e) => {
                error!(target: "client", "send_block_request_to_peer: failed to check block exists: {:?}", e)
            }
        }
    }

    fn retrieve_headers(
        &mut self,
        hashes: Vec<CryptoHash>,
    ) -> Result<Vec<BlockHeader>, near_chain::Error> {
        let header = match self.chain.find_common_header(&hashes) {
            Some(header) => header,
            None => return Ok(vec![]),
        };

        let mut headers = vec![];
        let max_height = self.chain.header_head()?.height;
        // TODO: this may be inefficient if there are a lot of skipped blocks.
        for h in header.height + 1..=max_height {
            if let Ok(header) = self.chain.get_header_by_height(h) {
                headers.push(header.clone());
                if headers.len() >= sync::MAX_BLOCK_HEADERS as usize {
                    break;
                }
            }
        }
        Ok(headers)
    }

    /// Check whether need to (continue) sync.
    fn needs_syncing(&self) -> Result<(bool, u64), near_chain::Error> {
        let head = self.chain.head()?;
        let mut is_syncing = self.sync_status.is_syncing();

        let full_peer_info =
            if let Some(full_peer_info) = most_weight_peer(&self.network_info.most_weight_peers) {
                full_peer_info
            } else {
                if !self.config.skip_sync_wait {
                    warn!(target: "client", "Sync: no peers available, disabling sync");
                }
                return Ok((false, 0));
            };

        if is_syncing {
            if full_peer_info.chain_info.total_weight <= head.total_weight {
                info!(target: "client", "Sync: synced at {} @ {} [{}]", head.total_weight.to_num(), head.height, head.last_block_hash);
                is_syncing = false;
            }
        } else {
            if full_peer_info.chain_info.total_weight.to_num()
                > head.total_weight.to_num() + self.config.sync_weight_threshold
                && full_peer_info.chain_info.height
                    > head.height + self.config.sync_height_threshold
            {
                info!(
                    target: "client",
                    "Sync: height/weight: {}/{}, peer height/weight: {}/{}, enabling sync",
                    head.height,
                    head.total_weight,
                    full_peer_info.chain_info.height,
                    full_peer_info.chain_info.total_weight
                );
                is_syncing = true;
            }
        }
        Ok((is_syncing, full_peer_info.chain_info.height))
    }

    /// Starts syncing and then switches to either syncing or regular mode.
    fn start_sync(&mut self, ctx: &mut Context<ClientActor>) {
        // Wait for connections reach at least minimum peers unless skipping sync.
        if self.network_info.num_active_peers < self.config.min_num_peers
            && !self.config.skip_sync_wait
        {
            ctx.run_later(self.config.sync_step_period, move |act, ctx| {
                act.start_sync(ctx);
            });
            return;
        }
        // Start main sync loop.
        self.sync(ctx);
    }

    fn find_sync_hash(&mut self) -> Result<CryptoHash, near_chain::Error> {
        let header_head = self.chain.header_head()?;
        let mut sync_hash = header_head.prev_block_hash;
        for _ in 0..self.config.state_fetch_horizon {
            sync_hash = self.chain.get_block_header(&sync_hash)?.prev_hash;
        }
        Ok(sync_hash)
    }

    /// Walks through all the ongoing state syncs for future epochs and processes them
    fn catchup(&mut self, ctx: &mut Context<ClientActor>) -> Result<(), Error> {
        let me = &self.block_producer.as_ref().map(|x| x.account_id.clone());
        for (sync_hash, state_sync_info) in self.chain.store().iterate_state_sync_infos() {
            assert_eq!(sync_hash, state_sync_info.epoch_tail_hash);
            let network_actor1 = self.network_actor.clone();

            let (state_sync, new_shard_sync) = self
                .catchup_state_syncs
                .entry(sync_hash)
                .or_insert_with(|| (StateSync::new(network_actor1), HashMap::new()));

            debug!(
                target: "client",
                "Catchup me: {:?}: sync_hash: {:?}, sync_info: {:?}", me, sync_hash, new_shard_sync
            );

            match state_sync.run(
                sync_hash,
                new_shard_sync,
                &mut self.chain,
                &self.network_info.most_weight_peers,
                state_sync_info.shards.iter().map(|tuple| tuple.0).collect(),
            )? {
                StateSyncResult::Unchanged => {}
                StateSyncResult::Changed => {}
                StateSyncResult::Completed => {
                    let accepted_blocks = Arc::new(RwLock::new(vec![]));
                    let blocks_missing_chunks = Arc::new(RwLock::new(vec![]));

                    self.chain.catchup_blocks(
                        me,
                        sync_hash,
                        |block, status, provenance| {
                            accepted_blocks.write().unwrap().push((
                                block.hash(),
                                status,
                                provenance,
                            ));
                        },
                        |missing_chunks| {
                            blocks_missing_chunks.write().unwrap().push(missing_chunks)
                        },
                    )?;

                    for (hash, status, provenance) in accepted_blocks.write().unwrap().drain(..) {
                        self.on_block_accepted(ctx, hash, status, provenance);
                    }
                    for missing_chunks in blocks_missing_chunks.write().unwrap().drain(..) {
                        self.shards_mgr.request_chunks(missing_chunks);
                    }
                }
            }
        }

        Ok(())
    }

    /// Main syncing job responsible for syncing client with other peers.
    fn sync(&mut self, ctx: &mut Context<ClientActor>) {
        // Macro to schedule to call this function later if error occurred.
        macro_rules! unwrap_or_run_later(($obj: expr) => (match $obj {
            Ok(v) => v,
            Err(err) => {
                error!(target: "sync", "Sync: Unexpected error: {}", err);
                ctx.run_later(self.config.sync_step_period, move |act, ctx| {
                    act.sync(ctx);
                });
                return;
            }
        }));

        match self.catchup(ctx) {
            Ok(_) => {}
            Err(err) => error!("Error occurred during state sync for some future epoch: {:?}", err),
        }

        let mut wait_period = self.config.sync_step_period;

        let currently_syncing = self.sync_status.is_syncing();
        let (needs_syncing, highest_height) = unwrap_or_run_later!(self.needs_syncing());

        if !needs_syncing {
            if currently_syncing {
                self.last_block_processed = Instant::now();
                self.sync_status = SyncStatus::NoSync;

                // Initial transition out of "syncing" state.
                // Start by handling scheduling block production if needed.
                let head = unwrap_or_run_later!(self.chain.head());
<<<<<<< HEAD
                println!("MOO CHECK ANNOUNCE: {:?}", head);
=======
>>>>>>> 79f37245
                self.check_send_announce_account(head.epoch_hash);
                self.handle_scheduling_block_production(
                    ctx,
                    head.last_block_hash,
                    head.height,
                    head.height,
                );
            }
            wait_period = self.config.sync_check_period;
        } else {
            // Run each step of syncing separately.
            unwrap_or_run_later!(self.header_sync.run(
                &mut self.sync_status,
                &mut self.chain,
                highest_height,
                &self.network_info.most_weight_peers
            ));
            // Only body / state sync if header height is latest.
            let header_head = unwrap_or_run_later!(self.chain.header_head());
            if header_head.height == highest_height {
                // Sync state if already running sync state or if block sync is too far.
                let sync_state = match self.sync_status {
                    SyncStatus::StateSync(_, _) => true,
                    _ => unwrap_or_run_later!(self.block_sync.run(
                        &mut self.sync_status,
                        &mut self.chain,
                        highest_height,
                        &self.network_info.most_weight_peers
                    )),
                };
                if sync_state {
                    let (sync_hash, mut new_shard_sync) = match &self.sync_status {
                        SyncStatus::StateSync(sync_hash, shard_sync) => {
                            (sync_hash.clone(), shard_sync.clone())
                        }
                        _ => (unwrap_or_run_later!(self.find_sync_hash()), HashMap::default()),
                    };

                    let me = &self.block_producer.as_ref().map(|x| x.account_id.clone());
                    match unwrap_or_run_later!(self.state_sync.run(
                        sync_hash,
                        &mut new_shard_sync,
                        &mut self.chain,
                        &self.network_info.most_weight_peers,
                        // TODO: add tracking shards here.
                        vec![0],
                    )) {
                        StateSyncResult::Unchanged => (),
                        StateSyncResult::Changed => {
                            self.sync_status = SyncStatus::StateSync(sync_hash, new_shard_sync)
                        }
                        StateSyncResult::Completed => {
                            info!(target: "sync", "State sync: all shards are done");

                            let accepted_blocks = Arc::new(RwLock::new(vec![]));
                            let blocks_missing_chunks = Arc::new(RwLock::new(vec![]));

                            unwrap_or_run_later!(self.chain.reset_heads_post_state_sync(
                                me,
                                sync_hash,
                                |block, status, provenance| {
                                    accepted_blocks.write().unwrap().push((
                                        block.hash(),
                                        status,
                                        provenance,
                                    ));
                                },
                                |missing_chunks| {
                                    blocks_missing_chunks.write().unwrap().push(missing_chunks)
                                },
                            ));

                            for (hash, status, provenance) in
                                accepted_blocks.write().unwrap().drain(..)
                            {
                                self.on_block_accepted(ctx, hash, status, provenance);
                            }
                            for missing_chunks in blocks_missing_chunks.write().unwrap().drain(..) {
                                self.shards_mgr.request_chunks(missing_chunks);
                            }

                            self.sync_status =
                                SyncStatus::BodySync { current_height: 0, highest_height: 0 };
                        }
                    }
                }
            }
        }

        ctx.run_later(wait_period, move |act, ctx| {
            act.sync(ctx);
        });
    }

    /// Periodically fetch network info.
    fn fetch_network_info(&mut self, ctx: &mut Context<Self>) {
        // TODO: replace with push from network?
        self.network_actor
            .send(NetworkRequests::FetchInfo { level: 0 })
            .into_actor(self)
            .then(move |res, act, _ctx| match res {
                Ok(NetworkResponses::Info(network_info)) => {
                    act.network_info = network_info;
                    actix::fut::ok(())
                }
                Ok(NetworkResponses::NoResponse) => actix::fut::ok(()),
                Err(e) => {
                    error!(target: "client", "Sync: recieved error or incorrect result: {}", e);
                    actix::fut::err(())
                }
            })
            .wait(ctx);

        ctx.run_later(self.config.fetch_info_period, move |act, ctx| {
            act.fetch_network_info(ctx);
        });
    }

    /// Periodically log summary.
    fn log_summary(&self, ctx: &mut Context<Self>) {
        ctx.run_later(self.config.log_summary_period, move |act, ctx| {
            let head = unwrap_or_return!(act.chain.head(), ());
            let validators = unwrap_or_return!(
                act.get_epoch_block_proposers(&head.epoch_hash, &head.last_block_hash),
                ()
            );
            let num_validators = validators.len();
            let is_validator = if let Some(block_producer) = &act.block_producer {
                if let Some((_, is_slashed)) =
                    validators.into_iter().find(|x| x.0 == block_producer.account_id)
                {
                    !is_slashed
                } else {
                    false
                }
            } else {
                false
            };

            act.info_helper.info(
                &head,
                &act.sync_status,
                &act.node_id,
                &act.network_info,
                is_validator,
                num_validators,
            );

            act.log_summary(ctx);
        });
    }

    /// Collects block approvals. Returns false if block approval is invalid.
    fn collect_block_approval(
        &mut self,
        account_id: &AccountId,
        hash: &CryptoHash,
        signature: &Signature,
    ) -> bool {
        // TODO: figure out how to validate better before hitting the disk? For example validator and account cache to validate signature first.
        // TODO: This header is missing, should collect for later? should have better way to verify then.
        let header = unwrap_or_return!(self.chain.get_block_header(&hash), true).clone();

        // TODO: Access runtime adapter only once to find the position and public key.

        // If given account is not current block proposer.
        let position = match self.get_epoch_block_proposers(&header.epoch_hash, &header.hash()) {
            Ok(validators) => {
                let position = validators.iter().position(|x| &(x.0) == account_id);
                if let Some(idx) = position {
                    if !validators[idx].1 {
                        idx
                    } else {
                        return false;
                    }
                } else {
                    return false;
                }
            }
            Err(err) => {
                error!(target: "client", "Error: {}", err);
                return false;
            }
        };
        // Check signature is correct for given validator.
        if !self.runtime_adapter.verify_validator_signature(
            &header.epoch_hash,
            account_id,
            hash.as_ref(),
            signature,
        ) {
            return false;
        }
        debug!(target: "client", "Received approval for {} from {}", hash, account_id);
        self.approvals.insert(position, signature.clone());
        true
    }

    fn state_request(
        &mut self,
        shard_id: ShardId,
        hash: CryptoHash,
    ) -> Result<(Vec<u8>, Vec<(CryptoHash, Vec<ReceiptTransaction>)>), near_chain::Error> {
        let header = self.chain.get_block_header(&hash)?;
        let payload = self
            .runtime_adapter
            .dump_state(shard_id, header.prev_state_root)
            .map_err(|err| ErrorKind::Other(err.to_string()))?;
        // TODO XXX receipts
        let receipts = vec![]; //self.chain.get_receipts(&prev_hash)?.clone();
        Ok((payload, receipts))
    }
}<|MERGE_RESOLUTION|>--- conflicted
+++ resolved
@@ -41,10 +41,7 @@
     BlockProducer, ClientConfig, Error, ShardSyncStatus, Status, StatusSyncInfo, SyncStatus,
 };
 use crate::{sync, StatusResponse};
-<<<<<<< HEAD
-=======
 use near_primitives::rpc::ValidatorInfo;
->>>>>>> 79f37245
 
 /// Macro to either return value if the result is Ok, or exit function logging error.
 macro_rules! unwrap_or_return(($obj: expr, $ret: expr) => (match $obj {
@@ -680,15 +677,11 @@
                 self.runtime_adapter.get_epoch_block_proposers(&epoch_hash, &epoch_block.hash())
             {
                 // TODO(MarX): Use HashSet in validator manager to do fast searching.
-<<<<<<< HEAD
-                if validators.iter().any(|account_id| (account_id == &block_producer.account_id)) {
-                    debug!(target: "client", "Sending announce account for {}", block_producer.account_id);
-=======
                 if validators
                     .iter()
                     .any(|account_id| (&(account_id.0) == &block_producer.account_id))
                 {
->>>>>>> 79f37245
+                    debug!(target: "client", "Sending announce account for {}", block_producer.account_id);
                     self.last_val_announce_height = Some(epoch_height);
                     let (hash, signature) = self.sign_announce_account(epoch_hash).unwrap();
 
@@ -1030,21 +1023,6 @@
         let prev_block = self.chain.get_block(&head.last_block_hash)?;
         let mut chunks = prev_block.chunks.clone();
 
-<<<<<<< HEAD
-        // Collect aggregate of validators and gas usage/limits from chunks.
-        let mut validator_proposals = vec![];
-        let mut gas_used = 0;
-        let mut gas_limit = 0;
-        for chunk in chunks.iter() {
-            validator_proposals.extend_from_slice(&chunk.validator_proposal);
-            gas_used += chunk.gas_used;
-            gas_limit += chunk.gas_limit;
-        }
-        gas_used /= chunks.len() as u64;
-        gas_limit /= chunks.len() as u64;
-
-=======
->>>>>>> 79f37245
         // Collect new chunks.
         for (shard_id, mut chunk_header) in new_chunks {
             chunk_header.height_included = next_height;
@@ -1068,14 +1046,8 @@
             next_height,
             chunks,
             epoch_hash,
-            gas_used,
-            gas_limit,
             transactions,
             self.approvals.drain().collect(),
-<<<<<<< HEAD
-            validator_proposals,
-=======
->>>>>>> 79f37245
             block_producer.signer.clone(),
         );
 
@@ -1440,10 +1412,6 @@
                 // Initial transition out of "syncing" state.
                 // Start by handling scheduling block production if needed.
                 let head = unwrap_or_run_later!(self.chain.head());
-<<<<<<< HEAD
-                println!("MOO CHECK ANNOUNCE: {:?}", head);
-=======
->>>>>>> 79f37245
                 self.check_send_announce_account(head.epoch_hash);
                 self.handle_scheduling_block_production(
                     ctx,
