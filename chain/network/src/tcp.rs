use crate::network_protocol::PeerInfo;
use anyhow::{anyhow, Context as _};
use near_primitives::network::PeerId;
use once_cell::sync::Lazy;
use std::collections::HashMap;
use std::fmt;
use std::sync::Mutex;

const LISTENER_BACKLOG: u32 = 128;

/// TEST-ONLY: guards ensuring that OS considers the given TCP listener port to be in use until
/// this OS process is terminated.
static RESERVED_LISTENER_ADDRS: Lazy<Mutex<HashMap<std::net::SocketAddr, tokio::net::TcpSocket>>> =
    Lazy::new(|| Mutex::new(HashMap::new()));

/// TCP connections established by a node belong to different logical networks (aka tiers),
/// which serve different purpose.
// TODO(gprusak): add a link to the design on github docs (but first write those docs).
#[derive(Clone, Copy, Debug, PartialEq, Eq, strum::AsRefStr)]
pub enum Tier {
    /// Tier1 connections are established between the BFT consensus participants (or their proxies)
    /// and are reserved exclusively for exchanging BFT consensus messages.
    T1,
    /// Tier2 connections form a P2P gossip network, which is used for everything, except the BFT
    /// consensus messages. Also, Tier1 peer discovery actually happens on Tier2 network, i.e.
    /// Tier2 network is necessary to bootstrap Tier1 connections.
    T2,
}

#[derive(Clone, Debug)]
pub(crate) enum StreamType {
    Inbound,
    Outbound { peer_id: PeerId, tier: Tier },
}

#[derive(Clone, Debug)]
<<<<<<< HEAD
pub(crate) struct StreamInfo {
=======
pub struct StreamInfo {
>>>>>>> 0c765e67
    pub(crate) type_: StreamType,
    /// Cached stream.local_addr().
    pub(crate) local_addr: std::net::SocketAddr,
    /// Cached stream.peer_addr().
    pub(crate) peer_addr: std::net::SocketAddr,
}

#[derive(Debug)]
pub struct Stream {
    pub(crate) stream: tokio::net::TcpStream,
    pub(crate) info: StreamInfo,
}

impl std::ops::Deref for Stream {
    type Target = StreamInfo;
<<<<<<< HEAD
    fn deref(&self) -> &Self::Target { &self.info }
=======
    fn deref(&self) -> &Self::Target {
        &self.info
    }
>>>>>>> 0c765e67
}

/// TEST-ONLY. Used to identify events relevant to a specific TCP connection in unit tests.
/// Every outbound TCP connection has a unique TCP port (while inbound TCP connections
/// have the same port as the TCP listen socket).
/// We are assuming here that the unit test is executed on a single machine on the loopback
/// network interface, so that both inbound and outbound IP is always 127.0.0.1.
/// To create a reliable StreamId for a distributed, we would have to transmit it over the connection itself,
/// which is doable, but not yet needed in our testing framework.
#[derive(Debug, Clone, Copy, PartialEq, Eq)]
pub(crate) struct StreamId {
    inbound: std::net::SocketAddr,
    outbound: std::net::SocketAddr,
}

#[cfg(test)]
pub(crate) struct Socket(tokio::net::TcpSocket);

#[cfg(test)]
impl Socket {
    pub fn bind() -> Self {
        let socket = tokio::net::TcpSocket::new_v6().unwrap();
        socket.bind("[::1]:0".parse().unwrap()).unwrap();
        Self(socket)
    }

    pub async fn connect(self, peer_info: &PeerInfo, tier: Tier) -> Stream {
        // TODO(gprusak): this could replace Stream::connect,
        // however this means that we will have to replicate everything
        // that tokio::net::TcpStream sets on the socket.
        // As long as Socket::connect is test-only we may ignore that.
        let stream = self.0.connect(peer_info.addr.unwrap()).await.unwrap();
        Stream::new(stream, StreamType::Outbound { peer_id: peer_info.id.clone(), tier }).unwrap()
    }
}

impl Stream {
    fn new(stream: tokio::net::TcpStream, type_: StreamType) -> std::io::Result<Self> {
        Ok(Self {
            info: StreamInfo {
                peer_addr: stream.peer_addr()?,
                local_addr: stream.local_addr()?,
                type_,
            },
            stream,
        })
    }

    pub async fn connect(peer_info: &PeerInfo, tier: Tier) -> anyhow::Result<Stream> {
        let addr =
            peer_info.addr.ok_or(anyhow!("Trying to connect to peer with no public address"))?;
        // The `connect` may take several minutes. This happens when the
        // `SYN` packet for establishing a TCP connection gets silently
        // dropped, in which case the default TCP timeout is applied. That's
        // too long for us, so we shorten it to one second.
        //
        // Why exactly a second? It was hard-coded in a library we used
        // before, so we keep it to preserve behavior. Removing the timeout
        // completely was observed to break stuff for real on the testnet.
        let stream = tokio::time::timeout(
            std::time::Duration::from_secs(1),
            tokio::net::TcpStream::connect(addr),
        )
        .await?
        .context("TcpStream::connect()")?;
        Ok(Stream::new(stream, StreamType::Outbound { peer_id: peer_info.id.clone(), tier })?)
    }

    /// Establishes a loopback TCP connection to localhost with random ports.
    /// Returns a pair of streams: (outbound,inbound).
    #[cfg(test)]
    pub async fn loopback(peer_id: PeerId, tier: Tier) -> (Stream, Stream) {
        let listener_addr = ListenerAddr::reserve_for_test();
        let peer_info = PeerInfo { id: peer_id, addr: Some(*listener_addr), account_id: None };
        let mut listener = listener_addr.listener().unwrap();
        let (outbound, inbound) =
            tokio::join!(Stream::connect(&peer_info, tier), listener.accept());
        (outbound.unwrap(), inbound.unwrap())
    }

    // TEST-ONLY used in reporting test events.
    pub(crate) fn id(&self) -> StreamId {
        match self.type_ {
            StreamType::Inbound => StreamId { inbound: self.local_addr, outbound: self.peer_addr },
            StreamType::Outbound { .. } => {
                StreamId { inbound: self.peer_addr, outbound: self.local_addr }
            }
        }
    }
}

/// ListenerAddr is isomorphic to std::net::SocketAddr, but it should be used
/// solely for opening a TCP listener socket on it.
///
/// In tests it additionally allows to "reserve" a random unused TCP port:
/// * it allows to avoid race conditions in tests which require a dedicated TCP port to spawn a
///   node on (and potentially restart it every now and then).
/// * it is implemented by usign SO_REUSEPORT socket option (do not confuse with SO_REUSEADDR),
///   which allows multiple sockets to share a port. reserve_for_test() creates a socket and binds
///   it to a random unused local port (without starting a TCP listener).
///   This socket won't be used for anything but telling the OS that the given TCP port is in use.
///   However thanks to SO_REUSEPORT we can create another socket bind it to the same port
///   and make it a listener.
/// * The reserved port stays reserved until the process terminates - hence during a process
///   lifetime reserve_for_test() should be called a small amount of times (~1000 should be fine,
///   there are only 2^16 ports on a network interface). TODO(gprusak): we may want to track the
///   lifecycle of ListenerAddr (for example via reference counter), so that we can reuse the port
///   after all the references are dropped.
/// * The drawback of this solution that it is hard to detect a situation in which multiple
///   listener sockets in test are bound to the same port. TODO(gprusak): we can prevent creating
///   multiple listeners for a single port within the same process by adding a mutex to the port
///   guard.
#[derive(serde::Serialize, serde::Deserialize, Clone, Copy, PartialEq, Eq)]
pub struct ListenerAddr(std::net::SocketAddr);

impl fmt::Debug for ListenerAddr {
    fn fmt(&self, f: &mut fmt::Formatter<'_>) -> fmt::Result {
        self.0.fmt(f)
    }
}

impl fmt::Display for ListenerAddr {
    fn fmt(&self, f: &mut fmt::Formatter<'_>) -> fmt::Result {
        self.0.fmt(f)
    }
}

impl std::ops::Deref for ListenerAddr {
    type Target = std::net::SocketAddr;
    fn deref(&self) -> &Self::Target {
        &self.0
    }
}

impl ListenerAddr {
    pub fn new(addr: std::net::SocketAddr) -> Self {
        assert!(
            addr.port() != 0,
            "using an anyport (i.e. 0) for the tcp::ListenerAddr is allowed only \
             in tests and only via reserve_for_test() method"
        );
        Self(addr)
    }

    /// TEST-ONLY: reserves a random port on localhost for a TCP listener.
    pub fn reserve_for_test() -> Self {
        let guard = tokio::net::TcpSocket::new_v6().unwrap();
        guard.set_reuseaddr(true).unwrap();
        guard.set_reuseport(true).unwrap();
        guard.bind("[::1]:0".parse().unwrap()).unwrap();
        let addr = guard.local_addr().unwrap();
        RESERVED_LISTENER_ADDRS.lock().unwrap().insert(addr, guard);
        Self(addr)
    }

    /// Constructs a std::net::TcpListener, for usage outside of near_network.
    pub fn std_listener(&self) -> std::io::Result<std::net::TcpListener> {
        self.listener()?.0.into_std()
    }

    /// Constructs a Listener out of ListenerAddr.
    pub(crate) fn listener(&self) -> std::io::Result<Listener> {
        let socket = match &self.0 {
            std::net::SocketAddr::V4(_) => tokio::net::TcpSocket::new_v4()?,
            std::net::SocketAddr::V6(_) => tokio::net::TcpSocket::new_v6()?,
        };
        if RESERVED_LISTENER_ADDRS.lock().unwrap().contains_key(&self.0) {
            socket.set_reuseport(true)?;
        }
        socket.set_reuseaddr(true)?;
        socket.bind(self.0)?;
        Ok(Listener(socket.listen(LISTENER_BACKLOG)?))
    }
}

pub(crate) struct Listener(tokio::net::TcpListener);

impl Listener {
    pub async fn accept(&mut self) -> std::io::Result<Stream> {
        let (stream, _) = self.0.accept().await?;
        Stream::new(stream, StreamType::Inbound)
    }
}<|MERGE_RESOLUTION|>--- conflicted
+++ resolved
@@ -34,11 +34,7 @@
 }
 
 #[derive(Clone, Debug)]
-<<<<<<< HEAD
-pub(crate) struct StreamInfo {
-=======
 pub struct StreamInfo {
->>>>>>> 0c765e67
     pub(crate) type_: StreamType,
     /// Cached stream.local_addr().
     pub(crate) local_addr: std::net::SocketAddr,
@@ -54,13 +50,9 @@
 
 impl std::ops::Deref for Stream {
     type Target = StreamInfo;
-<<<<<<< HEAD
-    fn deref(&self) -> &Self::Target { &self.info }
-=======
     fn deref(&self) -> &Self::Target {
         &self.info
     }
->>>>>>> 0c765e67
 }
 
 /// TEST-ONLY. Used to identify events relevant to a specific TCP connection in unit tests.
