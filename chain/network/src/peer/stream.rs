use crate::concurrency::rate;
use crate::peer_manager::connection;
use crate::stats::metrics;
<<<<<<< HEAD
use crate::time;
=======
use crate::tcp;
use actix::fut::future::wrap_future;
use actix::AsyncContext as _;
use bytesize::{GIB, MIB};
>>>>>>> 017b433f
use std::io;
use std::net::SocketAddr;
use std::sync::atomic::Ordering;
use std::sync::Arc;
use tokio::io::AsyncReadExt as _;
use tokio::io::AsyncWriteExt as _;

/// Maximum capacity of write buffer in bytes.
const MAX_WRITE_BUFFER_CAPACITY_BYTES: usize = bytesize::GIB as usize;

type ReadHalf = tokio::io::ReadHalf<tokio::net::TcpStream>;
type WriteHalf = tokio::io::WriteHalf<tokio::net::TcpStream>;

#[derive(thiserror::Error, Debug)]
pub(crate) enum SendError {
    #[error("IO error: {0}")]
    IO(#[source] io::Error),
    #[error("queue is full, got {got_bytes}B, max capacity is {want_max_bytes}")]
    QueueOverflow { got_bytes: usize, want_max_bytes: usize },
}

#[derive(thiserror::Error, Debug)]
pub(crate) enum RecvError {
    #[error("IO error")]
    IO(#[source] io::Error),
    #[error("message too large: got {got_bytes}B, want <={want_max_bytes}B")]
    MessageTooLarge { got_bytes: u64, want_max_bytes: u64 },
    #[error("stream closed")]
    Closed,
}

#[derive(actix::Message, PartialEq, Eq, Clone, Debug)]
#[rtype(result = "()")]
pub(crate) struct Frame(pub Vec<u8>);

/// Stream critical error.
/// Actor is responsible for calling ctx.stop() after receiving stream::Error.
/// Actor might receive more than 1 stream::Error, but should call ctx.stop() just after the
/// first one.
/// WARNING: send/recv loops might not get closed if Actor won't call ctx.stop()!.
// TODO(gprusak): once we implement cancellation support for structured concurrency,
// send/recv loops should be cancelled and return before the error is reported to Actor.
#[derive(thiserror::Error, Debug, actix::Message)]
#[rtype(result = "()")]
pub(crate) enum Error {
    #[error("send: {0}")]
    Send(#[source] SendError),
    #[error("recv: {0}")]
    Recv(#[source] RecvError),
}

pub(crate) struct FramedWriter<Actor: actix::Actor> {
    scope: Scope<Actor>,
    queue_send: tokio::sync::mpsc::UnboundedSender<Frame>,
    stats: Arc<connection::Stats>,
    buf_size_metric: Arc<metrics::IntGaugeGuard>,
}

pub(crate) struct FramedReader {
    closed: bool,
    read: tokio::io::BufReader<ReadHalf>,
    stats: Arc<connection::Stats>,
    msg_size_metric: metrics::HistogramGuard,
    buf_size_metric: metrics::IntGaugeGuard,
}

struct CloseOnDrop<'a>(&'a mut FramedReader);

impl<'a> Drop for CloseOnDrop<'a> {
    fn drop(&mut self) {
        self.0.closed = true;
    }
}

impl FramedReader {
    /// Receives a message from the stream.
    /// Stream uses a fixed small buffer allocated by BufReader.
    /// It allocates a Vec with exact size of the message.
    /// If cancelled (or on error) FramedReader closes.
    pub async fn recv(
        &mut self,
        clock: &time::Clock,
        bytes_limiter: &rate::Limiter,
    ) -> Result<Frame, RecvError> {
        if self.closed {
            return Err(RecvError::Closed);
        }
        let this = CloseOnDrop(self);
        let frame = this.0.recv_inner(clock, bytes_limiter).await?;
        let _ = std::mem::ManuallyDrop::new(this);
        Ok(frame)
    }

    // TODO(gprusak): once borsh support is dropped, we can parse a proto
    // directly from the stream.
    async fn recv_inner(
        &mut self,
        clock: &time::Clock,
        bytes_limiter: &rate::Limiter,
    ) -> Result<Frame, RecvError> {
        let n = self.read.read_u32_le().await.map_err(RecvError::IO)? as u64;
        // TODO(gprusak): separate limit for TIER1 message size.
        bytes_limiter.acquire(clock, n).await.map_err(|err| RecvError::MessageTooLarge {
            got_bytes: err.requested,
            want_max_bytes: err.max,
        })?;
        self.msg_size_metric.observe(n as f64);
        self.buf_size_metric.set(n as i64);
        let mut buf = vec![0; n as usize];
        let t = metrics::PEER_MSG_READ_LATENCY.start_timer();
        self.read.read_exact(&mut buf[..]).await.map_err(RecvError::IO)?;
        t.observe_duration();
        self.buf_size_metric.set(0);
        self.stats.received_messages.fetch_add(1, Ordering::Relaxed);
        self.stats.received_bytes.fetch_add(n as u64, Ordering::Relaxed);
        Ok(Frame(buf))
    }
}

pub(crate) struct Scope<A: actix::Actor> {
    pub arbiter: actix::ArbiterHandle,
    pub addr: actix::Addr<A>,
}

impl<A: actix::Actor> Clone for Scope<A> {
    fn clone(&self) -> Self {
        Self { arbiter: self.arbiter.clone(), addr: self.addr.clone() }
    }
}

impl<Actor: actix::Actor + actix::Handler<Error>> FramedWriter<Actor>
where
    Actor::Context: actix::dev::ToEnvelope<Actor, Error>,
{
    pub fn spawn(
<<<<<<< HEAD
        scope: &Scope<Actor>,
        peer_addr: SocketAddr,
        stream: tokio::net::TcpStream,
        stats: Arc<connection::Stats>,
    ) -> (Self, FramedReader) {
        let (tcp_recv, tcp_send) = tokio::io::split(stream);
=======
        ctx: &mut actix::Context<Actor>,
        stream: tcp::Stream,
        stats: Arc<connection::Stats>,
    ) -> Self {
        let (tcp_recv, tcp_send) = tokio::io::split(stream.stream);
>>>>>>> 017b433f
        let (queue_send, queue_recv) = tokio::sync::mpsc::unbounded_channel();
        let send_buf_size_metric = Arc::new(metrics::MetricGuard::new(
            &*metrics::PEER_DATA_WRITE_BUFFER_SIZE,
            vec![stream.peer_addr.to_string()],
        ));
        scope.arbiter.spawn({
            let scope = scope.clone();
            let stats = stats.clone();
            let m = send_buf_size_metric.clone();
            async move {
                if let Err(err) = Self::run_send_loop(tcp_send, queue_recv, stats, m).await {
<<<<<<< HEAD
                    scope.addr.do_send(Error::Send(SendError::IO(err)));
=======
                    addr.do_send(Error::Send(SendError::IO(err)));
                }
            }
        }));
        ctx.spawn(wrap_future({
            let addr = ctx.address();
            let stats = stats.clone();
            async move {
                if let Err(err) =
                    Self::run_recv_loop(stream.peer_addr, tcp_recv, addr.clone(), stats).await
                {
                    addr.do_send(Error::Recv(err));
>>>>>>> 017b433f
                }
            }
        });

        const READ_BUFFER_CAPACITY: usize = 8 * 1024;
        (
            FramedWriter {
                scope: scope.clone(),
                queue_send,
                stats: stats.clone(),
                buf_size_metric: send_buf_size_metric,
            },
            FramedReader {
                closed: false,
                stats,
                read: tokio::io::BufReader::with_capacity(READ_BUFFER_CAPACITY, tcp_recv),
                msg_size_metric: metrics::MetricGuard::new(
                    &metrics::PEER_MSG_SIZE_BYTES,
                    vec![peer_addr.to_string()],
                ),
                buf_size_metric: metrics::MetricGuard::new(
                    &metrics::PEER_DATA_READ_BUFFER_SIZE,
                    vec![peer_addr.to_string()],
                ),
            },
        )
    }

    /// Pushes `msg` to the send queue.
    /// Silently drops message if the connection has been closed.
    /// If the message is too large, it will be silently dropped inside run_send_loop.
    /// Emits a critical error to Actor if send queue is full.
    pub fn send(&self, frame: Frame) {
        let msg = &frame.0;
        let mut buf_size =
            self.stats.bytes_to_send.fetch_add(msg.len() as u64, Ordering::Acquire) as usize;
        buf_size += msg.len();
        self.stats.messages_to_send.fetch_add(1, Ordering::Acquire);
        self.buf_size_metric.add(msg.len() as i64);
        // Exceeding buffer capacity is a critical error and Actor should call ctx.stop()
        // when receiving one. It is not like we do any extra allocations, so we can affort
        // pushing the message to the queue anyway.
        if buf_size > MAX_WRITE_BUFFER_CAPACITY_BYTES {
            metrics::MessageDropped::MaxCapacityExceeded.inc_unknown_msg();
            self.scope.addr.do_send(Error::Send(SendError::QueueOverflow {
                got_bytes: buf_size,
                want_max_bytes: MAX_WRITE_BUFFER_CAPACITY_BYTES,
            }));
        }
        let _ = self.queue_send.send(frame);
    }

    async fn run_send_loop(
        tcp_send: WriteHalf,
        mut queue_recv: tokio::sync::mpsc::UnboundedReceiver<Frame>,
        stats: Arc<connection::Stats>,
        buf_size_metric: Arc<metrics::IntGaugeGuard>,
    ) -> io::Result<()> {
        const WRITE_BUFFER_CAPACITY: usize = 8 * 1024;
        let mut writer = tokio::io::BufWriter::with_capacity(WRITE_BUFFER_CAPACITY, tcp_send);
        while let Some(Frame(mut msg)) = queue_recv.recv().await {
            // Try writing a batch of messages and flush once at the end.
            loop {
                writer.write_u32_le(msg.len() as u32).await?;
                writer.write_all(&msg[..]).await?;
                stats.messages_to_send.fetch_sub(1, Ordering::Release);
                stats.bytes_to_send.fetch_sub(msg.len() as u64, Ordering::Release);
                buf_size_metric.sub(msg.len() as i64);
                msg = match queue_recv.try_recv() {
                    Ok(Frame(it)) => it,
                    Err(_) => break,
                };
            }
            // This is an unconditional flush, which means that even if new messages
            // will be added to the queue in the meantime, we will wait for the buffer
            // to be flushed before sending them. This is suboptimal in case messages are small
            // and added to the queue at a rate similar to flush latency. To fix that
            // we would need to put writer.flush() and queue_recv.recv() into a tokio::select
            // and make sure that both are cancellation-safe.
            writer.flush().await?;
        }
        Ok(())
    }
}<|MERGE_RESOLUTION|>--- conflicted
+++ resolved
@@ -1,16 +1,9 @@
 use crate::concurrency::rate;
 use crate::peer_manager::connection;
 use crate::stats::metrics;
-<<<<<<< HEAD
+use crate::tcp;
 use crate::time;
-=======
-use crate::tcp;
-use actix::fut::future::wrap_future;
-use actix::AsyncContext as _;
-use bytesize::{GIB, MIB};
->>>>>>> 017b433f
 use std::io;
-use std::net::SocketAddr;
 use std::sync::atomic::Ordering;
 use std::sync::Arc;
 use tokio::io::AsyncReadExt as _;
@@ -144,20 +137,11 @@
     Actor::Context: actix::dev::ToEnvelope<Actor, Error>,
 {
     pub fn spawn(
-<<<<<<< HEAD
         scope: &Scope<Actor>,
-        peer_addr: SocketAddr,
-        stream: tokio::net::TcpStream,
+        stream: tcp::Stream,
         stats: Arc<connection::Stats>,
     ) -> (Self, FramedReader) {
-        let (tcp_recv, tcp_send) = tokio::io::split(stream);
-=======
-        ctx: &mut actix::Context<Actor>,
-        stream: tcp::Stream,
-        stats: Arc<connection::Stats>,
-    ) -> Self {
         let (tcp_recv, tcp_send) = tokio::io::split(stream.stream);
->>>>>>> 017b433f
         let (queue_send, queue_recv) = tokio::sync::mpsc::unbounded_channel();
         let send_buf_size_metric = Arc::new(metrics::MetricGuard::new(
             &*metrics::PEER_DATA_WRITE_BUFFER_SIZE,
@@ -169,22 +153,7 @@
             let m = send_buf_size_metric.clone();
             async move {
                 if let Err(err) = Self::run_send_loop(tcp_send, queue_recv, stats, m).await {
-<<<<<<< HEAD
                     scope.addr.do_send(Error::Send(SendError::IO(err)));
-=======
-                    addr.do_send(Error::Send(SendError::IO(err)));
-                }
-            }
-        }));
-        ctx.spawn(wrap_future({
-            let addr = ctx.address();
-            let stats = stats.clone();
-            async move {
-                if let Err(err) =
-                    Self::run_recv_loop(stream.peer_addr, tcp_recv, addr.clone(), stats).await
-                {
-                    addr.do_send(Error::Recv(err));
->>>>>>> 017b433f
                 }
             }
         });
@@ -203,11 +172,11 @@
                 read: tokio::io::BufReader::with_capacity(READ_BUFFER_CAPACITY, tcp_recv),
                 msg_size_metric: metrics::MetricGuard::new(
                     &metrics::PEER_MSG_SIZE_BYTES,
-                    vec![peer_addr.to_string()],
+                    vec![stream.peer_addr.to_string()],
                 ),
                 buf_size_metric: metrics::MetricGuard::new(
                     &metrics::PEER_DATA_READ_BUFFER_SIZE,
-                    vec![peer_addr.to_string()],
+                    vec![stream.peer_addr.to_string()],
                 ),
             },
         )
