use crate::network_protocol::testonly as data;
<<<<<<< HEAD
use crate::network_protocol::{Encoding, RoutedMessageBody};
=======
use crate::network_protocol::Encoding;
use crate::network_protocol::{Handshake, HandshakeFailureReason, PeerMessage, RoutedMessageBody};
>>>>>>> 017b433f
use crate::peer::testonly::{Event, PeerConfig, PeerHandle};
use crate::peer_manager::peer_manager_actor::Event as PME;
use crate::tcp;
use crate::testonly::fake_client::Event as CE;
use crate::testonly::make_rng;
use crate::testonly::stream::Stream;
use crate::time;
<<<<<<< HEAD
use crate::types::{Handshake, HandshakeFailureReason, PeerMessage};
=======
>>>>>>> 017b433f
use crate::types::{PartialEncodedChunkRequestMsg, PartialEncodedChunkResponseMsg};
use anyhow::Context as _;
use assert_matches::assert_matches;
use near_o11y::testonly::init_test_logger;
use near_primitives::syncing::EpochSyncResponse;
use near_primitives::types::EpochId;
use near_primitives::version::{PEER_MIN_ALLOWED_PROTOCOL_VERSION, PROTOCOL_VERSION};
use std::sync::Arc;

async fn test_peer_communication(
    outbound_encoding: Option<Encoding>,
    inbound_encoding: Option<Encoding>,
) -> anyhow::Result<()> {
    let mut rng = make_rng(89028037453);
    let mut clock = time::FakeClock::default();

    let chain = Arc::new(data::Chain::make(&mut clock, &mut rng, 12));
    let inbound_cfg = PeerConfig {
        chain: chain.clone(),
        network: chain.make_config(&mut rng),
        peers: (0..5).map(|_| data::make_peer_info(&mut rng)).collect(),
        force_encoding: inbound_encoding,
        nonce: None,
    };
    let outbound_cfg = PeerConfig {
        chain: chain.clone(),
        network: chain.make_config(&mut rng),
        peers: (0..5).map(|_| data::make_peer_info(&mut rng)).collect(),
        force_encoding: outbound_encoding,
        nonce: None,
    };
    let (outbound_stream, inbound_stream) = tcp::Stream::loopback(inbound_cfg.id()).await;
    let mut inbound = PeerHandle::start_endpoint(clock.clock(), inbound_cfg, inbound_stream).await;
    let mut outbound =
        PeerHandle::start_endpoint(clock.clock(), outbound_cfg, outbound_stream).await;

    outbound.complete_handshake().await;
    inbound.complete_handshake().await;

    // TODO(gprusak): In proto encoding SyncAccountsData exchange is part of the handshake.
    // As a workaround, in borsh encoding an empty RoutingTableUpdate is sent.
    // Once borsh support is removed, the initial SyncAccountsData should be consumed in
    // complete_handshake.
    let filter = |ev| match ev {
        Event::Network(PME::MessageProcessed(PeerMessage::SyncAccountsData(_))) => None,
        Event::RoutingTable(_) => None,
        ev => Some(ev),
    };

    let message_processed = |ev| match ev {
        Event::Network(PME::MessageProcessed(PeerMessage::SyncAccountsData(_))) => None,
        Event::Network(PME::MessageProcessed(msg)) => Some(msg),
        _ => None,
    };

    // RequestUpdateNonce
    let mut events = inbound.events.from_now();
    let want = PeerMessage::RequestUpdateNonce(data::make_partial_edge(&mut rng));
    outbound.send(want.clone()).await;
    assert_eq!(want, events.recv_until(message_processed).await);

    // ReponseUpdateNonce
    let mut events = inbound.events.from_now();
    let a = data::make_signer(&mut rng);
    let b = data::make_signer(&mut rng);
    let want = PeerMessage::ResponseUpdateNonce(data::make_edge(&a, &b));
    outbound.send(want.clone()).await;
    assert_eq!(want, events.recv_until(message_processed).await);

    // PeersRequest -> PeersResponse
    // This test is different from the rest, because we cannot skip sending the response back.
    let mut events = outbound.events.from_now();
    let want = PeerMessage::PeersResponse(inbound.cfg.peers.clone());
    outbound.send(PeerMessage::PeersRequest).await;
    assert_eq!(want, events.recv_until(message_processed).await);

    // BlockRequest
    let mut events = inbound.events.from_now();
    let want = chain.blocks[5].hash().clone();
    outbound.send(PeerMessage::BlockRequest(want.clone())).await;
    assert_eq!(Event::Client(CE::BlockRequest(want)), events.recv_until(filter).await);

    // Block
    let mut events = inbound.events.from_now();
    let want = PeerMessage::Block(chain.blocks[5].clone());
    outbound.send(want.clone()).await;
    assert_eq!(want, events.recv_until(message_processed).await);

    // BlockHeadersRequest
    let mut events = inbound.events.from_now();
    let want: Vec<_> = chain.blocks.iter().map(|b| b.hash().clone()).collect();
    outbound.send(PeerMessage::BlockHeadersRequest(want.clone())).await;
    assert_eq!(Event::Client(CE::BlockHeadersRequest(want)), events.recv_until(filter).await);

    // BlockHeaders
    let mut events = inbound.events.from_now();
    let want = PeerMessage::BlockHeaders(chain.get_block_headers());
    outbound.send(want.clone()).await;
    assert_eq!(want, events.recv_until(message_processed).await);

    // SyncRoutingTable
    let mut events = inbound.events.from_now();
    let want = data::make_routing_table(&mut rng);
    outbound.send(PeerMessage::SyncRoutingTable(want.clone())).await;
    assert_eq!(Event::RoutingTable(want), events.recv().await);

    // PartialEncodedChunkRequest
    let mut events = inbound.events.from_now();
    let want = Box::new(outbound.routed_message(
        RoutedMessageBody::PartialEncodedChunkRequest(PartialEncodedChunkRequestMsg {
            chunk_hash: chain.blocks[5].chunks()[2].chunk_hash(),
            part_ords: vec![],
            tracking_shards: Default::default(),
        }),
        inbound.cfg.id(),
        1,    // ttl
        None, // TODO(gprusak): this should be clock.now_utc(), once borsh support is dropped.
    ));
    let want = PeerMessage::Routed(want);
    outbound.send(want.clone()).await;
    assert_eq!(want, events.recv_until(message_processed).await);

    // PartialEncodedChunkResponse
    let mut events = inbound.events.from_now();
    let want_hash = chain.blocks[3].chunks()[0].chunk_hash();
    let want_parts = data::make_chunk_parts(chain.chunks[&want_hash].clone());
    let want = PeerMessage::Routed(Box::new(outbound.routed_message(
        RoutedMessageBody::PartialEncodedChunkResponse(PartialEncodedChunkResponseMsg {
            chunk_hash: want_hash,
            parts: want_parts.clone(),
            receipts: vec![],
        }),
        inbound.cfg.id(),
        1,    // ttl
        None, // TODO(gprusak): this should be clock.now_utc(), once borsh support is dropped.
    )));
    outbound.send(want.clone()).await;
    assert_eq!(want, events.recv_until(message_processed).await);

    // Transaction
    let mut events = inbound.events.from_now();
    let want = data::make_signed_transaction(&mut rng);
    let want = PeerMessage::Transaction(want);
    outbound.send(want.clone()).await;
    assert_eq!(want, events.recv_until(message_processed).await);

    // Challenge
    let mut events = inbound.events.from_now();
    let want = PeerMessage::Challenge(data::make_challenge(&mut rng));
    outbound.send(want.clone()).await;
    assert_eq!(want, events.recv_until(message_processed).await);

    // EpochSyncRequest
    let mut events = inbound.events.from_now();
    let want = EpochId(chain.blocks[1].hash().clone());
    outbound.send(PeerMessage::EpochSyncRequest(want.clone())).await;
    assert_eq!(Event::Client(CE::EpochSyncRequest(want)), events.recv_until(filter).await);

    // EpochSyncResponse
    let mut events = inbound.events.from_now();
    let want = PeerMessage::EpochSyncResponse(Box::new(EpochSyncResponse::UpToDate));
    outbound.send(want.clone()).await;
    assert_eq!(want, events.recv_until(message_processed).await);

    // EpochSyncFinalizationRequest
    let mut events = inbound.events.from_now();
    let want = EpochId(chain.blocks[1].hash().clone());
    outbound.send(PeerMessage::EpochSyncFinalizationRequest(want.clone())).await;
    assert_eq!(
        Event::Client(CE::EpochSyncFinalizationRequest(want)),
        events.recv_until(filter).await
    );

    // TODO:
    // LastEdge, HandshakeFailure, Disconnect - affect the state of the PeerActor and are
    // observable only under specific conditions.
    // ExpochSyncFinalizationResponse - unused.
    Ok(())
}

#[tokio::test]
// Verifies that peers are able to establish a common encoding protocol.
async fn peer_communication() -> anyhow::Result<()> {
    init_test_logger();
    let encodings = [None, Some(Encoding::Proto), Some(Encoding::Borsh)];
    for outbound in &encodings {
        for inbound in &encodings {
            if let (Some(a), Some(b)) = (outbound, inbound) {
                if a != b {
                    continue;
                }
            }
            test_peer_communication(outbound.clone(), inbound.clone())
                .await
                .with_context(|| format!("(outbound={outbound:?},inbound={inbound:?})"))?;
        }
    }
    Ok(())
}

async fn test_handshake(outbound_encoding: Option<Encoding>, inbound_encoding: Option<Encoding>) {
    let mut rng = make_rng(89028037453);
    let mut clock = time::FakeClock::default();

    let chain = Arc::new(data::Chain::make(&mut clock, &mut rng, 12));
    let inbound_cfg = PeerConfig {
        network: chain.make_config(&mut rng),
        chain: chain.clone(),
        peers: (0..5).map(|_| data::make_peer_info(&mut rng)).collect(),
        force_encoding: inbound_encoding,
        nonce: None,
    };
    let outbound_cfg = PeerConfig {
        network: chain.make_config(&mut rng),
        chain: chain.clone(),
        peers: (0..5).map(|_| data::make_peer_info(&mut rng)).collect(),
        force_encoding: outbound_encoding,
        nonce: None,
    };
    let (outbound_stream, inbound_stream) = tcp::Stream::loopback(inbound_cfg.id()).await;
    let inbound = PeerHandle::start_endpoint(clock.clock(), inbound_cfg, inbound_stream).await;
    let outbound_port = outbound_stream.local_addr.port();
    let mut outbound = Stream::new(outbound_encoding, outbound_stream);

    // Send too old PROTOCOL_VERSION, expect ProtocolVersionMismatch
    let mut handshake = Handshake {
        protocol_version: PEER_MIN_ALLOWED_PROTOCOL_VERSION - 1,
        oldest_supported_version: PEER_MIN_ALLOWED_PROTOCOL_VERSION - 1,
        sender_peer_id: outbound_cfg.id(),
        target_peer_id: inbound.cfg.id(),
        sender_listen_port: Some(outbound_port),
        sender_chain_info: outbound_cfg.chain.get_peer_chain_info(),
        partial_edge_info: outbound_cfg.partial_edge_info(&inbound.cfg.id(), 1),
    };
    // We will also introduce chain_id mismatch, but ProtocolVersionMismatch is expected to take priority.
    handshake.sender_chain_info.genesis_id.chain_id = "unknown_chain".to_string();
    outbound.write(&PeerMessage::Tier2Handshake(handshake.clone())).await;
    let resp = outbound.read().await;
    assert_matches!(
        resp,
        PeerMessage::HandshakeFailure(_, HandshakeFailureReason::ProtocolVersionMismatch { .. })
    );

    // Send too new PROTOCOL_VERSION, expect ProtocolVersionMismatch
    handshake.protocol_version = PROTOCOL_VERSION + 1;
    handshake.oldest_supported_version = PROTOCOL_VERSION + 1;
    outbound.write(&PeerMessage::Tier2Handshake(handshake.clone())).await;
    let resp = outbound.read().await;
    assert_matches!(
        resp,
        PeerMessage::HandshakeFailure(_, HandshakeFailureReason::ProtocolVersionMismatch { .. })
    );

    // Send mismatching chain_id, expect GenesisMismatch.
    // We fix protocol_version, but chain_id is still mismatching.
    handshake.protocol_version = PROTOCOL_VERSION;
    handshake.oldest_supported_version = PROTOCOL_VERSION;
    outbound.write(&PeerMessage::Tier2Handshake(handshake.clone())).await;
    let resp = outbound.read().await;
    assert_matches!(
        resp,
        PeerMessage::HandshakeFailure(_, HandshakeFailureReason::GenesisMismatch(_))
    );

    // Send a correct Handshake, expect a matching Handshake response.
    handshake.sender_chain_info = chain.get_peer_chain_info();
    outbound.write(&PeerMessage::Tier2Handshake(handshake.clone())).await;
    let resp = outbound.read().await;
    assert_matches!(resp, PeerMessage::Tier2Handshake(_));
}

#[tokio::test]
// Verifies that HandshakeFailures are served correctly.
async fn handshake() -> anyhow::Result<()> {
    init_test_logger();
    let encodings = [None, Some(Encoding::Proto), Some(Encoding::Borsh)];
    for outbound in &encodings {
        for inbound in &encodings {
            println!("oubound = {:?}, inbound = {:?}", outbound, inbound);
            if let (Some(a), Some(b)) = (outbound, inbound) {
                if a != b {
                    continue;
                }
            }
            test_handshake(outbound.clone(), inbound.clone()).await;
        }
    }
    Ok(())
}<|MERGE_RESOLUTION|>--- conflicted
+++ resolved
@@ -1,10 +1,7 @@
 use crate::network_protocol::testonly as data;
-<<<<<<< HEAD
-use crate::network_protocol::{Encoding, RoutedMessageBody};
-=======
-use crate::network_protocol::Encoding;
-use crate::network_protocol::{Handshake, HandshakeFailureReason, PeerMessage, RoutedMessageBody};
->>>>>>> 017b433f
+use crate::network_protocol::{
+    Encoding, Handshake, HandshakeFailureReason, PeerMessage, RoutedMessageBody,
+};
 use crate::peer::testonly::{Event, PeerConfig, PeerHandle};
 use crate::peer_manager::peer_manager_actor::Event as PME;
 use crate::tcp;
@@ -12,10 +9,6 @@
 use crate::testonly::make_rng;
 use crate::testonly::stream::Stream;
 use crate::time;
-<<<<<<< HEAD
-use crate::types::{Handshake, HandshakeFailureReason, PeerMessage};
-=======
->>>>>>> 017b433f
 use crate::types::{PartialEncodedChunkRequestMsg, PartialEncodedChunkResponseMsg};
 use anyhow::Context as _;
 use assert_matches::assert_matches;
@@ -47,7 +40,8 @@
         force_encoding: outbound_encoding,
         nonce: None,
     };
-    let (outbound_stream, inbound_stream) = tcp::Stream::loopback(inbound_cfg.id()).await;
+    let (outbound_stream, inbound_stream) =
+        tcp::Stream::loopback(inbound_cfg.id(), tcp::Tier::T2).await;
     let mut inbound = PeerHandle::start_endpoint(clock.clock(), inbound_cfg, inbound_stream).await;
     let mut outbound =
         PeerHandle::start_endpoint(clock.clock(), outbound_cfg, outbound_stream).await;
@@ -78,19 +72,24 @@
     assert_eq!(want, events.recv_until(message_processed).await);
 
     // ReponseUpdateNonce
+    tracing::debug!(target:"test","0");
     let mut events = inbound.events.from_now();
     let a = data::make_signer(&mut rng);
     let b = data::make_signer(&mut rng);
     let want = PeerMessage::ResponseUpdateNonce(data::make_edge(&a, &b));
     outbound.send(want.clone()).await;
-    assert_eq!(want, events.recv_until(message_processed).await);
+    tracing::debug!(target:"test","0a");
+    assert_eq!(want, events.recv_until(message_processed).await);
+    tracing::debug!(target:"test","0b");
 
     // PeersRequest -> PeersResponse
+    tracing::debug!(target:"test","1");
     // This test is different from the rest, because we cannot skip sending the response back.
     let mut events = outbound.events.from_now();
     let want = PeerMessage::PeersResponse(inbound.cfg.peers.clone());
     outbound.send(PeerMessage::PeersRequest).await;
     assert_eq!(want, events.recv_until(message_processed).await);
+    tracing::debug!(target:"test","2");
 
     // BlockRequest
     let mut events = inbound.events.from_now();
@@ -235,7 +234,8 @@
         force_encoding: outbound_encoding,
         nonce: None,
     };
-    let (outbound_stream, inbound_stream) = tcp::Stream::loopback(inbound_cfg.id()).await;
+    let (outbound_stream, inbound_stream) =
+        tcp::Stream::loopback(inbound_cfg.id(), tcp::Tier::T2).await;
     let inbound = PeerHandle::start_endpoint(clock.clock(), inbound_cfg, inbound_stream).await;
     let outbound_port = outbound_stream.local_addr.port();
     let mut outbound = Stream::new(outbound_encoding, outbound_stream);
