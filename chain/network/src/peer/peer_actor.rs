use crate::accounts_data;
use crate::concurrency::demux;
use crate::network_protocol::{Encoding, ParsePeerMessageError, SyncAccountsData};
use crate::peer::codec::Codec;
use crate::peer::tracker::Tracker;
use crate::peer_manager::connected_peers::{AtomicCell, ConnectedPeer, Stats};
use crate::peer_manager::peer_manager_actor::NetworkState;
use crate::private_actix::PeersResponse;
use crate::private_actix::{PeerToManagerMsg, PeerToManagerMsgResp};
use crate::private_actix::{
    PeersRequest, RegisterPeer, RegisterPeerResponse, SendMessage, Unregister,
};
use crate::routing::edge::{verify_nonce};
use crate::sink::Sink;
use crate::stats::metrics;
use crate::types::{
    Handshake, HandshakeFailureReason, NetworkClientMessages, NetworkClientResponses, PeerMessage,
};
use actix::{
    Actor, ActorContext, ActorFutureExt, Arbiter, AsyncContext, Context, ContextFutureSpawner,
    Handler, Recipient, Running, StreamHandler, WrapFuture,
};
use arc_swap::ArcSwap;
use lru::LruCache;
use near_crypto::Signature;
use near_network_primitives::time;
use near_network_primitives::types::{
    Ban, NetworkViewClientMessages, NetworkViewClientResponses, PeerChainInfoV2, PeerIdOrHash,
    PeerInfo, PeerManagerRequest, PeerManagerRequestWithContext, PeerType, ReasonForBan,
    RoutedMessage, RoutedMessageBody, RoutedMessageFrom, StateResponseInfo,
};
use near_network_primitives::types::{Edge,PartialEdgeInfo};
use near_performance_metrics::framed_write::{FramedWrite, WriteHandler};
use near_performance_metrics_macros::perf;
use near_primitives::logging;
use near_primitives::network::PeerId;
use near_primitives::sharding::PartialEncodedChunk;
use near_primitives::utils::DisplayOption;
use near_primitives::block::GenesisId;
use near_primitives::version::{
    ProtocolVersion, PEER_MIN_ALLOWED_PROTOCOL_VERSION, PROTOCOL_VERSION,
};
use near_rate_limiter::{ActixMessageWrapper, ThrottleController};
use parking_lot::Mutex;
use std::fmt::Debug;
use std::io;
use std::net::SocketAddr;
use std::sync::atomic::AtomicUsize;
use std::sync::atomic::{AtomicU64, Ordering};
use std::sync::Arc;
use thiserror::Error;
use tracing::{debug, error, info, warn};
use tracing_opentelemetry::OpenTelemetrySpanExt;

type WriteHalf = tokio::io::WriteHalf<tokio::net::TcpStream>;

/// Maximum number of messages per minute from single peer.
// TODO(#5453): current limit is way to high due to us sending lots of messages during sync.
const MAX_PEER_MSG_PER_MIN: usize = usize::MAX;

/// Maximum number of transaction messages we will accept between block messages.
/// The purpose of this constant is to ensure we do not spend too much time deserializing and
/// dispatching transactions when we should be focusing on consensus-related messages.
const MAX_TRANSACTIONS_PER_BLOCK_MESSAGE: usize = 1000;
/// Limit cache size of 1000 messages
const ROUTED_MESSAGE_CACHE_SIZE: usize = 1000;
/// Duplicated messages will be dropped if routed through the same peer multiple times.
const DROP_DUPLICATED_MESSAGES_PERIOD: time::Duration = time::Duration::milliseconds(50);

/// A generic set of events (observable in tests) that a PeerActor may generate.
/// Ideally the tests should observe only public API properties, but until
/// we are at that stage, feel free to add any events that you need to observe.
/// In particular prefer emitting a new event to polling for a state change.
// TEST-ONLY
#[derive(Debug, PartialEq, Eq, Clone)]
pub enum Event {
    // Reported once a message has been processed.
    // In contrast to typical RPC protocols, many P2P messages do not trigger
    // sending a response at the end of processing.
    // However, for precise instrumentation in tests it is useful to know when
    // processing has been finished. We simulate the "RPC response" by reporting
    // an event MessageProcessed.
    //
    // Given that processing is asynchronous and unstructured as of now,
    // it is hard to pinpoint all the places when the processing of a message is
    // actually complete. Currently this event is reported only for some message types,
    // feel free to add support for more.
    MessageProcessed(PeerMessage),
    // Reported when the actix actor has been stopped.
    ActorStopped,
}

pub(crate) struct PeerActor {
    clock: time::Clock,
    
    /// Shared state of the network module.
    network_state: Arc<NetworkState>,
    /// This node's id and address (either listening or socket address).
    my_node_info: PeerInfo,
    
    /// Peer address from connection.
    peer_addr: SocketAddr,   
    peer_type: PeerType,
    /// OUTBOUND-ONLY: Handshake specification. For outbound connections it is initialized
    /// in constructor and then can change as HandshakeFailure and LastEdge messages
    /// are received. For inbound connections, handshake is stateless. 
    handshake_spec: Option<HandshakeSpec>,
    
    /// Framed wrapper to send messages through the TCP connection.
    framed: FramedWrite<Vec<u8>, WriteHalf, Codec, Codec>,
    
    /// Handshake timeout.
    handshake_timeout: time::Duration,
    
    /// Peer manager recipient to break the dependency loop.
    /// PeerManager is a recipient of 2 types of messages, therefore
    /// to inject a fake PeerManager in tests, we need a separate
    /// recipient address for each message type.
    peer_manager_addr: Recipient<PeerToManagerMsg>,
    peer_manager_wrapper_addr: Recipient<ActixMessageWrapper<PeerToManagerMsg>>,
    /// Tracker for requests and responses.
    tracker: Arc<Mutex<Tracker>>,
    
    /// How many transactions we have received since the last block message
    /// Note: Shared between multiple Peers.
    txns_since_last_block: Arc<AtomicUsize>,
    /// How many peer actors are created
    peer_counter: Arc<AtomicUsize>,
    /// Cache of recently routed messages, this allows us to drop duplicates
    routed_message_cache: LruCache<(PeerId, PeerIdOrHash, Signature), time::Instant>,
    /// A helper data structure for limiting reading
    throttle_controller: ThrottleController,
    
    /// Whether we detected support for protocol buffers during handshake.
    protocol_buffers_supported: bool,
    /// Whether the PeerActor should skip protobuf support detection and use
    /// a given encoding right away.
    force_encoding: Option<Encoding>,

    /// Peer status.
    peer_status: PeerStatus,
    /// Peer id and info. Present when ready.
    peer_info: DisplayOption<PeerInfo>,
    /// Shared state of the connection. Present when ready.
    connection_state: Option<Arc<ConnectedPeer>>,

    /// test-only.
    event_sink: Sink<Event>,
}

impl Debug for PeerActor {
    fn fmt(&self, f: &mut std::fmt::Formatter<'_>) -> Result<(), std::fmt::Error> {
        write!(f, "{:?}", self.my_node_info)
    }
}

/// A custom IOError type because FramedWrite is hiding the actual
/// underlying std::io::Error.
/// TODO: replace FramedWrite with sth more reasonable.
#[derive(Error, Debug)]
pub enum IOError {
    #[error("{tid} Failed to send message {message_type} of size {size}")]
    Send { tid: usize, message_type: String, size: usize },
}

pub(crate) struct OutboundConfig {
    pub peer_id: PeerId,
    pub is_tier1: bool,
}

#[derive(Clone)]
struct HandshakeSpec {
    peer_id: PeerId,
    genesis_id: GenesisId,
    is_tier1: bool,
    protocol_version: ProtocolVersion,
    partial_edge_info: PartialEdgeInfo,
}

impl PeerActor {
    #[allow(clippy::too_many_arguments)]
    pub(crate) fn new(
        clock: time::Clock,
        my_node_info: PeerInfo,
        peer_addr: SocketAddr,
        outbound_config: Option<OutboundConfig>,
        framed: FramedWrite<Vec<u8>, WriteHalf, Codec, Codec>,
        handshake_timeout: time::Duration,
        peer_manager_addr: Recipient<PeerToManagerMsg>,
        peer_manager_wrapper_addr: Recipient<ActixMessageWrapper<PeerToManagerMsg>>,
        txns_since_last_block: Arc<AtomicUsize>,
        peer_counter: Arc<AtomicUsize>,
        throttle_controller: ThrottleController,
        force_encoding: Option<Encoding>,
        network_state: Arc<NetworkState>,
        event_sink: Sink<Event>,
    ) -> Self {
        PeerActor {
            clock,
            my_node_info,
            peer_addr,
            peer_type: match outbound_config {
                Some(_) => PeerType::Outbound,
                None => PeerType::Inbound,
            },
            handshake_spec: outbound_config.map(|cfg| HandshakeSpec {
                partial_edge_info: network_state.propose_edge(&cfg.peer_id,None),
                protocol_version: PROTOCOL_VERSION,
                peer_id: cfg.peer_id,
                genesis_id: network_state.genesis_id.clone(),
                is_tier1: cfg.is_tier1,
            }),
            peer_status: PeerStatus::Connecting,
            framed,
            handshake_timeout,
            peer_manager_addr,
            peer_manager_wrapper_addr,
            tracker: Default::default(),
            txns_since_last_block,
            peer_counter,
            routed_message_cache: LruCache::new(ROUTED_MESSAGE_CACHE_SIZE),
            throttle_controller,
            protocol_buffers_supported: false,
            force_encoding,
            connection_state: None,
            peer_info: None.into(),
            network_state,
            event_sink,
        }
    }

    // Determines the encoding to use for communication with the peer.
    // It can be None while Handshake with the peer has not been finished yet.
    // In case it is None, both encodings are attempted for parsing, and each message
    // is sent twice.
    fn encoding(&self) -> Option<Encoding> {
        if self.force_encoding.is_some() {
            return self.force_encoding;
        }
        if self.protocol_buffers_supported {
            return Some(Encoding::Proto);
        }
        if self.peer_status == PeerStatus::Connecting {
            return None;
        }
        return Some(Encoding::Borsh);
    }

    fn parse_message(&mut self, msg: &[u8]) -> Result<PeerMessage, ParsePeerMessageError> {
        let _span = tracing::trace_span!(target: "network", "parse_message").entered();
        if let Some(e) = self.encoding() {
            return PeerMessage::deserialize(e, msg);
        }
        if let Ok(msg) = PeerMessage::deserialize(Encoding::Proto, msg) {
            self.protocol_buffers_supported = true;
            return Ok(msg);
        }
        return PeerMessage::deserialize(Encoding::Borsh, msg);
    }

    fn send_message_or_log(&mut self, msg: &PeerMessage) {
        if let Err(err) = self.send_message(msg) {
            warn!(target: "network", "send_message(): {}", err);
        }
    }

    fn send_message(&mut self, msg: &PeerMessage) -> Result<(), IOError> {
        if let PeerMessage::PeersRequest = msg {
            self.connection_state
                .as_mut()
                .unwrap()
                .last_time_peer_requested
                .store(self.clock.now());
        }
        if let Some(enc) = self.encoding() {
            return self.send_message_with_encoding(msg, enc);
        }
        self.send_message_with_encoding(msg, Encoding::Proto)?;
        self.send_message_with_encoding(msg, Encoding::Borsh)?;
        Ok(())
    }

    fn send_message_with_encoding(
        &mut self,
        msg: &PeerMessage,
        enc: Encoding,
    ) -> Result<(), IOError> {
        let msg_type: &str = msg.into();
        let _span = tracing::trace_span!(
            target: "network",
            "send_message_with_encoding",
            msg_type)
        .entered();
        // Skip sending block and headers if we received it or header from this peer.
        // Record block requests in tracker.
        match msg {
            PeerMessage::Block(b) if self.tracker.lock().has_received(b.hash()) => return Ok(()),
            PeerMessage::BlockRequest(h) => self.tracker.lock().push_request(*h),
            _ => (),
        };

        let bytes = msg.serialize(enc);
        self.tracker.lock().increment_sent(&self.clock, bytes.len() as u64);
        let bytes_len = bytes.len();
        tracing::trace!(target: "network", msg_len = bytes_len);
        metrics::PEER_DATA_SENT_BYTES.inc_by(bytes_len as u64);
        if !self.framed.write(bytes) {
            #[cfg(feature = "performance_stats")]
            let tid = near_rust_allocator_proxy::get_tid();
            #[cfg(not(feature = "performance_stats"))]
            let tid = 0;
            return Err(IOError::Send { tid, message_type: msg_type.to_string(), size: bytes_len });
        }
        Ok(())
    }

    fn send_handshake(&mut self,spec:HandshakeSpec) {
        let chain_info = self.network_state.chain_info.load();
        let msg = PeerMessage::Handshake(Handshake {
            protocol_version: spec.protocol_version,
            oldest_supported_version: PEER_MIN_ALLOWED_PROTOCOL_VERSION,
            sender_peer_id: self.my_node_id().clone(),
            target_peer_id: spec.peer_id.clone(),
            sender_listen_port: self.my_node_info.addr_port(),
            sender_chain_info: PeerChainInfoV2 {
                genesis_id: spec.genesis_id,
                height: chain_info.height,
                tracked_shards: chain_info.tracked_shards.clone(),
                archival: self.network_state.config.archive,
            },
            partial_edge_info: spec.partial_edge_info,
            is_tier1: spec.is_tier1,
        });
        self.send_message_or_log(&msg);
    }

    fn ban_peer(&mut self, ctx: &mut Context<PeerActor>, ban_reason: ReasonForBan) {
        warn!(target: "network", "Banning peer {} for {:?}", self.peer_info, ban_reason);
        self.peer_status = PeerStatus::Banned(ban_reason);
        // On stopping Banned signal will be sent to PeerManager
        ctx.stop();
    }

    /// `PeerId` of the current node.
    fn my_node_id(&self) -> &PeerId {
        &self.my_node_info.id
    }

    fn other_peer_id(&self) -> Option<&PeerId> {
        self.peer_info.as_ref().as_ref().map(|peer_info| &peer_info.id)
    }

    fn receive_message(&mut self, ctx: &mut Context<PeerActor>, msg: PeerMessage) {
        if msg.is_view_client_message() {
            metrics::PEER_VIEW_CLIENT_MESSAGE_RECEIVED_BY_TYPE_TOTAL
                .with_label_values(&[msg.msg_variant()])
                .inc();
            self.receive_view_client_message(ctx, msg);
        } else if msg.is_client_message() {
            metrics::PEER_CLIENT_MESSAGE_RECEIVED_BY_TYPE_TOTAL
                .with_label_values(&[msg.msg_variant()])
                .inc();
            self.receive_client_message(ctx, msg);
        } else {
            debug_assert!(false, "expected (view) client message, got: {}", msg.msg_variant());
        }
    }

    fn receive_view_client_message(&self, ctx: &mut Context<PeerActor>, msg: PeerMessage) {
        let mut msg_hash = None;
        let view_client_message = match msg {
            PeerMessage::Routed(message) => {
                msg_hash = Some(message.hash());
                match message.msg.body {
                    RoutedMessageBody::TxStatusRequest(account_id, tx_hash) => {
                        NetworkViewClientMessages::TxStatus {
                            tx_hash,
                            signer_account_id: account_id,
                        }
                    }
                    RoutedMessageBody::TxStatusResponse(tx_result) => {
                        NetworkViewClientMessages::TxStatusResponse(Box::new(tx_result))
                    }
                    RoutedMessageBody::ReceiptOutcomeRequest(_receipt_id) => {
                        // Silently ignore for the time being.  We’ve been still
                        // sending those messages at protocol version 56 so we
                        // need to wait until 59 before we can remove the
                        // variant completely.
                        return;
                    }
                    RoutedMessageBody::StateRequestHeader(shard_id, sync_hash) => {
                        NetworkViewClientMessages::StateRequestHeader { shard_id, sync_hash }
                    }
                    RoutedMessageBody::StateRequestPart(shard_id, sync_hash, part_id) => {
                        NetworkViewClientMessages::StateRequestPart { shard_id, sync_hash, part_id }
                    }
                    body => {
                        error!(target: "network", "Peer receive_view_client_message received unexpected type: {:?}", body);
                        return;
                    }
                }
            }
            PeerMessage::BlockRequest(hash) => NetworkViewClientMessages::BlockRequest(hash),
            PeerMessage::BlockHeadersRequest(hashes) => {
                NetworkViewClientMessages::BlockHeadersRequest(hashes)
            }
            PeerMessage::EpochSyncRequest(epoch_id) => {
                NetworkViewClientMessages::EpochSyncRequest { epoch_id }
            }
            PeerMessage::EpochSyncFinalizationRequest(epoch_id) => {
                NetworkViewClientMessages::EpochSyncFinalizationRequest { epoch_id }
            }
            peer_message => {
                error!(target: "network", "Peer receive_view_client_message received unexpected type: {:?}", peer_message);
                return;
            }
        };

        self.network_state
            .view_client_addr
            .send(view_client_message)
            .into_actor(self)
            .then(move |res, act, _ctx| {
                // Ban peer if client thinks received data is bad.
                match res {
                    Ok(NetworkViewClientResponses::TxStatus(tx_result)) => {
                        let body = Box::new(RoutedMessageBody::TxStatusResponse(*tx_result));
                        let _ = act
                            .peer_manager_addr
                            .do_send(PeerToManagerMsg::RouteBack(body, msg_hash.unwrap()));
                    }
                    Ok(NetworkViewClientResponses::StateResponse(state_response)) => {
                        let body = match *state_response {
                            StateResponseInfo::V1(state_response) => {
                                RoutedMessageBody::StateResponse(state_response)
                            }
                            state_response @ StateResponseInfo::V2(_) => {
                                RoutedMessageBody::VersionedStateResponse(state_response)
                            }
                        };
                        let _ = act.peer_manager_addr.do_send(PeerToManagerMsg::RouteBack(
                            Box::new(body),
                            msg_hash.unwrap(),
                        ));
                    }
                    Ok(NetworkViewClientResponses::Block(block)) => {
                        // MOO need protocol version
                        act.send_message_or_log(&PeerMessage::Block(*block));
                    }
                    Ok(NetworkViewClientResponses::BlockHeaders(headers)) => {
                        act.send_message_or_log(&PeerMessage::BlockHeaders(headers));
                    }
                    Ok(NetworkViewClientResponses::EpochSyncResponse(response)) => {
                        act.send_message_or_log(&PeerMessage::EpochSyncResponse(response));
                    }
                    Ok(NetworkViewClientResponses::EpochSyncFinalizationResponse(response)) => {
                        act.send_message_or_log(&PeerMessage::EpochSyncFinalizationResponse(
                            response,
                        ));
                    }
                    Err(err) => {
                        error!(
                            target: "network",
                            "Received error sending message to view client: {} for {}",
                            err, act.peer_info
                        );
                        return actix::fut::ready(());
                    }
                    _ => {}
                };
                actix::fut::ready(())
            })
            .spawn(ctx);
    }

    /// Process non handshake/peer related messages.
    fn receive_client_message(&mut self, ctx: &mut Context<PeerActor>, msg: PeerMessage) {
        let _span = tracing::trace_span!(target: "network", "receive_client_message").entered();
        let peer_id =
            if let Some(peer_id) = self.other_peer_id() { peer_id.clone() } else { return };

        // Wrap peer message into what client expects.
        let network_client_msg = match msg {
            PeerMessage::Block(block) => {
                let block_hash = *block.hash();
                self.tracker.lock().push_received(block_hash);
                if let Some(cs) = &self.connection_state {
                    cs.chain_height.fetch_max(block.header().height(), Ordering::Relaxed);
                }
                NetworkClientMessages::Block(
                    block,
                    peer_id,
                    self.tracker.lock().has_request(&block_hash),
                )
            }
            PeerMessage::Transaction(transaction) => NetworkClientMessages::Transaction {
                transaction,
                is_forwarded: false,
                check_only: false,
            },
            PeerMessage::BlockHeaders(headers) => {
                NetworkClientMessages::BlockHeaders(headers, peer_id)
            }
            // All Routed messages received at this point are for us.
            PeerMessage::Routed(routed_message) => {
                let msg_hash = routed_message.hash();

                match routed_message.msg.body {
                    RoutedMessageBody::BlockApproval(approval) => {
                        NetworkClientMessages::BlockApproval(approval, peer_id)
                    }
                    RoutedMessageBody::ForwardTx(transaction) => {
                        NetworkClientMessages::Transaction {
                            transaction,
                            is_forwarded: true,
                            check_only: false,
                        }
                    }

                    RoutedMessageBody::StateResponse(info) => {
                        NetworkClientMessages::StateResponse(StateResponseInfo::V1(info))
                    }
                    RoutedMessageBody::VersionedStateResponse(info) => {
                        NetworkClientMessages::StateResponse(info)
                    }
                    RoutedMessageBody::PartialEncodedChunkRequest(request) => {
                        NetworkClientMessages::PartialEncodedChunkRequest(request, msg_hash)
                    }
                    RoutedMessageBody::PartialEncodedChunkResponse(response) => {
                        NetworkClientMessages::PartialEncodedChunkResponse(
                            response,
                            self.clock.now().into(),
                        )
                    }
                    RoutedMessageBody::PartialEncodedChunk(partial_encoded_chunk) => {
                        NetworkClientMessages::PartialEncodedChunk(PartialEncodedChunk::V1(
                            partial_encoded_chunk,
                        ))
                    }
                    RoutedMessageBody::VersionedPartialEncodedChunk(chunk) => {
                        NetworkClientMessages::PartialEncodedChunk(chunk)
                    }
                    RoutedMessageBody::PartialEncodedChunkForward(forward) => {
                        NetworkClientMessages::PartialEncodedChunkForward(forward)
                    }
                    RoutedMessageBody::Ping(_)
                    | RoutedMessageBody::Pong(_)
                    | RoutedMessageBody::TxStatusRequest(_, _)
                    | RoutedMessageBody::TxStatusResponse(_)
                    | RoutedMessageBody::_UnusedQueryRequest
                    | RoutedMessageBody::_UnusedQueryResponse
                    | RoutedMessageBody::ReceiptOutcomeRequest(_)
                    | RoutedMessageBody::_UnusedReceiptOutcomeResponse
                    | RoutedMessageBody::StateRequestHeader(_, _)
                    | RoutedMessageBody::StateRequestPart(_, _, _) => {
                        error!(target: "network", "Peer receive_client_message received unexpected type: {:?}", routed_message);
                        return;
                    }
                }
            }
            PeerMessage::Challenge(challenge) => NetworkClientMessages::Challenge(challenge),
            PeerMessage::EpochSyncResponse(response) => {
                NetworkClientMessages::EpochSyncResponse(peer_id, response)
            }
            PeerMessage::EpochSyncFinalizationResponse(response) => {
                NetworkClientMessages::EpochSyncFinalizationResponse(peer_id, response)
            }
            PeerMessage::Handshake(_)
            | PeerMessage::HandshakeFailure(_, _)
            | PeerMessage::PeersRequest
            | PeerMessage::PeersResponse(_)
            | PeerMessage::SyncRoutingTable(_)
            | PeerMessage::LastEdge(_)
            | PeerMessage::Disconnect
            | PeerMessage::RequestUpdateNonce(_)
            | PeerMessage::ResponseUpdateNonce(_)
            | PeerMessage::BlockRequest(_)
            | PeerMessage::BlockHeadersRequest(_)
            | PeerMessage::EpochSyncRequest(_)
            | PeerMessage::EpochSyncFinalizationRequest(_)
            | PeerMessage::SyncAccountsData(_) => {
                error!(target: "network", "Peer receive_client_message received unexpected type: {:?}", msg);
                return;
            }
        };

        self.network_state.client_addr
            .send(network_client_msg)
            .into_actor(self)
            .then(move |res, act, ctx| {
                // Ban peer if client thinks received data is bad.
                match res {
                    Ok(NetworkClientResponses::InvalidTx(err)) => {
                        warn!(target: "network", "Received invalid tx from peer {}: {}", act.peer_info, err);
                        // TODO: count as malicious behavior?
                    }
                    Ok(NetworkClientResponses::Ban { ban_reason }) => {
                        act.ban_peer(ctx, ban_reason);
                    }
                    Err(err) => {
                        error!(
                            target: "network",
                            "Received error sending message to client: {} for {}",
                            err, act.peer_info
                        );
                        return actix::fut::ready(());
                    }
                    _ => {}
                };
                actix::fut::ready(())
            })
            .spawn(ctx);
    }

    /// Hook called on every valid message received from this peer from the network.
    fn on_receive_message(&mut self) {
        if let Some(cs) = &self.connection_state {
            cs.last_time_received_message.store(self.clock.now());
        }
    }

    /// Update stats when receiving msg
    fn update_stats_on_receiving_message(&mut self, msg_len: usize) {
        metrics::PEER_DATA_RECEIVED_BYTES.inc_by(msg_len as u64);
        metrics::PEER_MESSAGE_RECEIVED_TOTAL.inc();
        tracing::trace!(target: "network", msg_len);
        self.tracker.lock().increment_received(&self.clock, msg_len as u64);
    }

    /// Check whenever we exceeded number of transactions we got since last block.
    /// If so, drop the transaction.
    fn should_we_drop_msg(&self, msg: &PeerMessage) -> bool {
        let m = if let PeerMessage::Routed(m) = msg {
            &m.msg
        } else {
            return false;
        };
        let _ = if let RoutedMessageBody::ForwardTx(t) = &m.body {
            t
        } else {
            return false;
        };
        let r = self.txns_since_last_block.load(Ordering::Acquire);
        r > MAX_TRANSACTIONS_PER_BLOCK_MESSAGE
    }
}

impl Actor for PeerActor {
    type Context = Context<PeerActor>;

    fn started(&mut self, ctx: &mut Self::Context) {
        metrics::PEER_CONNECTIONS_TOTAL.inc();
        debug!(target: "network", "{:?}: Peer {:?} {:?} started", self.my_node_info.id, self.peer_addr, self.peer_type);
        // Set Handshake timeout for stopping actor if peer is not ready after given period of time.

        near_performance_metrics::actix::run_later(
            ctx,
            self.handshake_timeout.try_into().unwrap(),
            move |act, ctx| {
                if act.peer_status != PeerStatus::Ready {
                    info!(target: "network", "Handshake timeout expired for {}", act.peer_info);
                    ctx.stop();
                }
            },
        );

        // If outbound peer, initiate handshake.
        if self.peer_type==PeerType::Outbound {
            self.send_handshake(self.handshake_spec.clone().unwrap());
        }
    }

    fn stopping(&mut self, _: &mut Self::Context) -> Running {
        self.peer_counter.fetch_sub(1, Ordering::SeqCst);
        metrics::PEER_CONNECTIONS_TOTAL.dec();
        debug!(target: "network", "{:?}: [status = {:?}] Peer {} disconnected.", self.my_node_info.id, self.peer_status, self.peer_info);
        if let Some(peer_info) = self.peer_info.as_ref() {
            if let PeerStatus::Banned(ban_reason) = self.peer_status {
                let _ = self.peer_manager_addr.do_send(PeerToManagerMsg::Ban(Ban {
                    peer_id: peer_info.id.clone(),
                    ban_reason,
                }));
            } else {
                let _ = self.peer_manager_addr.do_send(PeerToManagerMsg::Unregister(Unregister {
                    peer_id: peer_info.id.clone(),
                    peer_type: self.peer_type,
                    // If the PeerActor is no longer in the Connecting state this means
                    // that the connection was consolidated at some point in the past.
                    // Only if the connection was consolidated try to remove this peer from the
                    // peer store. This avoids a situation in which both peers are connecting to
                    // each other, and after resolving the tie, a peer tries to remove the other
                    // peer from the active connection if it was added in the parallel connection.
                    remove_from_peer_store: self.peer_status != PeerStatus::Connecting,
                }));
            }
        }
        Running::Stop
    }

    fn stopped(&mut self, _ctx: &mut Self::Context) {
        Arbiter::current().stop();
        self.event_sink.push(Event::ActorStopped)
    }
}

impl WriteHandler<io::Error> for PeerActor {}

impl StreamHandler<Result<Vec<u8>, ReasonForBan>> for PeerActor {
    #[perf]
    fn handle(&mut self, msg: Result<Vec<u8>, ReasonForBan>, ctx: &mut Self::Context) {
        let _span = tracing::trace_span!(target: "network", "handle", handler = "bytes").entered();
        let msg = match msg {
            Ok(msg) => msg,
            Err(ban_reason) => {
                self.ban_peer(ctx, ban_reason);
                return;
            }
        };
        // TODO(#5155) We should change our code to track size of messages received from Peer
        // as long as it travels to PeerManager, etc.

        self.update_stats_on_receiving_message(msg.len());
        let peer_msg = match self.parse_message(&msg) {
            Ok(msg) => msg,
            Err(err) => {
                debug!(target: "network", "Received invalid data {:?} from {}: {}", logging::pretty_vec(&msg), self.peer_info, err);
                return;
            }
        };

        if self.should_we_drop_msg(&peer_msg) {
            return;
        }

        // Drop duplicated messages routed within DROP_DUPLICATED_MESSAGES_PERIOD ms
        if let PeerMessage::Routed(msg) = &peer_msg {
            let msg = &msg.msg;
            let key = (msg.author.clone(), msg.target.clone(), msg.signature.clone());
            let now = self.clock.now();
            if let Some(&t) = self.routed_message_cache.get(&key) {
                if now <= t + DROP_DUPLICATED_MESSAGES_PERIOD {
                    debug!(target: "network", "Dropping duplicated message from {} to {:?}", msg.author, msg.target);
                    return;
                }
            }
            self.routed_message_cache.put(key, now);
        }
        if let PeerMessage::Routed(routed) = &peer_msg {
            if let RoutedMessage { body: RoutedMessageBody::ForwardTx(_), .. } = routed.as_ref().msg
            {
                self.txns_since_last_block.fetch_add(1, Ordering::AcqRel);
            }
        } else if let PeerMessage::Block(_) = &peer_msg {
            self.txns_since_last_block.store(0, Ordering::Release);
        }

        tracing::trace!(target: "network", "Received message: {}", peer_msg);

        self.on_receive_message();

        {
            let labels = [peer_msg.msg_variant()];
            metrics::PEER_MESSAGE_RECEIVED_BY_TYPE_TOTAL.with_label_values(&labels).inc();
            metrics::PEER_MESSAGE_RECEIVED_BY_TYPE_BYTES
                .with_label_values(&labels)
                .inc_by(msg.len() as u64);
        }

        match (self.peer_status, peer_msg.clone()) {
            (PeerStatus::Connecting, PeerMessage::HandshakeFailure(peer_info, reason)) => {
                if self.peer_type==PeerType::Inbound {
                    warn!(target: "network", "Received unexpected HandshakeFailure on an inbound connection, disconnecting");
                    ctx.stop();
                    return;
                };
                match reason {
                    HandshakeFailureReason::GenesisMismatch(genesis) => {
                        warn!(target: "network", "Attempting to connect to a node ({}) with a different genesis block. Our genesis: {:?}, their genesis: {:?}", peer_info, self.network_state.genesis_id, genesis);
                        ctx.stop();
                        return;
                    }
                    HandshakeFailureReason::ProtocolVersionMismatch {
                        version,
                        oldest_supported_version,
                    } => {
                        // Retry the handshake with the common protocol version.
                        let common_version = std::cmp::min(version, PROTOCOL_VERSION);
                        if common_version < oldest_supported_version || common_version < PEER_MIN_ALLOWED_PROTOCOL_VERSION {
                            warn!(target: "network", "Unable to connect to a node ({}) due to a network protocol version mismatch. Our version: {:?}, their: {:?}", peer_info, (PROTOCOL_VERSION, PEER_MIN_ALLOWED_PROTOCOL_VERSION), (version, oldest_supported_version));
                            ctx.stop();
                            return;
                        }
                        let spec = {
                            let spec = self.handshake_spec.as_mut().unwrap();
                            spec.protocol_version = common_version;
                            spec.clone()
                        };
                        self.send_handshake(spec);
                    }
                    HandshakeFailureReason::InvalidTarget => {
                        debug!(target: "network", "Peer found was not what expected. Updating peer info with {:?}", peer_info);
                        self.peer_manager_addr.do_send(PeerToManagerMsg::UpdatePeerInfo(peer_info));
                        ctx.stop();
                        return;
                    }
                }
            }
            // TODO(gprusak): LastEdge should rather be a variant of HandshakeFailure.
            // Clean this up (you don't have to modify the proto, just the translation layer).
            (PeerStatus::Connecting, PeerMessage::LastEdge(edge)) => {
                // This message will be received only if we started the connection.
                if self.peer_type==PeerType::Inbound {
                    info!(target: "network", "{:?}: Inbound peer {:?} sent invalid message. Disconnect.", self.my_node_id(), self.peer_addr);
                    ctx.stop();
                    return;
                }

                // Disconnect if neighbor proposed an invalid edge.
                if !edge.verify() {
                    info!(target: "network", "{:?}: Peer {:?} sent invalid edge. Disconnect.", self.my_node_id(), self.peer_addr);
                    ctx.stop();
                    return;
                }
                // Recreate the edge with a newer nonce.
                let spec = {
                    let spec = self.handshake_spec.as_mut().unwrap();
                    spec.partial_edge_info = self.network_state.propose_edge(&spec.peer_id,Some(edge.next()));
                    spec.clone()
                };
                self.send_handshake(spec);
            }
            (PeerStatus::Connecting, PeerMessage::Handshake(handshake)) => {
                debug!(target: "network", "{:?}: Received handshake {:?}", self.my_node_info.id, handshake);
                
                if self.peer_type==PeerType::Outbound {
                    let spec = self.handshake_spec.as_ref().unwrap(); 
                    if handshake.protocol_version != spec.protocol_version {
                        warn!(target: "network", "Protocol version mismatch. Disconnecting peer {}", handshake.sender_peer_id);
                        ctx.stop();
                        return;
                    }
                    if handshake.sender_chain_info.genesis_id != spec.genesis_id {
                        warn!(target: "network", "Genesis mismatch. Disconnecting peer {}", handshake.sender_peer_id);
                        ctx.stop();
                        return;
                    }
                    if handshake.sender_peer_id != spec.peer_id {
                        warn!(target: "network", "PeerId mismatch. Disconnecting peer {}", handshake.sender_peer_id);
                        ctx.stop();
                        return;
                    }
                    if handshake.is_tier1 != spec.is_tier1 {
                        warn!(target: "network", "Connection TIER mismatch. Disconnecting peer {}", handshake.sender_peer_id);
                        ctx.stop();
                        return;
                    }
                    if handshake.partial_edge_info.nonce != spec.partial_edge_info.nonce {
                        warn!(target: "network", "Nonce mismatch. Disconnecting peer {}", handshake.sender_peer_id);
                        ctx.stop();
                        return;
                    }
                } else {
                    if PEER_MIN_ALLOWED_PROTOCOL_VERSION > handshake.protocol_version
                        || handshake.protocol_version > PROTOCOL_VERSION
                    {
                        debug!(
                            target: "network",
                            version = handshake.protocol_version,
                            "Received connection from node with unsupported PROTOCOL_VERSION.");
                        self.send_message_or_log(&PeerMessage::HandshakeFailure(
                            self.my_node_info.clone(),
                            HandshakeFailureReason::ProtocolVersionMismatch {
                                version: PROTOCOL_VERSION,
                                oldest_supported_version: PEER_MIN_ALLOWED_PROTOCOL_VERSION,
                            },
                        ));
                        return;
                    }
                    let genesis_id = self.network_state.genesis_id.clone();
                    if handshake.sender_chain_info.genesis_id != genesis_id {
                        debug!(target: "network", "Received connection from node with different genesis.");
                        self.send_message_or_log(&PeerMessage::HandshakeFailure(
                            self.my_node_info.clone(),
                            HandshakeFailureReason::GenesisMismatch(genesis_id),
                        ));
                        return;
                    }
                    if handshake.target_peer_id != self.my_node_info.id {
                        debug!(target: "network", "Received handshake from {:?} to {:?} but I am {:?}", handshake.sender_peer_id, handshake.target_peer_id, self.my_node_info.id);
                        self.send_message_or_log(&PeerMessage::HandshakeFailure(
                            self.my_node_info.clone(),
                            HandshakeFailureReason::InvalidTarget,
                        ));
                        return;
                    }
                    // Verify if nonce is sane.
                    if let Err(err) = verify_nonce(&self.clock, handshake.partial_edge_info.nonce) {
                        debug!(target: "network", nonce=?handshake.partial_edge_info.nonce, my_node_id = ?self.my_node_id(), peer_id=?handshake.sender_peer_id, "bad nonce, disconnecting: {err}");
                        ctx.stop();
                        return;
                    }
                    // Check that the received nonce is greater than the current nonce of this connection.
                    // If not (and this is an inbound connection) propose a new nonce.
                    if let Some(last_edge) = self.network_state.routing_table_view.get_local_edge(&handshake.sender_peer_id) {
                        if last_edge.nonce() >= handshake.partial_edge_info.nonce {
                            debug!(target: "network", "{:?}: Received too low nonce from peer {:?} sending evidence.", self.my_node_id(), self.peer_addr);
                            self.send_message_or_log(&PeerMessage::LastEdge(last_edge));
                            return;
                        }
                    }
                    
                } 

                if handshake.sender_peer_id == self.my_node_info.id {
                    metrics::RECEIVED_INFO_ABOUT_ITSELF.inc();
                    debug!(target: "network", "Received info about itself. Disconnecting this peer.");
                    ctx.stop();
                    return;
                }

                // Verify that the received partial edge is valid.
                // WARNING: signature is verified against the 2nd argument.
                if !Edge::partial_verify(&self.my_node_id(),&handshake.sender_peer_id,&handshake.partial_edge_info) {
                    warn!(target: "network", "partial edge with invalid signature, disconnecting");
                    self.ban_peer(ctx, ReasonForBan::InvalidSignature);
                    ctx.stop();
                    return;
                }

                // Merge partial edges.
                let nonce = handshake.partial_edge_info.nonce; 
                let partial_edge_info = match self.peer_type {
                    PeerType::Outbound => self.handshake_spec.as_ref().unwrap().partial_edge_info.clone(),
                    PeerType::Inbound => self.network_state.propose_edge(&handshake.sender_peer_id,Some(nonce)),
                };
                let edge = Edge::new(
                    self.my_node_id().clone(),
                    handshake.sender_peer_id.clone(),
                    nonce,
                    partial_edge_info.signature.clone(),
                    handshake.partial_edge_info.signature.clone(),
                );
                debug_assert!(edge.verify());

                let peer_info = PeerInfo {
                    id: handshake.sender_peer_id.clone(),
                    addr: handshake
                        .sender_listen_port
                        .map(|port| SocketAddr::new(self.peer_addr.ip(), port)),
                    account_id: None,
                };

                let connection_state = Arc::new(ConnectedPeer {
                    is_tier1: handshake.is_tier1,
                    addr: ctx.address(),
                    peer_info: peer_info.clone(),
                    initial_chain_info: handshake.sender_chain_info.clone(),
                    chain_height: AtomicU64::new(handshake.sender_chain_info.height),
                    edge,
                    peer_type: self.peer_type,
                    stats: ArcSwap::new(Arc::new(Stats {
                        sent_bytes_per_sec: 0,
                        received_bytes_per_sec: 0,
                    })),
                    _peer_connections_metric: metrics::PEER_CONNECTIONS.new_point(
                        &metrics::Connection { type_: self.peer_type, encoding: self.encoding() },
                    ),
                    last_time_peer_requested: AtomicCell::new(self.clock.now()),
                    last_time_received_message: AtomicCell::new(self.clock.now()),
                    connection_established_time: self.clock.now(),
                    throttle_controller: self.throttle_controller.clone(),
                    send_accounts_data_demux: demux::Demux::new(
                        self.network_state.send_accounts_data_rl,
                    ),
                });
                self.connection_state = Some(connection_state.clone());

                let tracker = self.tracker.clone();
                let clock = self.clock.clone();
                let mut interval = tokio::time::interval(
                    self.network_state.config.peer_stats_period.try_into().unwrap(),
                );
                interval.set_missed_tick_behavior(tokio::time::MissedTickBehavior::Skip);
<<<<<<< HEAD
                ctx.spawn({
                    let connection_state = connection_state.clone();
=======
                ctx.spawn(
>>>>>>> 41c89942
                    async move {
                        loop {
                            interval.tick().await;
                            let sent = tracker.lock().sent_bytes.minute_stats(&clock);
                            let received = tracker.lock().received_bytes.minute_stats(&clock);
<<<<<<< HEAD
=======
                            // TODO(gprusak): this stuff requires cleanup: only chain_info.height is
                            // expected to change. Rest of the content of chain_info is not relevant
                            // after handshake.
>>>>>>> 41c89942
                            connection_state.stats.store(Arc::new(Stats {
                                received_bytes_per_sec: received.bytes_per_min / 60,
                                sent_bytes_per_sec: sent.bytes_per_min / 60,
                            }));
                            // Whether the peer is considered abusive due to sending too many messages.
                            // I am allowing this for now because I assume `MAX_PEER_MSG_PER_MIN` will
                            // some day be less than `u64::MAX`.
                            let is_abusive = received.count_per_min > MAX_PEER_MSG_PER_MIN
                                || sent.count_per_min > MAX_PEER_MSG_PER_MIN;
                            if is_abusive {
<<<<<<< HEAD
                                trace!(target: "network", peer_id=?connection_state.peer_info.id, sent = sent.count_per_min, recv = received.count_per_min, "Banning peer for abuse");
=======
                                tracing::trace!(
                                target: "network",
                                peer_id = ?connection_state.peer_info.id,
                                sent = sent.count_per_min,
                                recv = received.count_per_min,
                                "Banning peer for abuse");
>>>>>>> 41c89942
                                // TODO(MarX, #1586): Ban peer if we found them abusive. Fix issue with heavy
                                //  network traffic that flags honest peers.
                                // Send ban signal to peer instance. It should send ban signal back and stop the instance.
                                // if let Some(connected_peer) = act.connected_peers.get(&peer_id1) {
                                //     connected_peer.addr.do_send(PeerManagerRequest::BanPeer(ReasonForBan::Abusive));
                                // }
                            }
                        }
                    }
                    .into_actor(self),
                );

                self.peer_manager_addr
                    .send(PeerToManagerMsg::RegisterPeer(RegisterPeer {
                        connection_state: connection_state.clone(),
                    }))
                    .into_actor(self)
                    .then(move |res, act, ctx| {
                        match res.map(|r|r.unwrap_consolidate_response()) {
                            Ok(RegisterPeerResponse::Accept) => {
                                act.peer_info = Some(peer_info).into();
                                act.peer_status = PeerStatus::Ready;
                                // Respond to handshake if it's inbound and connection was consolidated.
                                if act.peer_type == PeerType::Inbound {
                                    act.send_handshake(HandshakeSpec{
                                        peer_id: handshake.sender_peer_id.clone(),
                                        genesis_id: act.network_state.genesis_id.clone(),
                                        is_tier1: handshake.is_tier1,
                                        protocol_version: handshake.protocol_version,
                                        partial_edge_info: partial_edge_info,
                                    });
                                } else {
                                    if !connection_state.is_tier1 {
                                        // Outbound peer triggers the inital full accounts data sync.
                                        // TODO(gprusak): implement triggering the periodic full sync.
                                        act.send_message_or_log(&PeerMessage::SyncAccountsData(SyncAccountsData{
                                            accounts_data: act.network_state.accounts_data.load().data.values().cloned().collect(),
                                            incremental: false,
                                            requesting_full_sync: true,
                                        }));
                                    }
                                }
                                actix::fut::ready(())
                            },
                            _ => {
                                info!(target: "network", "{:?}: Peer with handshake {:?} wasn't consolidated, disconnecting.", act.my_node_id(), handshake);
                                ctx.stop();
                                actix::fut::ready(())
                            }
                        }
                    })
                    .wait(ctx);
            } 
            (PeerStatus::Ready, PeerMessage::Disconnect) => {
                debug!(target: "network", "Disconnect signal. Me: {:?} Peer: {:?}", self.my_node_info.id, self.other_peer_id());
                ctx.stop();
            }
            (PeerStatus::Ready, PeerMessage::Handshake(_)) => {
                // Received handshake after already have seen handshake from this peer.
                debug!(target: "network", "Duplicate handshake from {}", self.peer_info);
            }
            (PeerStatus::Ready, PeerMessage::PeersRequest) => {
                self.peer_manager_wrapper_addr.send(ActixMessageWrapper::new_without_size(PeerToManagerMsg::PeersRequest(PeersRequest {}),
                                                                     Some(self.throttle_controller.clone()),

                )).into_actor(self).then(|res, act, _ctx| {
                    if let Ok(peers) = res.map(|f|f.into_inner().unwrap_peers_request_result()) {
                        if !peers.peers.is_empty() {
                            debug!(target: "network", "Peers request from {}: sending {} peers.", act.peer_info, peers.peers.len());
                            act.send_message_or_log(&PeerMessage::PeersResponse(peers.peers));
                        }
                    }
                    actix::fut::ready(())
                }).spawn(ctx);
            }
            (PeerStatus::Ready, PeerMessage::PeersResponse(peers)) => {
                debug!(target: "network", "Received peers from {}: {} peers.", self.peer_info, peers.len());
                let _ =
                    self.peer_manager_wrapper_addr.do_send(ActixMessageWrapper::new_without_size(
                        PeerToManagerMsg::PeersResponse(PeersResponse { peers }),
                        Some(self.throttle_controller.clone()),
                    ));
            }
            (PeerStatus::Ready, PeerMessage::RequestUpdateNonce(edge_info)) => self
                .peer_manager_addr
                .send(PeerToManagerMsg::RequestUpdateNonce(
                    self.other_peer_id().unwrap().clone(),
                    edge_info,
                ))
                .into_actor(self)
                .then(|res, act, ctx| {
                    match res.map(|f| f) {
                        Ok(PeerToManagerMsgResp::EdgeUpdate(edge)) => {
                            act.send_message_or_log(&PeerMessage::ResponseUpdateNonce(*edge));
                        }
                        Ok(PeerToManagerMsgResp::BanPeer(reason_for_ban)) => {
                            act.ban_peer(ctx, reason_for_ban);
                        }
                        _ => {}
                    }
                    actix::fut::ready(())
                })
                .spawn(ctx),
            (PeerStatus::Ready, PeerMessage::ResponseUpdateNonce(edge)) => self
                .peer_manager_addr
                .send(PeerToManagerMsg::ResponseUpdateNonce(edge))
                .into_actor(self)
                .then(|res, act, ctx| {
                    match res {
                        Ok(PeerToManagerMsgResp::BanPeer(reason_for_ban)) => {
                            act.ban_peer(ctx, reason_for_ban)
                        }
                        _ => {}
                    }
                    actix::fut::ready(())
                })
                .spawn(ctx),
            (PeerStatus::Ready, PeerMessage::SyncRoutingTable(routing_table_update)) => {
                let _ =
                    self.peer_manager_wrapper_addr.do_send(ActixMessageWrapper::new_without_size(
                        PeerToManagerMsg::SyncRoutingTable {
                            peer_id: self.other_peer_id().unwrap().clone(),
                            routing_table_update,
                        },
                        Some(self.throttle_controller.clone()),
                    ));
            }
            (PeerStatus::Ready, PeerMessage::SyncAccountsData(msg)) => {
                let peer_id = self.other_peer_id().unwrap().clone();
                let pms = self.network_state.clone();
                // In case a full sync is requested, immediately send what we got.
                // It is a microoptimization: we do not send back the data we just received.
                if msg.requesting_full_sync {
                    self.send_message_or_log(&PeerMessage::SyncAccountsData(SyncAccountsData {
                        requesting_full_sync: false,
                        incremental: false,
                        accounts_data: pms.accounts_data.load().data.values().cloned().collect(),
                    }));
                }
                async move {
                    // Early exit, if there is no data in the message.
                    if msg.accounts_data.is_empty() {
                        return None;
                    }
                    // Verify and add the new data to the internal state.
                    let (new_data, err) = pms.accounts_data.clone().insert(msg.accounts_data).await;
                    // Broadcast any new data we have found, even in presence of an error.
                    // This will prevent a malicious peer from forcing us to re-verify valid
                    // datasets. See accounts_data::Cache documentation for details.
                    if new_data.len() > 0 {
                        let handles: Vec<_> = pms
                            .connected_peers
                            .read()
                            .values()
                            // Do not send the data back.
                            .filter(|p| peer_id != p.peer_info.id)
                            .map(|p| p.send_accounts_data(new_data.clone()))
                            .collect();
                        futures_util::future::join_all(handles).await;
                    }
                    err.map(|err| match err {
                        accounts_data::Error::InvalidSignature => ReasonForBan::InvalidSignature,
                        accounts_data::Error::DataTooLarge => ReasonForBan::Abusive,
                        accounts_data::Error::SingleAccountMultipleData => ReasonForBan::Abusive,
                    })
                }
                .into_actor(self)
                .map(|ban_reason, act, ctx| {
                    if let Some(ban_reason) = ban_reason {
                        act.ban_peer(ctx, ban_reason);
                    }
                    act.event_sink.push(Event::MessageProcessed(peer_msg));
                })
                .spawn(ctx);
            }
            (PeerStatus::Ready, PeerMessage::Routed(routed_message)) => {
                tracing::trace!(
                    target: "network",
                    "Received routed message from {} to {:?}.",
                    self.peer_info,
                    routed_message.msg.target);

                // Receive invalid routed message from peer.
                if !routed_message.verify() {
                    self.ban_peer(ctx, ReasonForBan::InvalidSignature);
                } else {
                    self.peer_manager_wrapper_addr
                        .send(ActixMessageWrapper::new_without_size(
                            PeerToManagerMsg::RoutedMessageFrom(RoutedMessageFrom {
                                msg: routed_message.clone(),
                                from: self.other_peer_id().unwrap().clone(),
                            }),
                            Some(self.throttle_controller.clone()),
                        ))
                        .into_actor(self)
                        .then(move |res, act, ctx| {
                            if res
                                .map(|f| f.into_inner().unwrap_routed_message_from())
                                .unwrap_or(false)
                            {
                                act.receive_message(ctx, PeerMessage::Routed(routed_message));
                            }
                            actix::fut::ready(())
                        })
                        .spawn(ctx);
                }
            }
            (PeerStatus::Ready, msg) => {
                self.receive_message(ctx, msg);
            }
            (_, msg) => {
                warn!(target: "network", "Received {} while {:?} from {:?} connection.", msg, self.peer_status, self.peer_type);
            }
        }
    }
}

impl Handler<SendMessage> for PeerActor {
    type Result = ();

    #[perf]
    fn handle(&mut self, msg: SendMessage, _: &mut Self::Context) {
        let span =
            tracing::trace_span!(target: "network", "handle", handler = "SendMessage").entered();
        span.set_parent(msg.context);
        let _d = delay_detector::DelayDetector::new(|| "send message".into());
        self.send_message_or_log(&msg.message);
    }
}

impl Handler<PeerManagerRequestWithContext> for PeerActor {
    type Result = ();

    #[perf]
    fn handle(
        &mut self,
        msg: PeerManagerRequestWithContext,
        ctx: &mut Self::Context,
    ) -> Self::Result {
        let span =
            tracing::trace_span!(target: "network", "handle", handler = "PeerManagerRequest")
                .entered();
        span.set_parent(msg.context);
        let msg = msg.msg;
        let _d =
            delay_detector::DelayDetector::new(|| format!("peer manager request {:?}", msg).into());
        match msg {
            PeerManagerRequest::BanPeer(ban_reason) => {
                self.ban_peer(ctx, ban_reason);
            }
            PeerManagerRequest::UnregisterPeer => {
                ctx.stop();
            }
        }
    }
}

/// Peer status.
#[derive(Copy, Clone, Debug, Eq, PartialEq)]
enum PeerStatus {
    /// Waiting for handshake.
    Connecting,
    /// Ready to go.
    Ready,
    /// Banned, should shutdown this peer.
    Banned(ReasonForBan),
}<|MERGE_RESOLUTION|>--- conflicted
+++ resolved
@@ -981,23 +981,13 @@
                     self.network_state.config.peer_stats_period.try_into().unwrap(),
                 );
                 interval.set_missed_tick_behavior(tokio::time::MissedTickBehavior::Skip);
-<<<<<<< HEAD
                 ctx.spawn({
                     let connection_state = connection_state.clone();
-=======
-                ctx.spawn(
->>>>>>> 41c89942
                     async move {
                         loop {
                             interval.tick().await;
                             let sent = tracker.lock().sent_bytes.minute_stats(&clock);
                             let received = tracker.lock().received_bytes.minute_stats(&clock);
-<<<<<<< HEAD
-=======
-                            // TODO(gprusak): this stuff requires cleanup: only chain_info.height is
-                            // expected to change. Rest of the content of chain_info is not relevant
-                            // after handshake.
->>>>>>> 41c89942
                             connection_state.stats.store(Arc::new(Stats {
                                 received_bytes_per_sec: received.bytes_per_min / 60,
                                 sent_bytes_per_sec: sent.bytes_per_min / 60,
@@ -1008,16 +998,12 @@
                             let is_abusive = received.count_per_min > MAX_PEER_MSG_PER_MIN
                                 || sent.count_per_min > MAX_PEER_MSG_PER_MIN;
                             if is_abusive {
-<<<<<<< HEAD
-                                trace!(target: "network", peer_id=?connection_state.peer_info.id, sent = sent.count_per_min, recv = received.count_per_min, "Banning peer for abuse");
-=======
                                 tracing::trace!(
                                 target: "network",
                                 peer_id = ?connection_state.peer_info.id,
                                 sent = sent.count_per_min,
                                 recv = received.count_per_min,
                                 "Banning peer for abuse");
->>>>>>> 41c89942
                                 // TODO(MarX, #1586): Ban peer if we found them abusive. Fix issue with heavy
                                 //  network traffic that flags honest peers.
                                 // Send ban signal to peer instance. It should send ban signal back and stop the instance.
@@ -1027,8 +1013,8 @@
                             }
                         }
                     }
-                    .into_actor(self),
-                );
+                    .into_actor(self)
+                });
 
                 self.peer_manager_addr
                     .send(PeerToManagerMsg::RegisterPeer(RegisterPeer {
