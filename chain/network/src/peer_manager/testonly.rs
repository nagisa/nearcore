use crate::broadcast;
use crate::client;
use crate::config;
use crate::network_protocol::testonly as data;
use crate::network_protocol::{
    Encoding, PeerInfo, PeerMessage, SignedAccountData, SyncAccountsData,
};
use crate::peer;
use crate::peer::peer_actor::ClosingReason;
use crate::peer_manager::network_state::NetworkState;
use crate::peer_manager::peer_manager_actor::Event as PME;
use crate::tcp;
use crate::testonly::actix::ActixSystem;
use crate::testonly::fake_client;
use crate::time;
use crate::types::{
    ChainInfo, GetNetworkInfo, KnownPeerStatus, PeerManagerMessageRequest, SetChainInfo,
};
use crate::PeerManagerActor;
use near_primitives::network::PeerId;
use std::collections::HashSet;
use std::future::Future;
use std::pin::Pin;
use std::sync::Arc;

#[derive(actix::Message)]
#[rtype("()")]
struct WithNetworkState(
    Box<dyn Send + FnOnce(Arc<NetworkState>) -> Pin<Box<dyn Send + 'static + Future<Output = ()>>>>,
);

impl actix::Handler<WithNetworkState> for PeerManagerActor {
    type Result = ();
    fn handle(
        &mut self,
        WithNetworkState(f): WithNetworkState,
        _: &mut Self::Context,
    ) -> Self::Result {
        assert!(actix::Arbiter::current().spawn(f(self.state.clone())));
    }
}

#[derive(actix::Message, Debug)]
#[rtype("()")]
struct CheckConsistency;

impl actix::Handler<CheckConsistency> for PeerManagerActor {
    type Result = ();
    /// Checks internal consistency of the PeerManagerActor.
    /// This is a partial implementation, add more invariant checks
    /// if needed.
    fn handle(&mut self, _: CheckConsistency, _: &mut actix::Context<Self>) {
        // Check that the set of ready connections matches the PeerStore state.
        let tier2: HashSet<_> = self.state.tier2.load().ready.keys().cloned().collect();
        let store: HashSet<_> = self
            .state
            .peer_store
            .dump()
            .into_iter()
            .filter_map(|state| {
                if state.status == KnownPeerStatus::Connected {
                    Some(state.peer_info.id)
                } else {
                    None
                }
            })
            .collect();
        assert_eq!(tier2, store);
    }
}

#[derive(Debug, PartialEq, Eq, Clone)]
pub enum Event {
    Client(fake_client::Event),
    PeerManager(PME),
}

pub(crate) struct ActorHandler {
    pub cfg: config::NetworkConfig,
    pub events: broadcast::Receiver<Event>,
    pub actix: ActixSystem<PeerManagerActor>,
}

pub fn unwrap_sync_accounts_data_processed(ev: Event) -> Option<SyncAccountsData> {
    match ev {
        Event::PeerManager(PME::MessageProcessed(
            tcp::Tier::T2,
            PeerMessage::SyncAccountsData(msg),
        )) => Some(msg),
        _ => None,
    }
}

pub(crate) struct RawConnection {
    events: broadcast::Receiver<Event>,
    stream: tcp::Stream,
    cfg: peer::testonly::PeerConfig,
}

impl RawConnection {
    pub async fn handshake(mut self, clock: &time::Clock) -> peer::testonly::PeerHandle {
        let stream_id = self.stream.id();
        let mut peer =
            peer::testonly::PeerHandle::start_endpoint(clock.clone(), self.cfg, self.stream).await;

        // Wait for the new peer to complete the handshake.
        peer.complete_handshake().await;

        // Wait for the peer manager to complete the handshake.
        self.events
            .recv_until(|ev| match ev {
                Event::PeerManager(PME::HandshakeCompleted(ev)) if ev.stream_id == stream_id => {
                    Some(())
                }
                Event::PeerManager(PME::ConnectionClosed(ev)) if ev.stream_id == stream_id => {
                    panic!("handshake aborted: {}", ev.reason)
                }
                _ => None,
            })
            .await;
        peer
    }

    // Try to perform a handshake. PeerManager is expected to reject the handshake.
    pub async fn manager_fail_handshake(mut self, clock: &time::Clock) -> ClosingReason {
        let stream_id = self.stream.id();
        let peer =
            peer::testonly::PeerHandle::start_endpoint(clock.clone(), self.cfg, self.stream).await;
        let reason = self
            .events
            .recv_until(|ev| match ev {
                Event::PeerManager(PME::ConnectionClosed(ev)) if ev.stream_id == stream_id => {
                    Some(ev.reason)
                }
                Event::PeerManager(PME::HandshakeCompleted(ev)) if ev.stream_id == stream_id => {
                    panic!("PeerManager accepted the handshake")
                }
                _ => None,
            })
            .await;
        drop(peer);
        reason
    }
}

impl ActorHandler {
    pub fn peer_info(&self) -> PeerInfo {
        PeerInfo {
            id: PeerId::new(self.cfg.node_key.public_key()),
            addr: self.cfg.node_addr.clone(),
            account_id: None,
        }
    }

    pub async fn connect_to(&self, peer_info: &PeerInfo) {
        let stream = tcp::Stream::connect(peer_info, tcp::Tier::T2).await.unwrap();
        let mut events = self.events.from_now();
        let stream_id = stream.id();
        self.actix.addr.do_send(PeerManagerMessageRequest::OutboundTcpConnect(stream));
        events
            .recv_until(|ev| match &ev {
                Event::PeerManager(PME::HandshakeCompleted(ev)) if ev.stream_id == stream_id => {
                    Some(())
                }
                Event::PeerManager(PME::ConnectionClosed(ev)) if ev.stream_id == stream_id => {
                    panic!("PeerManager accepted the handshake")
                }
                _ => None,
            })
            .await;
    }

    pub async fn with_state<R: 'static + Send, Fut: 'static + Send + Future<Output = R>>(
        &self,
        f: impl 'static + Send + FnOnce(Arc<NetworkState>) -> Fut,
    ) -> R {
        let (send, recv) = tokio::sync::oneshot::channel();
        self.actix
            .addr
            .send(WithNetworkState(Box::new(|s| {
                Box::pin(async { send.send(f(s).await).ok().unwrap() })
            })))
            .await
            .unwrap();
        recv.await.unwrap()
    }

    pub async fn start_inbound(
        &self,
        chain: Arc<data::Chain>,
        network_cfg: config::NetworkConfig,
    ) -> RawConnection {
        // To avoid race condition:
        // 1. reserve a TCP port
        // 2. snapshot event stream
        // 3. establish connection.
        let socket = tcp::Socket::bind_v4();
        let events = self.events.from_now();
        let stream = socket.connect(&self.peer_info(), tcp::Tier::T2).await;
        let stream_id = stream.id();
        let conn = RawConnection {
            events,
            stream,
            cfg: peer::testonly::PeerConfig {
                network: network_cfg,
                chain,
                peers: vec![],
                force_encoding: Some(Encoding::Proto),
                nonce: None,
            },
        };
        // Wait until the TCP connection is accepted or rejected.
        // The Handshake is not performed yet.
        conn.events
            .clone()
            .recv_until(|ev| match ev {
                Event::PeerManager(PME::HandshakeStarted(ev)) if ev.stream_id == stream_id => {
                    Some(())
                }
                Event::PeerManager(PME::ConnectionClosed(ev)) if ev.stream_id == stream_id => {
                    Some(())
                }
                _ => None,
            })
            .await;
        conn
    }

    pub async fn start_outbound(
        &self,
        chain: Arc<data::Chain>,
        network_cfg: config::NetworkConfig,
        tier: tcp::Tier,
    ) -> RawConnection {
        let (outbound_stream, inbound_stream) =
            tcp::Stream::loopback(network_cfg.node_id(), tier).await;
        let stream_id = outbound_stream.id();
        let events = self.events.from_now();
        self.actix.addr.do_send(PeerManagerMessageRequest::OutboundTcpConnect(outbound_stream));
        let conn = RawConnection {
            events,
            stream: inbound_stream,
            cfg: peer::testonly::PeerConfig {
                network: network_cfg,
                chain,
                peers: vec![],
                force_encoding: Some(Encoding::Proto),
                nonce: None,
            },
        };
        // Wait until the handshake started or connection is closed.
        // The Handshake is not performed yet.
        conn.events
            .clone()
            .recv_until(|ev| match ev {
                Event::PeerManager(PME::HandshakeStarted(ev)) if ev.stream_id == stream_id => {
                    Some(())
                }
                Event::PeerManager(PME::ConnectionClosed(ev)) if ev.stream_id == stream_id => {
                    Some(())
                }
                _ => None,
            })
            .await;
        conn
    }

    pub async fn check_consistency(&self) {
        self.actix.addr.send(CheckConsistency).await.unwrap();
    }

    pub async fn set_chain_info(&self, chain_info: ChainInfo) {
        self.actix.addr.send(SetChainInfo(chain_info)).await.unwrap();
    }

    pub async fn tier1_advertise_proxies(&self, clock: &time::Clock) -> Vec<Arc<SignedAccountData>> {
        let clock = clock.clone();
        self.with_state(move |s| async move { s.tier1_advertise_proxies(&clock).await }).await
    }

    // Awaits until the accounts_data state matches `want`.
    pub async fn wait_for_accounts_data(&self, want: &HashSet<Arc<SignedAccountData>>) {
        let mut events = self.events.from_now();
        loop {
            let info = self.actix.addr.send(GetNetworkInfo).await.unwrap();
            if &info.tier1_accounts.into_iter().collect::<HashSet<_>>() == want {
                break;
            }
            // It is important that we wait for the next PeerMessage::SyncAccountsData to get
            // PROCESSED, not just RECEIVED. Otherwise we would get a race condition.
            events.recv_until(unwrap_sync_accounts_data_processed).await;
        }
    }

    pub async fn tier1_connect(&self, clock: &time::Clock) {
        let clock = clock.clone();
        self.with_state(move |s| async move {
            s.tier1_connect(&clock).await;
        }).await;
    }
}

pub(crate) async fn start(
    clock: time::Clock,
    store: Arc<dyn near_store::db::Database>,
    cfg: config::NetworkConfig,
    chain: Arc<data::Chain>,
) -> ActorHandler {
    let (send, recv) = broadcast::unbounded_channel();
    let actix = ActixSystem::spawn({
        let mut cfg = cfg.clone();
        let chain = chain.clone();
        move || {
            let genesis_id = chain.genesis_id.clone();
            let fc = fake_client::start(send.sink().compose(Event::Client));
            cfg.event_sink = send.sink().compose(Event::PeerManager);
            PeerManagerActor::spawn(
                clock,
                store,
                cfg,
<<<<<<< HEAD
                client::Client {
                    client_addr: fc.clone().recipient(),
                    view_client_addr: fc.clone().recipient(),
                },
=======
                client::Client::new(fc.clone().recipient(), fc.clone().recipient()),
>>>>>>> 864cc29a
                genesis_id,
            )
            .unwrap()
        }
    })
    .await;
    let mut h = ActorHandler { cfg, actix, events: recv };
    // Wait for the server to start.
    assert_eq!(Event::PeerManager(PME::ServerStarted), h.events.recv().await);
    h.actix.addr.send(SetChainInfo(chain.get_chain_info())).await.unwrap();
    h
}<|MERGE_RESOLUTION|>--- conflicted
+++ resolved
@@ -273,7 +273,10 @@
         self.actix.addr.send(SetChainInfo(chain_info)).await.unwrap();
     }
 
-    pub async fn tier1_advertise_proxies(&self, clock: &time::Clock) -> Vec<Arc<SignedAccountData>> {
+    pub async fn tier1_advertise_proxies(
+        &self,
+        clock: &time::Clock,
+    ) -> Vec<Arc<SignedAccountData>> {
         let clock = clock.clone();
         self.with_state(move |s| async move { s.tier1_advertise_proxies(&clock).await }).await
     }
@@ -296,7 +299,8 @@
         let clock = clock.clone();
         self.with_state(move |s| async move {
             s.tier1_connect(&clock).await;
-        }).await;
+        })
+        .await;
     }
 }
 
@@ -318,14 +322,7 @@
                 clock,
                 store,
                 cfg,
-<<<<<<< HEAD
-                client::Client {
-                    client_addr: fc.clone().recipient(),
-                    view_client_addr: fc.clone().recipient(),
-                },
-=======
                 client::Client::new(fc.clone().recipient(), fc.clone().recipient()),
->>>>>>> 864cc29a
                 genesis_id,
             )
             .unwrap()
