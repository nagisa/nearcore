[package]
name = "near-jsonrpc-adversarial-primitives"
version = "0.0.0"
authors.workspace = true
publish = false
# Please update rust-toolchain.toml as well when changing version here:
rust-version.workspace = true
edition.workspace = true

[dependencies]
deepsize = { workspace = true, optional = true }
serde.workspace = true

<<<<<<< HEAD
near-network = { path = "../network" }
deepsize = { version = "0.2.0", optional = true }
=======
near-network-primitives = { path = "../network-primitives" }
near-primitives = { path = "../../core/primitives" }
>>>>>>> 8c2a3795

[features]
test_features = ["near-network/test_features"]
deepsize_feature = ["deepsize", "near-primitives/deepsize_feature"]<|MERGE_RESOLUTION|>--- conflicted
+++ resolved
@@ -11,13 +11,8 @@
 deepsize = { workspace = true, optional = true }
 serde.workspace = true
 
-<<<<<<< HEAD
+near-primitives = { path = "../../core/primitives" }
 near-network = { path = "../network" }
-deepsize = { version = "0.2.0", optional = true }
-=======
-near-network-primitives = { path = "../network-primitives" }
-near-primitives = { path = "../../core/primitives" }
->>>>>>> 8c2a3795
 
 [features]
 test_features = ["near-network/test_features"]
