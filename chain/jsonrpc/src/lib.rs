--- conflicted
+++ resolved
@@ -21,11 +21,8 @@
 use near_client::{
     ClientActor, GetBlock, GetBlockProof, GetChunk, GetExecutionOutcome, GetGasPrice,
     GetNetworkInfo, GetNextLightClientBlock, GetStateChanges, GetStateChangesInBlock,
-<<<<<<< HEAD
-    GetValidatorInfo, Query, Status, TxStatus, ViewClientActor, ViewClientError,
-=======
-    GetValidatorInfo, GetValidatorOrdered, Query, Status, TxStatus, TxStatusError, ViewClientActor,
->>>>>>> fc300daf
+    GetValidatorInfo, GetValidatorOrdered, Query, Status, TxStatus, ViewClientActor,
+    ViewClientError,
 };
 use near_crypto::PublicKey;
 pub use near_jsonrpc_client as client;
