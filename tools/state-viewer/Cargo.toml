--- conflicted
+++ resolved
@@ -61,11 +61,6 @@
 ]
 
 nightly = [
-<<<<<<< HEAD
-  "nightly_protocol",
-  "protocol_feature_nonrefundable_transfer_nep491",
-=======
->>>>>>> ca05fd41
   "near-chain-configs/nightly",
   "near-chain/nightly",
   "near-client/nightly",
@@ -78,6 +73,7 @@
   "nearcore/nightly",
   "nightly_protocol",
   "node-runtime/nightly",
+  "protocol_feature_nonrefundable_transfer_nep491",
   "testlib/nightly",
 ]
 nightly_protocol = [
