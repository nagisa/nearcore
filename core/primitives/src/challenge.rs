use crate::hash::CryptoHash;
use crate::merkle::MerklePath;
use crate::sharding::{EncodedShardChunk, ShardChunk, ShardChunkHeader};
use crate::types::AccountId;
use crate::validator_signer::ValidatorSigner;
use borsh::{BorshDeserialize, BorshSerialize};
use near_crypto::Signature;

/// Serialized TrieNodeWithSize or state value.
pub type TrieValue = std::sync::Arc<[u8]>;

#[derive(BorshSerialize, BorshDeserialize, serde::Serialize, Debug, Clone, Eq, PartialEq)]
/// TODO (#8984): consider supporting format containing trie values only for
/// state part boundaries and storing state items for state part range.
pub enum PartialState {
<<<<<<< HEAD
    /// State represented by the set of unique trie values.
=======
    /// State represented by the set of unique trie values (`RawTrieNodeWithSize`s and state values).
>>>>>>> f3bc2432
    TrieValues(Vec<TrieValue>),
}

impl PartialState {
    pub fn len(&self) -> usize {
        let Self::TrieValues(values) = self;
        values.len()
    }
}

/// Double signed block.
#[derive(BorshSerialize, BorshDeserialize, PartialEq, Eq, Clone, Debug)]
pub struct BlockDoubleSign {
    pub left_block_header: Vec<u8>,
    pub right_block_header: Vec<u8>,
}

impl std::fmt::Display for BlockDoubleSign {
    fn fmt(&self, f: &mut std::fmt::Formatter<'_>) -> Result<(), std::fmt::Error> {
        write!(f, "{:?}", self)
    }
}

/// Invalid chunk (body of the chunk doesn't match proofs or invalid encoding).
#[derive(BorshSerialize, BorshDeserialize, PartialEq, Eq, Clone, Debug)]
pub struct ChunkProofs {
    /// Encoded block header that contains invalid chunk.
    pub block_header: Vec<u8>,
    /// Merkle proof of inclusion of this chunk.
    pub merkle_proof: MerklePath,
    /// Invalid chunk in an encoded form or in a decoded form.
    pub chunk: MaybeEncodedShardChunk,
}

/// Either `EncodedShardChunk` or `ShardChunk`. Used for `ChunkProofs`.
/// `Decoded` is used to avoid re-encoding an already decoded chunk to construct a challenge.
/// `Encoded` is still needed in case a challenge challenges an invalid encoded chunk that can't be
/// decoded.
#[derive(BorshSerialize, BorshDeserialize, PartialEq, Eq, Clone, Debug)]
pub enum MaybeEncodedShardChunk {
    Encoded(EncodedShardChunk),
    Decoded(ShardChunk),
}

/// Doesn't match post-{state root, outgoing receipts, gas used, etc} results after applying previous chunk.
#[derive(BorshSerialize, BorshDeserialize, PartialEq, Eq, Clone, Debug)]
pub struct ChunkState {
    /// Encoded prev block header.
    pub prev_block_header: Vec<u8>,
    /// Encoded block header that contains invalid chunnk.
    pub block_header: Vec<u8>,
    /// Merkle proof in inclusion of prev chunk.
    pub prev_merkle_proof: MerklePath,
    /// Previous chunk that contains transactions.
    pub prev_chunk: ShardChunk,
    /// Merkle proof of inclusion of this chunk.
    pub merkle_proof: MerklePath,
    /// Invalid chunk header.
    pub chunk_header: ShardChunkHeader,
    /// Partial state that was affected by transactions of given chunk.
    pub partial_state: PartialState,
}

#[derive(BorshSerialize, BorshDeserialize, PartialEq, Eq, Clone, Debug)]
// TODO(#1313): Use Box
#[allow(clippy::large_enum_variant)]
pub enum ChallengeBody {
    BlockDoubleSign(BlockDoubleSign),
    ChunkProofs(ChunkProofs),
    ChunkState(ChunkState),
}

#[derive(BorshSerialize, BorshDeserialize, PartialEq, Eq, Clone, Debug)]
#[borsh_init(init)]
pub struct Challenge {
    pub body: ChallengeBody,
    pub account_id: AccountId,
    pub signature: Signature,

    #[borsh_skip]
    pub hash: CryptoHash,
}

impl Challenge {
    pub fn init(&mut self) {
        self.hash = CryptoHash::hash_borsh(&self.body);
    }

    pub fn produce(body: ChallengeBody, signer: &dyn ValidatorSigner) -> Self {
        let (hash, signature) = signer.sign_challenge(&body);
        Self { body, account_id: signer.validator_id().clone(), signature, hash }
    }
}

pub type Challenges = Vec<Challenge>;

#[derive(
    BorshSerialize,
    BorshDeserialize,
    PartialEq,
    Eq,
    Clone,
    Debug,
    serde::Serialize,
    serde::Deserialize,
)]
pub struct SlashedValidator {
    pub account_id: AccountId,
    pub is_double_sign: bool,
}

impl SlashedValidator {
    pub fn new(account_id: AccountId, is_double_sign: bool) -> Self {
        SlashedValidator { account_id, is_double_sign }
    }
}

/// Result of checking challenge, contains which accounts to slash.
/// If challenge is invalid this is sender, otherwise author of chunk (and possibly other participants that signed invalid blocks).
pub type ChallengesResult = Vec<SlashedValidator>;<|MERGE_RESOLUTION|>--- conflicted
+++ resolved
@@ -13,11 +13,7 @@
 /// TODO (#8984): consider supporting format containing trie values only for
 /// state part boundaries and storing state items for state part range.
 pub enum PartialState {
-<<<<<<< HEAD
-    /// State represented by the set of unique trie values.
-=======
     /// State represented by the set of unique trie values (`RawTrieNodeWithSize`s and state values).
->>>>>>> f3bc2432
     TrieValues(Vec<TrieValue>),
 }
 
