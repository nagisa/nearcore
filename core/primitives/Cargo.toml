[package]
name = "near-primitives"
version = "0.1.0"
authors = ["Near Inc <hello@nearprotocol.com>"]
edition = "2018"

[dependencies]
regex = "1"
bincode = { version = "1.0", features = ["i128"] }
bs58 = "0.2.4"
base64 = "0.10.1"
byteorder = "1.2"
chrono = { version = "0.4.4", features = ["serde"] }
<<<<<<< HEAD
sodiumoxide = "0.2.5"
=======
sodiumoxide = "0.2.2"
>>>>>>> 731fa47b
lazy_static = "1.4"
serde = "1.0"
serde_derive = "1.0"
sha2 = "0.8.0"
serde_json = "1.0"
serde_cbor = "0.10"
rand = "0.6"
rand_xorshift = "0.1"
env_logger = "0.6.0"
log = "0.4"
reed-solomon-erasure = "3.1.1"
jemallocator = { version = "0.3.0", optional = true }

borsh = "0.2.5"

near-crypto = { path = "../crypto" }

[features]
default = ["jemallocator"]

[dev-dependencies]
bencher = "0.1.5"

[[bench]]
name = "serialization"
harness = false<|MERGE_RESOLUTION|>--- conflicted
+++ resolved
@@ -11,11 +11,7 @@
 base64 = "0.10.1"
 byteorder = "1.2"
 chrono = { version = "0.4.4", features = ["serde"] }
-<<<<<<< HEAD
 sodiumoxide = "0.2.5"
-=======
-sodiumoxide = "0.2.2"
->>>>>>> 731fa47b
 lazy_static = "1.4"
 serde = "1.0"
 serde_derive = "1.0"
